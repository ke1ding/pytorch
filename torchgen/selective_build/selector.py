<<<<<<< HEAD
from __future__ import annotations

import yaml
=======
>>>>>>> e17e95c0
from collections import defaultdict
from collections.abc import Iterable
from dataclasses import dataclass
from typing import TYPE_CHECKING

<<<<<<< HEAD
=======
import yaml

from torchgen.model import NativeFunction
>>>>>>> e17e95c0
from torchgen.selective_build.operator import (
    merge_debug_info,
    merge_operator_dicts,
    SelectiveBuildOperator,
    strip_operator_overload_name,
)


if TYPE_CHECKING:
    from torchgen.model import NativeFunction


# A SelectiveBuilder holds information extracted from the selective build
# YAML specification.
#
# It includes information about the build's selectivity, the debug_info
# associated with this selective build (opaque string), and the set of
# operators that should be included in the build.
#
@dataclass(frozen=True)
class SelectiveBuilder:
    # If true, then the build is not selective, and includes all
    # operators.
    include_all_operators: bool

    # Debug Information at the selective/custom build level.
    _debug_info: tuple[str, ...] | None

    # A dictionary of operator -> operator metadata.
    operators: dict[str, SelectiveBuildOperator]

    # A dictionary of selected kernel tags and dtypes. Typically a
    # PyTorch Operator Kernel (function) may have many code paths
    # that are specialized for many many Tensor dtypes, so it's not
    # one per kernel function, but there could be many per kernel
    # function. The tag isn't a kernel function name, but some fragment
    # of the kernel function implementation itself.
    kernel_metadata: dict[str, list[str]]

    # ExecuTorch only. A dictionary of kernel tag -> list of (list of input
    # dtypes for tensor-like input args).
    # This is from selective.yaml
    et_kernel_metadata: dict[str, list[str]]

    # A set of all the custom torch bind classes used by the selected models
    # Stored as a set internally to remove duplicates proactively, but written
    # as a list to yamls
    custom_classes: set[str]

    # A set of all the build features used by the selected models
    # Stored as a set internally to remove duplicates proactively, but written
    # as a list to yamls
    build_features: set[str]

    # If true, then fragments for all dtypes for all kernel functions
    # are included as well as all custom classes. This is typically set when any one of the
    # operator lists is generated from a mechanism other than
    # tracing based selective build.
    include_all_non_op_selectives: bool

    @staticmethod
    def get_nop_selector() -> SelectiveBuilder:
        return SelectiveBuilder.from_yaml_dict({"include_all_operators": True})

    @staticmethod
    def from_yaml_dict(data: dict[str, object]) -> SelectiveBuilder:
        valid_top_level_keys = {
            "include_all_non_op_selectives",
            "include_all_operators",
            "debug_info",
            "operators",
            "kernel_metadata",
            "et_kernel_metadata",
            "custom_classes",
            "build_features",
        }
        top_level_keys = set(data.keys())
        if len(top_level_keys - valid_top_level_keys) > 0:
            raise Exception(  # noqa: TRY002
                "Got unexpected top level keys: {}".format(
                    ",".join(top_level_keys - valid_top_level_keys),
                )
            )
        include_all_operators = data.get("include_all_operators", False)
        assert isinstance(include_all_operators, bool)

        debug_info = None
        if "debug_info" in data:
            di_list = data["debug_info"]
            assert isinstance(di_list, list)

            debug_info = tuple(str(x) for x in di_list)

        operators = {}
        operators_dict = data.get("operators", {})
        assert isinstance(operators_dict, dict)

        for k, v in operators_dict.items():
            operators[k] = SelectiveBuildOperator.from_yaml_dict(k, v)

        kernel_metadata = {}
        kernel_metadata_dict = data.get("kernel_metadata", {})
        assert isinstance(kernel_metadata_dict, dict)

        for k, v in kernel_metadata_dict.items():
            kernel_metadata[str(k)] = [str(dtype) for dtype in v]

        et_kernel_metadata = data.get("et_kernel_metadata", {})
        assert isinstance(et_kernel_metadata, dict)

        custom_classes = data.get("custom_classes", [])
        assert isinstance(custom_classes, Iterable)
        custom_classes = set(custom_classes)

        build_features = data.get("build_features", [])
        assert isinstance(build_features, Iterable)
        build_features = set(build_features)

        include_all_non_op_selectives = data.get("include_all_non_op_selectives", False)
        assert isinstance(include_all_non_op_selectives, bool)

        return SelectiveBuilder(
            include_all_operators,
            debug_info,
            operators,
            kernel_metadata,
            et_kernel_metadata,
            custom_classes,  # type: ignore[arg-type]
            build_features,  # type: ignore[arg-type]
            include_all_non_op_selectives,
        )

    @staticmethod
    def from_yaml_str(config_contents: str) -> SelectiveBuilder:
        contents = yaml.safe_load(config_contents)
        return SelectiveBuilder.from_yaml_dict(contents)

    @staticmethod
    def from_yaml_path(config_path: str) -> SelectiveBuilder:
        with open(config_path) as f:
            contents = yaml.safe_load(f)
            return SelectiveBuilder.from_yaml_dict(contents)

    @staticmethod
    def from_legacy_op_registration_allow_list(
        allow_list: set[str], is_root_operator: bool, is_used_for_training: bool
    ) -> SelectiveBuilder:
        operators = {}
        for op in allow_list:
            operators[op] = {
                "name": op,
                "is_root_operator": is_root_operator,
                "is_used_for_training": is_used_for_training,
                "include_all_overloads": True,
            }
        return SelectiveBuilder.from_yaml_dict(
            {
                "operators": operators,
                "include_all_non_op_selectives": True,
            }
        )

    def is_operator_selected(self, name: str) -> bool:
        if self.include_all_operators:
            return True

        if name in self.operators:
            return True
        name = strip_operator_overload_name(name)
        return name in self.operators and self.operators[name].include_all_overloads

    def is_native_function_selected(self, func: NativeFunction) -> bool:
        op_name = op_name_from_native_function(func)
        return self.is_operator_selected(op_name)

    def is_operator_selected_for_training(self, name: str) -> bool:
        if not self.is_operator_selected(name):
            return False
        if self.include_all_operators:
            return True

        not_training_op = SelectiveBuildOperator(
            name="",
            is_root_operator=False,
            is_used_for_training=False,
            include_all_overloads=False,
            _debug_info=None,
        )
        op = not_training_op
        if name in self.operators:
            op = self.operators[name]

        name = strip_operator_overload_name(name)
        base_op = not_training_op
        if name in self.operators:
            base_op = self.operators[name]

        return op.is_used_for_training or (
            base_op.include_all_overloads and base_op.is_used_for_training
        )

    def is_native_function_selected_for_training(self, func: NativeFunction) -> bool:
        op_name = op_name_from_native_function(func)
        return self.is_operator_selected_for_training(op_name)

    def is_root_operator(self, name: str) -> bool:
        if not self.is_operator_selected(name):
            return False
        if self.include_all_operators:
            return True

        if name in self.operators:
            op: SelectiveBuildOperator = self.operators[name]
            return op.is_root_operator
        name = strip_operator_overload_name(name)
        if name not in self.operators:
            return False
        base_op: SelectiveBuildOperator = self.operators[name]
        return base_op.include_all_overloads and base_op.is_root_operator

    def is_kernel_dtype_selected(self, kernel_tag: str, dtype: str) -> bool:
        if self.include_all_operators or self.include_all_non_op_selectives:
            return True

        return (
            kernel_tag in self.kernel_metadata
            and dtype in self.kernel_metadata[kernel_tag]
        )

    def et_get_selected_kernels(self, op_name: str, kernel_key: list[str]) -> list[str]:
        """
        Return a list of kernel keys that cover the used ops
        """
        # If no kernel metadata, either it's implied by include_all_operators=True or the op is not used.
        if op_name not in self.et_kernel_metadata:
            return kernel_key if self.include_all_operators else []
        # Otherwise, only return the specific kernel keys.

        result_set = set()

        for model_kernel_keys in self.et_kernel_metadata[op_name]:
            key_found = False
            for key in kernel_key:
                # Don't compare the version for now
                if (
                    key != "default"
                    and key.split("/")[1] == model_kernel_keys.split("/")[1]
                ):
                    result_set.add(key)
                    key_found = True
                    break
            if not key_found:
                if "default" not in kernel_key:
                    raise Exception("Missing kernel for the model")  # noqa: TRY002
                else:
                    result_set.add("default")

        return list(result_set)

    def to_dict(self) -> dict[str, object]:
        ret: dict[str, object] = {
            "include_all_non_op_selectives": self.include_all_non_op_selectives,
            "include_all_operators": self.include_all_operators,
        }
        operators = {}
        for op_name, op in self.operators.items():
            operators[op_name] = op.to_dict()
        ret["operators"] = operators

        if self._debug_info is not None:
            ret["debug_info"] = sorted(self._debug_info)

        ret["kernel_metadata"] = {
            k: sorted(v) for (k, v) in self.kernel_metadata.items()
        }

        ret["et_kernel_metadata"] = self.et_kernel_metadata

        ret["custom_classes"] = sorted(self.custom_classes)

        ret["build_features"] = sorted(self.build_features)

        return ret


def merge_kernel_metadata(
    lhs: dict[str, list[str]],
    rhs: dict[str, list[str]],
) -> dict[str, list[str]]:
    kernel_metadata: dict[str, list[str]] = {}
    for tag_name, dtypes in list(lhs.items()) + list(rhs.items()):
        dtypes_copy = set(dtypes)
        if tag_name in kernel_metadata:
            dtypes_copy |= set(kernel_metadata[tag_name])

        kernel_metadata[tag_name] = list(dtypes_copy)

    return kernel_metadata


def merge_et_kernel_metadata(
    lhs: dict[str, list[str]],
    rhs: dict[str, list[str]],
) -> dict[str, list[str]]:
    merge_et_kernel_metadata: dict[str, set[str]] = defaultdict(set)
    for op in list(lhs.keys()) + list(rhs.keys()):
        merge_et_kernel_metadata[op].update(lhs.get(op, []))
        merge_et_kernel_metadata[op].update(rhs.get(op, []))

    return {op: sorted(val) for op, val in merge_et_kernel_metadata.items()}


def combine_selective_builders(
    lhs: SelectiveBuilder, rhs: SelectiveBuilder
) -> SelectiveBuilder:
    include_all_operators = lhs.include_all_operators or rhs.include_all_operators
    debug_info = merge_debug_info(lhs._debug_info, rhs._debug_info)
    operators = merge_operator_dicts(lhs.operators, rhs.operators)
    kernel_metadata = merge_kernel_metadata(lhs.kernel_metadata, rhs.kernel_metadata)
    et_kernel_metadata = merge_et_kernel_metadata(
        lhs.et_kernel_metadata, rhs.et_kernel_metadata
    )
    include_all_non_op_selectives = (
        lhs.include_all_non_op_selectives or rhs.include_all_non_op_selectives
    )
    custom_classes = lhs.custom_classes.union(rhs.custom_classes)
    build_features = lhs.build_features.union(rhs.build_features)
    return SelectiveBuilder(
        include_all_operators,
        debug_info,
        operators,
        kernel_metadata,
        et_kernel_metadata,
        custom_classes,
        build_features,
        include_all_non_op_selectives,
    )


def op_name_from_native_function(f: NativeFunction) -> str:
    # This was originally read from the 'operator_name_with_overload' field in the
    # declaration dict, which was the part before the first '(' in 'schema_string'.
    return f"{f.namespace}::{f.func.name}"<|MERGE_RESOLUTION|>--- conflicted
+++ resolved
@@ -1,20 +1,13 @@
-<<<<<<< HEAD
 from __future__ import annotations
 
-import yaml
-=======
->>>>>>> e17e95c0
 from collections import defaultdict
 from collections.abc import Iterable
 from dataclasses import dataclass
 from typing import TYPE_CHECKING
 
-<<<<<<< HEAD
-=======
 import yaml
 
 from torchgen.model import NativeFunction
->>>>>>> e17e95c0
 from torchgen.selective_build.operator import (
     merge_debug_info,
     merge_operator_dicts,
