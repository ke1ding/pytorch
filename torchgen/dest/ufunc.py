from __future__ import annotations

from dataclasses import dataclass
from typing import Sequence, TYPE_CHECKING

import torchgen.api.ufunc as ufunc
from torchgen.api.translate import translate
from torchgen.api.types import (
    BaseCType,
    Binding,
    CType,
    Expr,
    NamedCType,
    opmath_t,
    scalar_t,
    StructuredImplSignature,
    VectorizedCType,
)
from torchgen.context import with_native_function
from torchgen.model import (
    Argument,
    BaseTy,
    BaseType,
    DispatchKey,
    NativeFunctionsGroup,
    ScalarType,
    UfuncKey,
)
from torchgen.utils import OrderedSet


<<<<<<< HEAD
=======
if TYPE_CHECKING:
    from torchgen.api.ufunc import UfunctorBindings


>>>>>>> 9ae78a57
# ~~~~~~~~~~~~~~~~~~~~~~~~~~~~~~~~~~~~~~~~~~~~~~~~~~~~~~~~~~~~~~~~~~~~~~~~~~~~ #
#
#                                  CUDA STUFF
#
# ~~~~~~~~~~~~~~~~~~~~~~~~~~~~~~~~~~~~~~~~~~~~~~~~~~~~~~~~~~~~~~~~~~~~~~~~~~~~ #

# NB: not bothering to generate dispatch stub forward declaration in header,
# we can just paste it whereever necessary

# TODO: use BackendIndex
# dispatch_key: DispatchKey  # only CPU/CUDA right now


# Represents functors for implementing CUDA ufuncs.
# Functors are templated by scalar_t because when USERS instantiate functors
# they are templated.  A functor looks something like this:
#
#   template <typename scalar_t>
#   struct CUDAFunctorOnSelf_add {
#     using opmath_t = at::opmath_type<scalar_t>;
#     opmath_t other_;
#     opmath_t alpha_;
#     CUDAFunctorOnSelf_add(opmath_t other, opmath_t alpha)
#         : other_(other), alpha_(alpha) {}
#     __device__ scalar_t operator()(scalar_t self) {
#       return ufunc::add(static_cast<opmath_t>(self), other_, alpha_);
#     }
#   };
#
@dataclass(frozen=True)
class UfunctorSignature:
    g: NativeFunctionsGroup
    scalar_tensor_idx: int | None
    name: str

    def arguments(self) -> UfunctorBindings:
        return ufunc.ufunctor_arguments(
            self.g, scalar_tensor_idx=self.scalar_tensor_idx, scalar_t=scalar_t
        )

    def fields(self) -> list[Binding]:
        # fields are renamed to have a trailing underscore, as is conventional
        return [b.rename(f"{b.name}_") for b in self.arguments().ctor]

    def returns_type(self) -> CType:
        # TODO: don't hardcode; return type will be inferred based on tags on
        # the native function
        return BaseCType(scalar_t)

    def decl_fields(self) -> str:
        return "\n".join(f"{f.type} {f.name};" for f in self.fields())

    def inline_defn_ctor(self) -> str:
        args_str = ", ".join(a.decl() for a in self.arguments().ctor)
        # NB: hypothetically could do this with translate but the
        # transition here is very regular
        init_str = ", ".join(f"{a.name}_({a.name})" for a in self.arguments().ctor)
        return f"{self.name}({args_str}) : {init_str} {{}}"

    def decl_apply(self) -> str:
        args_str = ", ".join(a.decl() for a in self.arguments().apply)
        return f"{self.returns_type().cpp_type()} operator()({args_str}) const"


@dataclass(frozen=True)
class UfuncSignature:
    g: NativeFunctionsGroup
    name: str
    compute_t: CType

    def arguments(self) -> list[Binding]:
        return ufunc.ufunc_arguments(self.g, compute_t=self.compute_t)

    def call(self, ctx: Sequence[Binding | Expr]) -> str:
        return f"{self.name}({', '.join(a.expr for a in translate(ctx, self.arguments()))})"


# steps:
#   1. take the functional signature
#   2. use api.ufunc to convert it to template signature.  this establishes
#      the type of the template function
#   3. use api.ufunc (II) to generate a split struct / operator() signature.
#      this establish context in which we call the template signature
#
# StructuredImplSignature context
#   ~> functor constructor sig
#
# Functor constructor context
#   ~> functor fields sig
#
# Functor apply context (functor fields + functor apply sig)
#   ~> template sig
#


def eligible_for_binary_scalar_specialization(g: NativeFunctionsGroup) -> bool:
    num_tensors = sum(
        1 for a in g.functional.func.arguments.flat_non_out if a.type.is_tensor_like()
    )
    return num_tensors == 2


def compute_ufunc_cuda_functors(
    g: NativeFunctionsGroup,
) -> tuple[dict[ScalarType, dict[UfuncKey, UfunctorSignature]], str]:
    # First, build the functors.
    ufunctor_sigs: dict[ScalarType, dict[UfuncKey, UfunctorSignature]] = {}
    ufunctors: list[str] = []
    loops = g.out.ufunc_inner_loop
    scalar_tensor_idx_lookup = {
        UfuncKey.CUDAFunctorOnSelf: 1,
        UfuncKey.CUDAFunctorOnOther: 0,
        UfuncKey.CUDAFunctor: None,
    }
    if eligible_for_binary_scalar_specialization(g):
        keys = [
            UfuncKey.CUDAFunctorOnSelf,
            UfuncKey.CUDAFunctorOnOther,
            UfuncKey.CUDAFunctor,
        ]
    else:
        keys = [UfuncKey.CUDAFunctor]
        for k in [UfuncKey.CUDAFunctorOnSelf, UfuncKey.CUDAFunctorOnOther]:
            assert k not in loops, f"cannot use {k} on non-binary function"
    for k in keys:
        # If the key was directly defined, skip functor codegen; we assume the
        # user already done it for us
        if k in loops:
            ufunctor_sig = UfunctorSignature(
                g, scalar_tensor_idx=scalar_tensor_idx_lookup[k], name=loops[k].name
            )
            for dtype in loops[k].supported_dtypes:
                ufunctor_sigs.setdefault(dtype, {})[k] = ufunctor_sig
            continue

        # Note [ScalarOnly and Generic must match names for CUDA]
        # ~~~~~~~~~~~~~~~~~~~~~~~~~~~~~~~~~~~~~~~~~~~~~~~~~~~~~~~
        # Otherwise, look in ANY of the generic entries.  For simplicity of
        # codegen, both ScalarOnly and Generic are defined, the ufunc name
        # must match  (if they didn't match, we'd have to generate distinct
        # functors per dtype, which is awful, so we're not going to do it unless
        # someone really forces us to)
        ufunc_name = None
        supported_dtypes: OrderedSet[ScalarType] = OrderedSet()
        for lk in [UfuncKey.ScalarOnly, UfuncKey.Generic]:
            if lk not in loops:
                continue
            if ufunc_name is None:
                ufunc_name = loops[lk].name
            else:
                # See Note [ScalarOnly and Generic must match names for CUDA]
                assert (
                    ufunc_name == loops[lk].name
                ), "ScalarOnly and Generic must have same ufunc name"
            supported_dtypes |= loops[lk].supported_dtypes
        assert ufunc_name is not None

        name = f"{k}_{ufunc_name}"
        ufunctor_sig = UfunctorSignature(
            g, scalar_tensor_idx=scalar_tensor_idx_lookup[k], name=name
        )
        for dtype in supported_dtypes:
            ufunctor_sigs.setdefault(dtype, {})[k] = ufunctor_sig

        ufunc_sig = UfuncSignature(
            g, name=f"ufunc::{ufunc_name}", compute_t=BaseCType(opmath_t)
        )
        apply_ctx = ufunctor_sig.fields() + ufunctor_sig.arguments().apply
        ufunctors.append(
            f"""
template <typename scalar_t>
struct {ufunctor_sig.name} {{
  using opmath_t = at::opmath_type<scalar_t>;
  {ufunctor_sig.decl_fields()}
  {ufunctor_sig.inline_defn_ctor()}
  __device__ {ufunctor_sig.decl_apply()} {{
    return {ufunc_sig.call(apply_ctx)};
  }}
}};
"""
        )

    return ufunctor_sigs, "\n".join(ufunctors)


@dataclass(frozen=True)
class BinaryScalarSpecializationConfig:
    scalar_idx: int
    ctor_tensor: str
    ufunc_key: UfuncKey


BinaryScalarSpecializationConfigs = [
    BinaryScalarSpecializationConfig(
        scalar_idx=0,
        ctor_tensor="self",
        ufunc_key=UfuncKey.CUDAFunctorOnOther,
    ),
    BinaryScalarSpecializationConfig(
        scalar_idx=1,
        ctor_tensor="other",
        ufunc_key=UfuncKey.CUDAFunctorOnSelf,
    ),
]


def compute_ufunc_cuda_dtype_body(
    g: NativeFunctionsGroup,
    dtype: ScalarType,
    inner_loops: dict[UfuncKey, UfunctorSignature],
    parent_ctx: Sequence[Binding],
) -> str:
    body = "using opmath_t = at::opmath_type<scalar_t>;"
    body += "if (false) {}\n"  # for ease of codegen
    for config in BinaryScalarSpecializationConfigs:
        if config.ufunc_key not in inner_loops:
            continue
        ufunctor_sig = inner_loops[config.ufunc_key]
        scalar_idx = config.scalar_idx + 1
        # Make a copy and at the same time widen the type (not permissible
        # without copy; we don't want to mutate the input argument anyway)
        ctx: list[Expr | Binding] = list(parent_ctx)
        ctx.append(
            Expr(
                expr=f"iter.scalar_value<opmath_t>({scalar_idx})",
                type=NamedCType(config.ctor_tensor, BaseCType(opmath_t)),
            )
        )
        ufunctor_ctor_exprs_str = ", ".join(
            a.expr for a in translate(ctx, ufunctor_sig.arguments().ctor)
        )

        # NB: ufunctor must be allocated before iter.remove_operand is called,
        # as it relies on iter
        body += f"""\
else if (iter.is_cpu_scalar({scalar_idx})) {{
  {ufunctor_sig.name}<scalar_t> ufunctor({ufunctor_ctor_exprs_str});
  iter.remove_operand({scalar_idx});
  gpu_kernel(iter, ufunctor);
}}"""

    ufunctor_sig = inner_loops[UfuncKey.CUDAFunctor]
    ufunctor_ctor_exprs_str = ", ".join(
        a.expr for a in translate(parent_ctx, ufunctor_sig.arguments().ctor)
    )
    body += f"""
else {{
  gpu_kernel(iter, {ufunctor_sig.name}<scalar_t>({ufunctor_ctor_exprs_str}));
}}
    """
    return body


@with_native_function
def compute_ufunc_cuda(g: NativeFunctionsGroup) -> str:
    # First, build the functors, indexing them by dtype
    ufunctor_sigs, ufunctors = compute_ufunc_cuda_functors(g)

    # Next, build the conditionals
    sig = StructuredImplSignature(g, ufunc.kernel_name(g, DispatchKey.CUDA))
    dtype_cases = []
    for dtype, inner_ufunc_sigs in ufunctor_sigs.items():
        dtype_cases.append(
            f"""
AT_DISPATCH_CASE(at::ScalarType::{dtype},
  [&]() {{
    {compute_ufunc_cuda_dtype_body(g, dtype, inner_ufunc_sigs, sig.arguments())}
  }}
)
"""
        )

    dtype_cases_str = "\n".join(dtype_cases)

    stub_sig = StubSignature(g)

    return f"""
{ufunctors}

{stub_sig.type_defn()};
{stub_sig.dispatch_decl()};

{stub_sig.kernel_defn()} {{
  AT_DISPATCH_SWITCH(iter.common_dtype(), "{sig.name}",
    {dtype_cases_str}
  );
}}
REGISTER_DISPATCH({stub_sig.name}, &{stub_sig.kernel_name});

{sig.defn()} {{
  {stub_sig.direct_call(sig.arguments())};
}}
"""


# ~~~~~~~~~~~~~~~~~~~~~~~~~~~~~~~~~~~~~~~~~~~~~~~~~~~~~~~~~~~~~~~~~~~~~~~~~~~~ #
#
#                                   CPU STUFF
#
# ~~~~~~~~~~~~~~~~~~~~~~~~~~~~~~~~~~~~~~~~~~~~~~~~~~~~~~~~~~~~~~~~~~~~~~~~~~~~ #


@dataclass(frozen=True)
class StubSignature:
    g: NativeFunctionsGroup

    @property
    def name(self) -> str:
        return f"{str(self.g.functional.func.name.name)}_stub"

    @property
    def kernel_name(self) -> str:
        return f"{str(self.g.functional.func.name.name)}_kernel"

    @property
    def type_name(self) -> str:
        return f"{str(self.g.functional.func.name.name)}_fn"

    def arguments(self) -> list[Binding]:
        return ufunc.stub_arguments(self.g)

    def type(self) -> str:
        cpp_args = self.arguments()
        return f"void(*)(TensorIteratorBase&, {', '.join(a.type for a in cpp_args)})"

    def dispatch_decl(self) -> str:
        return f"DECLARE_DISPATCH({self.type_name}, {self.name})"

    def dispatch_defn(self) -> str:
        return f"DEFINE_DISPATCH({self.name})"

    def kernel_defn(self) -> str:
        return f"void {self.kernel_name}(TensorIteratorBase& iter, {', '.join(a.defn() for a in self.arguments())})"

    def type_defn(self) -> str:
        return f"using {self.type_name} = {self.type()}"

    # must be called from context where this is TensorIteratorBase*
    def call(self, ctx: Sequence[Binding]) -> str:
        return f"{self.name}(device_type(), *this, {', '.join(a.expr for a in translate(ctx, self.arguments()))})"

    # used in CUDA to skip the unnecessary dynamic dispatch
    def direct_call(self, ctx: Sequence[Binding]) -> str:
        return f"{self.kernel_name}(*this, {', '.join(a.expr for a in translate(ctx, self.arguments()))})"


@with_native_function
def compute_ufunc_cpu(g: NativeFunctionsGroup) -> str:
    stub_sig = StubSignature(g)
    sig = StructuredImplSignature(g, ufunc.kernel_name(g, DispatchKey.CPU))

    return f"""
{stub_sig.type_defn()};
{stub_sig.dispatch_decl()};
{stub_sig.dispatch_defn()};

{sig.defn()} {{
  {stub_sig.call(sig.arguments())};
}}
"""


def compute_ufunc_cpu_dtype_body(
    g: NativeFunctionsGroup,
    dtype: ScalarType,
    inner_loops: dict[UfuncKey, UfuncSignature],
    parent_ctx: Sequence[Binding],
) -> str:
    assert UfuncKey.CPUScalar in inner_loops, f"{dtype}, {inner_loops.keys()}"
    assert inner_loops.keys() <= {UfuncKey.CPUScalar, UfuncKey.CPUVector}
    scalar_loop = inner_loops[UfuncKey.CPUScalar]
    vec_loop = None
    if UfuncKey.CPUVector in inner_loops:
        vec_loop = inner_loops[UfuncKey.CPUVector]

    # NB: We DON'T use translate here, because translate is
    # incapable of CSE'ing the scalar accesses in case it is also
    # used by Vectorized; also, the unpacking here is very simple
    # and only affects Scalar; everything else is implicitly captured
    # by the lambda

    # Setup scalar in scope
    body = []
    ctx = []
    for b in parent_ctx:
        if isinstance(b.argument, Argument) and b.argument.type != BaseType(
            BaseTy.Scalar
        ):
            continue
        body.append(f"auto _s_{b.name} = {b.name}.to<scalar_t>();")
        ctx.append(Expr(f"_s_{b.name}", NamedCType(b.nctype.name, BaseCType(scalar_t))))
    if vec_loop is not None:
        for b in parent_ctx:
            if isinstance(b.argument, Argument) and b.argument.type != BaseType(
                BaseTy.Scalar
            ):
                continue
            body.append(
                f"auto _v_{b.name} = at::vec::Vectorized<scalar_t>(_s_{b.name});"
            )
            ctx.append(
                Expr(
                    f"_v_{b.name}",
                    NamedCType(b.nctype.name, VectorizedCType(BaseCType(scalar_t))),
                )
            )

    # Setup lambda signature
    # NB: simplified version of ufunctor_arguments
    scalar_bindings = []
    vec_bindings = []
    for a in g.functional.func.arguments.flat_non_out:
        if not a.type.is_tensor_like():
            continue
        assert a.type == BaseType(BaseTy.Tensor)
        scalar_bindings.append(
            Binding(
                name=a.name,
                nctype=NamedCType(a.name, BaseCType(scalar_t)),
                argument=a,
            )
        )
        if vec_loop is not None:
            vec_bindings.append(
                Binding(
                    name=a.name,
                    nctype=NamedCType(a.name, VectorizedCType(BaseCType(scalar_t))),
                    argument=a,
                )
            )

    def with_ctx(b: Sequence[Binding]) -> list[Expr | Binding]:
        r: list[Expr | Binding] = []
        r.extend(ctx)
        r.extend(b)
        return r

    body_str = "\n".join(body)
    if vec_loop is not None:
        return f"""
{body_str}
cpu_kernel_vec(iter,
  [=]({', '.join(b.decl() for b in scalar_bindings)}) {{ return {scalar_loop.call(with_ctx(scalar_bindings))}; }},
  [=]({', '.join(b.decl() for b in vec_bindings)}) {{ return {vec_loop.call(with_ctx(vec_bindings))}; }}
);
"""
    else:
        return f"""
{body_str}
cpu_kernel(iter,
  [=]({', '.join(b.decl() for b in scalar_bindings)}) {{ return {scalar_loop.call(with_ctx(scalar_bindings))}; }}
);
"""


@with_native_function
def compute_ufunc_cpu_kernel(g: NativeFunctionsGroup) -> str:
    stub_sig = StubSignature(g)

    # Reindex the ufunc by dtypes; processing generic/scalaronly as well
    loops = g.out.ufunc_inner_loop
    ufunc_sigs: dict[ScalarType, dict[UfuncKey, UfuncSignature]] = {}
    for k in [UfuncKey.CPUScalar, UfuncKey.CPUVector]:
        lks = []
        # ORDER MATTERS: this specifies overriding precedence
        if k in loops:  # should happen rarely
            lks.append(k)
        if UfuncKey.ScalarOnly in loops and k is UfuncKey.CPUScalar:
            lks.append(UfuncKey.ScalarOnly)
        if UfuncKey.Generic in loops:
            lks.append(UfuncKey.Generic)
        # TODO: don't hardcode ufunc:: namespace here, should be centralized smh
        for lk in lks:
            for dtype in loops[lk].supported_dtypes:
                compute_t: CType
                if k is UfuncKey.CPUScalar:
                    compute_t = BaseCType(scalar_t)
                elif k is UfuncKey.CPUVector:
                    compute_t = VectorizedCType(BaseCType(scalar_t))
                else:
                    raise AssertionError
                inner_ufunc_sigs = ufunc_sigs.setdefault(dtype, {})
                if k not in inner_ufunc_sigs:
                    inner_ufunc_sigs[k] = UfuncSignature(
                        g, name=f"ufunc::{loops[lk].name}", compute_t=compute_t
                    )

    # Build the conditionals
    dtype_cases = []
    for dtype, inner_ufunc_sigs in ufunc_sigs.items():
        dtype_cases.append(
            f"""
AT_DISPATCH_CASE(at::ScalarType::{dtype},
  [&]() {{
    {compute_ufunc_cpu_dtype_body(g, dtype, inner_ufunc_sigs, stub_sig.arguments())}
  }}
)
"""
        )

    dtype_cases_str = "\n".join(dtype_cases)
    return f"""
namespace {{

{stub_sig.kernel_defn()} {{
  AT_DISPATCH_SWITCH(iter.common_dtype(), "{stub_sig.name}",
    {dtype_cases_str}
  );
}}

}} // anonymous namespace

{stub_sig.type_defn()};
{stub_sig.dispatch_decl()};
REGISTER_DISPATCH({stub_sig.name}, &{stub_sig.kernel_name});
"""<|MERGE_RESOLUTION|>--- conflicted
+++ resolved
@@ -29,13 +29,10 @@
 from torchgen.utils import OrderedSet
 
 
-<<<<<<< HEAD
-=======
 if TYPE_CHECKING:
     from torchgen.api.ufunc import UfunctorBindings
 
 
->>>>>>> 9ae78a57
 # ~~~~~~~~~~~~~~~~~~~~~~~~~~~~~~~~~~~~~~~~~~~~~~~~~~~~~~~~~~~~~~~~~~~~~~~~~~~~ #
 #
 #                                  CUDA STUFF
