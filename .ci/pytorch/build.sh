#!/bin/bash

set -ex

# Required environment variable: $BUILD_ENVIRONMENT
# (This is set by default in the Docker images we build, so you don't
# need to set it yourself.

# shellcheck source=./common.sh
source "$(dirname "${BASH_SOURCE[0]}")/common.sh"
# shellcheck source=./common-build.sh
source "$(dirname "${BASH_SOURCE[0]}")/common-build.sh"

if [[ "$BUILD_ENVIRONMENT" == *-mobile-*build* ]]; then
  exec "$(dirname "${BASH_SOURCE[0]}")/build-mobile.sh" "$@"
fi

echo "Python version:"
python --version

echo "GCC version:"
gcc --version

echo "CMake version:"
cmake --version

echo "Environment variables:"
env

if [[ "$BUILD_ENVIRONMENT" == *cuda* ]]; then
  # Use jemalloc during compilation to mitigate https://github.com/pytorch/pytorch/issues/116289
  export LD_PRELOAD=/usr/lib/x86_64-linux-gnu/libjemalloc.so.2
  echo "NVCC version:"
  nvcc --version
fi

if [[ "$BUILD_ENVIRONMENT" == *cuda11* ]]; then
  if [[ "$BUILD_ENVIRONMENT" != *cuda11.3* && "$BUILD_ENVIRONMENT" != *clang* ]]; then
    # TODO: there is a linking issue when building with UCC using clang,
    # disable it for now and to be fix later.
    # TODO: disable UCC temporarily to enable CUDA 12.1 in CI
    export USE_UCC=1
    export USE_SYSTEM_UCC=1
  fi
fi

if [[ ${BUILD_ENVIRONMENT} == *"parallelnative"* ]]; then
  export ATEN_THREADING=NATIVE
fi

# Enable LLVM dependency for TensorExpr testing
if [[ "$BUILD_ENVIRONMENT" == *rocm* ]]; then
  export USE_LLVM=/opt/rocm/llvm
  export LLVM_DIR=/opt/rocm/llvm/lib/cmake/llvm
else
  export USE_LLVM=/opt/llvm
  export LLVM_DIR=/opt/llvm/lib/cmake/llvm
fi

if [[ "$BUILD_ENVIRONMENT" == *executorch* ]]; then
  # To build test_edge_op_registration
  export BUILD_EXECUTORCH=ON
  export USE_CUDA=0
fi

if ! which conda; then
  # In ROCm CIs, we are doing cross compilation on build machines with
  # intel cpu and later run tests on machines with amd cpu.
  # Also leave out two builds to make sure non-mkldnn builds still work.
  if [[ "$BUILD_ENVIRONMENT" != *rocm* ]]; then
    export USE_MKLDNN=1
  else
    export USE_MKLDNN=0
  fi
else
  # CMAKE_PREFIX_PATH precedences
  # 1. $CONDA_PREFIX, if defined. This follows the pytorch official build instructions.
  # 2. /opt/conda/envs/py_${ANACONDA_PYTHON_VERSION}, if ANACONDA_PYTHON_VERSION defined.
  #    This is for CI, which defines ANACONDA_PYTHON_VERSION but not CONDA_PREFIX.
  # 3. $(conda info --base). The fallback value of pytorch official build
  #    instructions actually refers to this.
  #    Commonly this is /opt/conda/
  if [[ -v CONDA_PREFIX ]]; then
    export CMAKE_PREFIX_PATH=${CONDA_PREFIX}
  elif [[ -v ANACONDA_PYTHON_VERSION ]]; then
    export CMAKE_PREFIX_PATH="/opt/conda/envs/py_${ANACONDA_PYTHON_VERSION}"
  else
    # already checked by `! which conda`
    CMAKE_PREFIX_PATH="$(conda info --base)"
    export CMAKE_PREFIX_PATH
  fi

  # Workaround required for MKL library linkage
  # https://github.com/pytorch/pytorch/issues/119557
  if [ "$ANACONDA_PYTHON_VERSION" = "3.12" ]; then
    export CMAKE_LIBRARY_PATH="/opt/conda/envs/py_$ANACONDA_PYTHON_VERSION/lib/"
    export CMAKE_INCLUDE_PATH="/opt/conda/envs/py_$ANACONDA_PYTHON_VERSION/include/"
  fi
fi

if [[ "$BUILD_ENVIRONMENT" == *aarch64* ]]; then
  export USE_MKLDNN=1
  export USE_MKLDNN_ACL=1
  export ACL_ROOT_DIR=/ComputeLibrary
fi

if [[ "$BUILD_ENVIRONMENT" == *libtorch* ]]; then
  POSSIBLE_JAVA_HOMES=()
  POSSIBLE_JAVA_HOMES+=(/usr/local)
  POSSIBLE_JAVA_HOMES+=(/usr/lib/jvm/java-8-openjdk-amd64)
  POSSIBLE_JAVA_HOMES+=(/Library/Java/JavaVirtualMachines/*.jdk/Contents/Home)
  # Add the Windows-specific JNI
  POSSIBLE_JAVA_HOMES+=("$PWD/.circleci/windows-jni/")
  for JH in "${POSSIBLE_JAVA_HOMES[@]}" ; do
    if [[ -e "$JH/include/jni.h" ]] ; then
      # Skip if we're not on Windows but haven't found a JAVA_HOME
      if [[ "$JH" == "$PWD/.circleci/windows-jni/" && "$OSTYPE" != "msys" ]] ; then
        break
      fi
      echo "Found jni.h under $JH"
      export JAVA_HOME="$JH"
      export BUILD_JNI=ON
      break
    fi
  done
  if [ -z "$JAVA_HOME" ]; then
    echo "Did not find jni.h"
  fi
fi

# Use special scripts for Android builds
if [[ "${BUILD_ENVIRONMENT}" == *-android* ]]; then
  export ANDROID_NDK=/opt/ndk
  build_args=()
  if [[ "${BUILD_ENVIRONMENT}" == *-arm-v7a* ]]; then
    build_args+=("-DANDROID_ABI=armeabi-v7a")
  elif [[ "${BUILD_ENVIRONMENT}" == *-arm-v8a* ]]; then
    build_args+=("-DANDROID_ABI=arm64-v8a")
  elif [[ "${BUILD_ENVIRONMENT}" == *-x86_32* ]]; then
    build_args+=("-DANDROID_ABI=x86")
  elif [[ "${BUILD_ENVIRONMENT}" == *-x86_64* ]]; then
    build_args+=("-DANDROID_ABI=x86_64")
  fi
  if [[ "${BUILD_ENVIRONMENT}" == *vulkan* ]]; then
    build_args+=("-DUSE_VULKAN=ON")
  fi
  build_args+=("-DUSE_LITE_INTERPRETER_PROFILER=OFF")
  exec ./scripts/build_android.sh "${build_args[@]}" "$@"
fi

if [[ "$BUILD_ENVIRONMENT" != *android* && "$BUILD_ENVIRONMENT" == *vulkan* ]]; then
  export USE_VULKAN=1
  # shellcheck disable=SC1091
  source /var/lib/jenkins/vulkansdk/setup-env.sh
fi

if [[ "$BUILD_ENVIRONMENT" == *rocm* ]]; then
  # hcc used to run out of memory, silently exiting without stopping
  # the build process, leaving undefined symbols in the shared lib,
  # causing undefined symbol errors when later running tests.
  # We used to set MAX_JOBS to 4 to avoid, but this is no longer an issue.
  if [ -z "$MAX_JOBS" ]; then
    export MAX_JOBS=$(($(nproc) - 1))
  fi

  if [[ -n "$CI" && -z "$PYTORCH_ROCM_ARCH" ]]; then
      # Set ROCM_ARCH to gfx906 for CI builds, if user doesn't override.
      echo "Limiting PYTORCH_ROCM_ARCH to gfx906 for CI builds"
      export PYTORCH_ROCM_ARCH="gfx906"
  fi

  # hipify sources
  python tools/amd_build/build_amd.py
fi

if [[ "$BUILD_ENVIRONMENT" == *xpu* ]]; then
  # shellcheck disable=SC1091
  source /opt/intel/oneapi/compiler/latest/env/vars.sh
  export USE_XPU=1
fi

# sccache will fail for CUDA builds if all cores are used for compiling
# gcc 7 with sccache seems to have intermittent OOM issue if all cores are used
if [ -z "$MAX_JOBS" ]; then
  if { [[ "$BUILD_ENVIRONMENT" == *cuda* ]] || [[ "$BUILD_ENVIRONMENT" == *gcc7* ]]; } && which sccache > /dev/null; then
    export MAX_JOBS=$(($(nproc) - 1))
  fi
fi

# TORCH_CUDA_ARCH_LIST must be passed from an environment variable
if [[ "$BUILD_ENVIRONMENT" == *cuda* && -z "$TORCH_CUDA_ARCH_LIST" ]]; then
  echo "TORCH_CUDA_ARCH_LIST must be defined"
  exit 1
fi

# We only build FlashAttention files for CUDA 8.0+, and they require large amounts of
# memory to build and will OOM
if [[ "$BUILD_ENVIRONMENT" == *cuda* ]] && [[ "$TORCH_CUDA_ARCH_LIST" == *"8.6"* || "$TORCH_CUDA_ARCH_LIST" == *"8.0"* ]]; then
  echo "WARNING: FlashAttention files require large amounts of memory to build and will OOM"
  echo "Setting MAX_JOBS=(nproc-2)/3 to reduce memory usage"
  export MAX_JOBS="$(( $(nproc --ignore=2) / 3 ))"
fi

if [[ "${BUILD_ENVIRONMENT}" == *clang* ]]; then
  export CC=clang
  export CXX=clang++
fi

if [[ "$BUILD_ENVIRONMENT" == *-clang*-asan* ]]; then
  export LDSHARED="clang --shared"
  export USE_CUDA=0
  export USE_ASAN=1
  export UBSAN_FLAGS="-fno-sanitize-recover=all;-fno-sanitize=float-divide-by-zero;-fno-sanitize=float-cast-overflow"
  unset USE_LLVM
fi

if [[ "${BUILD_ENVIRONMENT}" == *no-ops* ]]; then
  export USE_PER_OPERATOR_HEADERS=0
fi

if [[ "${BUILD_ENVIRONMENT}" == *-pch* ]]; then
    export USE_PRECOMPILED_HEADERS=1
fi

if [[ "${BUILD_ENVIRONMENT}" == *linux-focal-py3.7-gcc7-build*  ]]; then
  export USE_GLOO_WITH_OPENSSL=ON
fi

if [[ "${BUILD_ENVIRONMENT}" != *android* && "${BUILD_ENVIRONMENT}" != *cuda* ]]; then
  export BUILD_STATIC_RUNTIME_BENCHMARK=ON
fi

# Do not change workspace permissions for ROCm CI jobs
# as it can leave workspace with bad permissions for cancelled jobs
if [[ "$BUILD_ENVIRONMENT" != *rocm* ]]; then
  # Workaround for dind-rootless userid mapping (https://github.com/pytorch/ci-infra/issues/96)
  WORKSPACE_ORIGINAL_OWNER_ID=$(stat -c '%u' "/var/lib/jenkins/workspace")
  cleanup_workspace() {
    echo "sudo may print the following warning message that can be ignored. The chown command will still run."
    echo "    sudo: setrlimit(RLIMIT_STACK): Operation not permitted"
    echo "For more details refer to https://github.com/sudo-project/sudo/issues/42"
    sudo chown -R "$WORKSPACE_ORIGINAL_OWNER_ID" /var/lib/jenkins/workspace
  }
  # Disable shellcheck SC2064 as we want to parse the original owner immediately.
  # shellcheck disable=SC2064
  trap_add cleanup_workspace EXIT
  sudo chown -R jenkins /var/lib/jenkins/workspace
  git config --global --add safe.directory /var/lib/jenkins/workspace
fi

if [[ "$BUILD_ENVIRONMENT" == *-bazel-* ]]; then
  set -e

  get_bazel
  install_sccache_nvcc_for_bazel

  # Leave 1 CPU free and use only up to 80% of memory to reduce the change of crashing
  # the runner
  BAZEL_MEM_LIMIT="--local_ram_resources=HOST_RAM*.8"
  BAZEL_CPU_LIMIT="--local_cpu_resources=HOST_CPUS-1"

  if [[ "$CUDA_VERSION" == "cpu" ]]; then
    # Build torch, the Python module, and tests for CPU-only
    tools/bazel build --config=no-tty "${BAZEL_MEM_LIMIT}" "${BAZEL_CPU_LIMIT}" --config=cpu-only :torch :torch/_C.so :all_tests
  else
    tools/bazel build --config=no-tty "${BAZEL_MEM_LIMIT}" "${BAZEL_CPU_LIMIT}" //...
  fi
else
  # check that setup.py would fail with bad arguments
  echo "The next three invocations are expected to fail with invalid command error messages."
  ( ! get_exit_code python setup.py bad_argument )
  ( ! get_exit_code python setup.py clean] )
  ( ! get_exit_code python setup.py clean bad_argument )

  if [[ "$BUILD_ENVIRONMENT" != *libtorch* ]]; then
    # rocm builds fail when WERROR=1
    # XLA test build fails when WERROR=1
    # set only when building other architectures
    # or building non-XLA tests.
    if [[ "$BUILD_ENVIRONMENT" != *rocm*  &&
          "$BUILD_ENVIRONMENT" != *xla* ]]; then
      if [[ "$BUILD_ENVIRONMENT" != *py3.8* ]]; then
        # Install numpy-2.0 release candidate for builds
        # Which should be backward compatible with Numpy-1.X
        python -mpip install --pre numpy==2.0.0rc1
      fi
<<<<<<< HEAD
=======

      WERROR=1 python setup.py clean

>>>>>>> 8daf4825
      if [[ "$USE_SPLIT_BUILD" == "true" ]]; then
        WERROR=1 BUILD_LIBTORCH_WHL=1 BUILD_PYTHON_ONLY=0 python setup.py bdist_wheel
        WERROR=1 BUILD_LIBTORCH_WHL=0 BUILD_PYTHON_ONLY=1 python setup.py bdist_wheel --cmake
      else
<<<<<<< HEAD
        WERROR=1 python setup.py clean
=======
>>>>>>> 8daf4825
        WERROR=1 python setup.py bdist_wheel
      fi
    else
      python setup.py clean
      if [[ "$BUILD_ENVIRONMENT" == *xla* ]]; then
        source .ci/pytorch/install_cache_xla.sh
      fi
      if [[ "$USE_SPLIT_BUILD" == "true" ]]; then
        BUILD_LIBTORCH_WHL=1 BUILD_PYTHON_ONLY=0 python setup.py bdist_wheel
        BUILD_PYTHON_ONLY=1 BUILD_LIBTORCH_WHL=0 python setup.py bdist_wheel --cmake
      else
<<<<<<< HEAD
        python setup.py clean
=======
>>>>>>> 8daf4825
        python setup.py bdist_wheel
      fi
    fi
    pip_install_whl "$(echo dist/*.whl)"

    # TODO: I'm not sure why, but somehow we lose verbose commands
    set -x

    assert_git_not_dirty
    # Copy ninja build logs to dist folder
    mkdir -p dist
    if [ -f build/.ninja_log ]; then
      cp build/.ninja_log dist
    fi

    if [[ "$BUILD_ENVIRONMENT" == *rocm* ]]; then
      # remove sccache wrappers post-build; runtime compilation of MIOpen kernels does not yet fully support them
      sudo rm -f /opt/cache/bin/cc
      sudo rm -f /opt/cache/bin/c++
      sudo rm -f /opt/cache/bin/gcc
      sudo rm -f /opt/cache/bin/g++
      pushd /opt/rocm/llvm/bin
      if [[ -d original ]]; then
        sudo mv original/clang .
        sudo mv original/clang++ .
      fi
      sudo rm -rf original
      popd
    fi

    CUSTOM_TEST_ARTIFACT_BUILD_DIR=${CUSTOM_TEST_ARTIFACT_BUILD_DIR:-"build/custom_test_artifacts"}
    CUSTOM_TEST_USE_ROCM=$([[ "$BUILD_ENVIRONMENT" == *rocm* ]] && echo "ON" || echo "OFF")
    CUSTOM_TEST_MODULE_PATH="${PWD}/cmake/public"
    mkdir -pv "${CUSTOM_TEST_ARTIFACT_BUILD_DIR}"

    # Build custom operator tests.
    CUSTOM_OP_BUILD="${CUSTOM_TEST_ARTIFACT_BUILD_DIR}/custom-op-build"
    CUSTOM_OP_TEST="$PWD/test/custom_operator"
    python --version
    SITE_PACKAGES="$(python -c 'from distutils.sysconfig import get_python_lib; print(get_python_lib())')"

    mkdir -p "$CUSTOM_OP_BUILD"
    pushd "$CUSTOM_OP_BUILD"
    cmake "$CUSTOM_OP_TEST" -DCMAKE_PREFIX_PATH="$SITE_PACKAGES/torch;$SITE_PACKAGES" -DPython_EXECUTABLE="$(which python)" \
          -DCMAKE_MODULE_PATH="$CUSTOM_TEST_MODULE_PATH" -DUSE_ROCM="$CUSTOM_TEST_USE_ROCM"
    make VERBOSE=1
    popd
    assert_git_not_dirty

    # Build jit hook tests
    JIT_HOOK_BUILD="${CUSTOM_TEST_ARTIFACT_BUILD_DIR}/jit-hook-build"
    JIT_HOOK_TEST="$PWD/test/jit_hooks"
    python --version
    SITE_PACKAGES="$(python -c 'from distutils.sysconfig import get_python_lib; print(get_python_lib())')"
    mkdir -p "$JIT_HOOK_BUILD"
    pushd "$JIT_HOOK_BUILD"
    cmake "$JIT_HOOK_TEST" -DCMAKE_PREFIX_PATH="$SITE_PACKAGES/torch;$SITE_PACKAGES" -DPython_EXECUTABLE="$(which python)" \
          -DCMAKE_MODULE_PATH="$CUSTOM_TEST_MODULE_PATH" -DUSE_ROCM="$CUSTOM_TEST_USE_ROCM"
    make VERBOSE=1
    popd
    assert_git_not_dirty

    # Build custom backend tests.
    CUSTOM_BACKEND_BUILD="${CUSTOM_TEST_ARTIFACT_BUILD_DIR}/custom-backend-build"
    CUSTOM_BACKEND_TEST="$PWD/test/custom_backend"
    python --version
    mkdir -p "$CUSTOM_BACKEND_BUILD"
    pushd "$CUSTOM_BACKEND_BUILD"
    cmake "$CUSTOM_BACKEND_TEST" -DCMAKE_PREFIX_PATH="$SITE_PACKAGES/torch;$SITE_PACKAGES" -DPython_EXECUTABLE="$(which python)" \
          -DCMAKE_MODULE_PATH="$CUSTOM_TEST_MODULE_PATH" -DUSE_ROCM="$CUSTOM_TEST_USE_ROCM"
    make VERBOSE=1
    popd
    assert_git_not_dirty
  else
    # Test no-Python build
    echo "Building libtorch"

    # This is an attempt to mitigate flaky libtorch build OOM error. By default, the build parallelization
    # is set to be the number of CPU minus 2. So, let's try a more conservative value here. A 4xlarge has
    # 16 CPUs
    MAX_JOBS=$(nproc --ignore=4)
    export MAX_JOBS

    # NB: Install outside of source directory (at the same level as the root
    # pytorch folder) so that it doesn't get cleaned away prior to docker push.
    BUILD_LIBTORCH_PY=$PWD/tools/build_libtorch.py
    mkdir -p ../cpp-build/caffe2
    pushd ../cpp-build/caffe2
    WERROR=1 VERBOSE=1 DEBUG=1 python "$BUILD_LIBTORCH_PY"
    popd
  fi
fi

if [[ "$BUILD_ENVIRONMENT" != *libtorch* && "$BUILD_ENVIRONMENT" != *bazel* ]]; then
  # export test times so that potential sharded tests that'll branch off this build will use consistent data
  # don't do this for libtorch as libtorch is C++ only and thus won't have python tests run on its build
  python tools/stats/export_test_times.py
fi

# snadampal: skipping it till sccache support added for aarch64
# https://github.com/pytorch/pytorch/issues/121559
if [[ "$BUILD_ENVIRONMENT" != *aarch64* ]]; then
  print_sccache_stats
fi<|MERGE_RESOLUTION|>--- conflicted
+++ resolved
@@ -284,20 +284,13 @@
         # Which should be backward compatible with Numpy-1.X
         python -mpip install --pre numpy==2.0.0rc1
       fi
-<<<<<<< HEAD
-=======
 
       WERROR=1 python setup.py clean
 
->>>>>>> 8daf4825
       if [[ "$USE_SPLIT_BUILD" == "true" ]]; then
         WERROR=1 BUILD_LIBTORCH_WHL=1 BUILD_PYTHON_ONLY=0 python setup.py bdist_wheel
         WERROR=1 BUILD_LIBTORCH_WHL=0 BUILD_PYTHON_ONLY=1 python setup.py bdist_wheel --cmake
       else
-<<<<<<< HEAD
-        WERROR=1 python setup.py clean
-=======
->>>>>>> 8daf4825
         WERROR=1 python setup.py bdist_wheel
       fi
     else
@@ -309,10 +302,6 @@
         BUILD_LIBTORCH_WHL=1 BUILD_PYTHON_ONLY=0 python setup.py bdist_wheel
         BUILD_PYTHON_ONLY=1 BUILD_LIBTORCH_WHL=0 python setup.py bdist_wheel --cmake
       else
-<<<<<<< HEAD
-        python setup.py clean
-=======
->>>>>>> 8daf4825
         python setup.py bdist_wheel
       fi
     fi
