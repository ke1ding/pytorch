--- conflicted
+++ resolved
@@ -5,17 +5,10 @@
 import sys
 import warnings
 from pathlib import Path
-<<<<<<< HEAD
 from typing import Any
 
 
-REPO_ROOT = Path(__file__).absolute().parents[2]
-=======
-from typing import Any, Dict, List, Set
-
-
 REPO_ROOT = Path(__file__).resolve().parents[2]
->>>>>>> 999eec8d
 
 # These tests are slow enough that it's worth calculating whether the patch
 # touched any related files first. This list was manually generated, but for every
