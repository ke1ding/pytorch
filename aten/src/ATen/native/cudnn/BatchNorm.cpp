--- conflicted
+++ resolved
@@ -138,15 +138,9 @@
 std::tuple<Tensor&, Tensor&, Tensor&, Tensor&> cudnn_batch_norm_out(
     const Tensor& input_t,
     const Tensor& weight_t,
-<<<<<<< HEAD
-    const c10::optional<at::Tensor>& bias_t_opt,
-    const c10::optional<at::Tensor>& running_mean_t_opt,
-    const c10::optional<at::Tensor>& running_var_t_opt,
-=======
     const std::optional<Tensor>& bias_t_opt,
     const std::optional<Tensor>& running_mean_t_opt,
     const std::optional<Tensor>& running_var_t_opt,
->>>>>>> da1fc85d
     bool training,
     double exponential_average_factor,
     double epsilon,
