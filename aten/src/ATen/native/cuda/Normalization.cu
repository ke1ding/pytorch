--- conflicted
+++ resolved
@@ -482,15 +482,9 @@
   return std::make_tuple(output, save_mean, save_invstd);
 }
 
-<<<<<<< HEAD
 std::tuple<Tensor, Tensor, Tensor, Tensor> _batch_norm_maybe_update_cuda_helper(
-    const Tensor& input, const c10::optional<Tensor>& weight_opt, const c10::optional<Tensor>& bias_opt,
+    const Tensor& input, const std::optional<Tensor>& weight_opt, const std::optional<Tensor>& bias_opt,
     Tensor& running_mean, Tensor& running_var, double momentum, double eps, bool update) {
-=======
-std::tuple<Tensor, Tensor, Tensor, Tensor> _batch_norm_with_update_cuda(
-    const Tensor& input, const std::optional<Tensor>& weight_opt, const c10::optional<Tensor>& bias_opt,
-    Tensor& running_mean, Tensor& running_var, double momentum, double eps) {
->>>>>>> 0dc1f081
   // See [Note: hacky wrapper removal for optional tensor]
   c10::MaybeOwned<Tensor> weight_maybe_owned = at::borrow_from_optional_tensor(weight_opt);
   const Tensor& weight = *weight_maybe_owned;
@@ -542,20 +536,16 @@
   return std::tuple<Tensor&, Tensor&, Tensor&, Tensor&>(out, save_mean, save_var, reserve);
 }
 
-<<<<<<< HEAD
 std::tuple<Tensor, Tensor, Tensor, Tensor> _batch_norm_no_update_cuda(
-    const Tensor& input, const c10::optional<Tensor>& weight_opt, const c10::optional<Tensor>& bias_opt,
-    const c10::optional<Tensor>& running_mean_opt, const c10::optional<Tensor>& running_var_opt,
+    const Tensor& input, const c10::optional<Tensor>& weight_opt, const std::optional<Tensor>& bias_opt,
+    const std::optional<Tensor>& running_mean_opt, const std::optional<Tensor>& running_var_opt,
     double momentum, double eps) {
   const Tensor& running_mean = c10::value_or_else(running_mean_opt, [] {return Tensor();});
   const Tensor& running_var = c10::value_or_else(running_var_opt, [] {return Tensor();});
   return _batch_norm_maybe_update_cuda_helper(input, weight_opt, bias_opt, const_cast<Tensor&>(running_mean), const_cast<Tensor&>(running_var), momentum, eps, /*update*/false);
 }
 
-std::tuple<Tensor, Tensor, Tensor> _batch_norm_legit_cuda(const Tensor& self, const c10::optional<Tensor>& weight_opt, const c10::optional<Tensor>& bias_opt, Tensor& running_mean, Tensor& running_var, bool train, double momentum, double epsilon) {
-=======
-std::tuple<Tensor, Tensor, Tensor> _batch_norm_legit_cuda(const Tensor& self, const std::optional<Tensor>& weight_opt, const c10::optional<Tensor>& bias_opt, Tensor& running_mean, Tensor& running_var, bool train, double momentum, double epsilon) {
->>>>>>> 0dc1f081
+std::tuple<Tensor, Tensor, Tensor> _batch_norm_legit_cuda(const Tensor& self, const std::optional<Tensor>& weight_opt, const std::optional<Tensor>& bias_opt, Tensor& running_mean, Tensor& running_var, bool train, double momentum, double epsilon) {
   return batch_norm_cuda(self, weight_opt, bias_opt, running_mean, running_var, train, momentum, epsilon);
 }
 
