// Copyright (c) 2018 MathInf GmbH, Thomas Viehmann
// Licensed under the BSD-3-Clause license
// This is the GPU implementation of the Connectionist Temporal Loss.
// We mostly follow Graves.
// 1. Graves et al: http://www.cs.toronto.edu/~graves/icml_2006.pdf
// We use the equations from above link, but note that [1] has 1-based indexing and we (of course) use 0-based.
// Graves et al call the probabilities y, we use log_probs (also calling them inputs)
// A few optimizations (similar to those here, but also some I didn't take) are described in
// 2. Minmin Sun: http://on-demand.gputechconf.com/gtc/2016/presentation/s6383-minmin-sun-speech-recognition.pdf
#define TORCH_ASSERT_ONLY_METHOD_OPERATORS
#include <ATen/TensorUtils.h>
#include <c10/util/Exception.h>
#include <c10/macros/Macros.h>
#include <ATen/core/Tensor.h>
#include <ATen/Dispatch.h>
#include <ATen/TensorOperators.h>
#include <ATen/cuda/Atomic.cuh>
#include <ATen/cuda/CUDAContext.h>

#ifndef AT_PER_OPERATOR_HEADERS
#include <ATen/Functions.h>
#include <ATen/NativeFunctions.h>
#else
#include <ATen/ops/_ctc_loss_backward_native.h>
#include <ATen/ops/_ctc_loss_native.h>
#include <ATen/ops/empty.h>
#include <ATen/ops/exp.h>
#include <ATen/ops/full_like.h>
#include <ATen/ops/imag.h>
#include <ATen/ops/logsumexp.h>
#include <ATen/ops/tensor.h>
#include <ATen/ops/where.h>
#include <ATen/ops/zeros.h>
#endif

#include <type_traits>
#include <numeric>

namespace at::native {

namespace {

// this ad-hoc converts from targets (l in [1]) to augmented targets (l' in [1])
// so if l is l_0 l_1 ... l_(tl-1) then this looks up idx in
// l' = BLANK l_0 BLANK l_1 BLANK ... BLANK l_(tl-1) BLANK
// - note that no bound-checking is done
// - it is important to only call it with idx == 0 if the target length is 0
// - __restrict__ impact to be measured, see
//   https://devblogs.nvidia.com/cuda-pro-tip-optimize-pointer-aliasing/
template <typename target_t>
__device__ static inline int64_t get_target_prime(
    const target_t* __restrict__ target,
    int64_t offset,
    int64_t stride,
    int64_t idx,
    int64_t BLANK) {
  if (idx % 2 == 0) {
    return BLANK;
  } else {
    return target[offset + stride * (idx / 2)];
  }
}

// this kernel is a relatively straightforward implementation of the alpha calculation in the forward backward algorithm (section 4.1).
// A (minor) twist is that we are using log-calculations to enhance numerical stability (log_probs and log_alpha).
// In total it would be more efficient to compute the beta in the same kernel (e.g. cudnn does this). While the beta are not
// needed for the loss itself (just the grad), we can return log_alpha+log_beta (so same space as currently) and the overhead
// is small and the use-case for loss without grad is relatively limited.
// We parallelize by batch and target sequence. Empirically, it is faster to loop over the input (log probs) sequence  and do
// target in parallel, even if it means more frequent __syncthreads.
// In contrast to the cuDNN implementation, we allow large target lengths. For this we need that all previous `s` have been
// computed when we start a new block_s. This is why we have our own for loop here.
template<typename scalar_t, typename target_t>
__global__ void
#if defined (USE_ROCM)
C10_LAUNCH_BOUNDS_2((std::is_same<scalar_t, float>::value ? 1024 : 896), 1)
#endif
ctc_loss_log_alpha_gpu_kernel(scalar_t* __restrict__ log_alpha_data,
                                    const scalar_t*log_probs_data, const int64_t* __restrict__ input_lengths, int64_t max_input_length,
                                    const target_t* __restrict__ targets_data, const int64_t* __restrict__ target_lengths, int64_t max_target_length,
                                    scalar_t* __restrict__ neg_log_likelihood_data,
                                    int64_t lp_input_stride, int64_t lp_batch_stride, int64_t lp_char_stride,
                                    int64_t la_batch_stride, int64_t la_input_stride, int64_t la_target_stride,
                                    const int64_t* __restrict__ tg_batch_offsets, int64_t tg_target_stride,
                                    int64_t batch_size, int64_t BLANK) {

  constexpr scalar_t neginf = -INFINITY;

  // bookkeeping
  int64_t b = threadIdx.y + blockIdx.y * blockDim.y;
  int64_t input_length = input_lengths[b];
  int64_t target_length = target_lengths[b];
  int64_t lp_batch_offset = b*lp_batch_stride;
  int64_t la_batch_offset = b*la_batch_stride;
  int64_t tg_batch_offset = tg_batch_offsets[b];

  if (b >= batch_size)
    return;

  if (input_length == 0) {
    if (threadIdx.x == 0) {
      scalar_t log_likelihood = target_length == 0 ? 0 : neginf;
      neg_log_likelihood_data[b] = -log_likelihood;
    }
    return;
  }

  // first row (t=0), the three equations for alpha_1 above eq (6)
  for (int64_t block_s = 0; block_s < 2*max_target_length+1; block_s += blockDim.x) {
    int64_t s = threadIdx.x + block_s;
    scalar_t la;
    switch (s) {
    case 0:
      la = log_probs_data[lp_batch_offset + lp_char_stride * BLANK];
      break;
    case 1:
      la = target_length == 0 ? neginf
                              : log_probs_data
                                    [lp_batch_offset +
                                     lp_char_stride *
                                         get_target_prime(
                                             targets_data,
                                             tg_batch_offset,
                                             tg_target_stride,
                                             1,
                                             BLANK)];
      break;
    default:
      la = neginf;
    }
    if (s < 2*max_target_length+1)
      log_alpha_data[la_batch_offset + /* la_input_stride * 0 */ + la_target_stride * s] = la;
  }

  for (int64_t block_s = 0; block_s < 2*max_target_length+1; block_s += blockDim.x) {
    int64_t s = threadIdx.x + block_s;

    // These two only depend on s, so we can cache them.
    int64_t current_char;       // l_s in eq (6)
    bool have_three;            // flag which of the two cases in eq (6) we have
    if (s < 2 * target_length + 1 && target_length > 0) {
      current_char = get_target_prime(
          targets_data,
          tg_batch_offset,
          tg_target_stride,
          s,
          BLANK);
      have_three =
          ((s > 1) &&
           (get_target_prime(
                targets_data,
                tg_batch_offset,
                tg_target_stride,
                s - 2,
                BLANK) != current_char));
    } else {
      current_char = BLANK;
      have_three = false;
    }
    for (int64_t t=1; t < max_input_length; t++) {
      __syncthreads(); // on cuda 9 we might use partial synchronization of only the threads within the same batch
      if ((t < input_length) && (s < 2 * target_length + 1)) {
        // only for valid t, s. This is equation (6) and (7), la1, la2, la3 are the three summands,
        // lamax is the maximum for the logsumexp trick.
        scalar_t la1 = log_alpha_data[la_batch_offset + la_input_stride * (t-1) + la_target_stride * s];
        scalar_t lamax = la1;
        scalar_t la2, la3;
        if (s > 0) {
          la2 = log_alpha_data[la_batch_offset + la_input_stride * (t-1) + la_target_stride * (s-1)];
          if (la2 > lamax)
            lamax = la2;
        } else {
          la2 = neginf;
        }
        if (have_three) {
          la3 = log_alpha_data[la_batch_offset + la_input_stride * (t-1) + la_target_stride * (s-2)];
          if (la3 > lamax)
            lamax = la3;
        } else {
          la3 = neginf;
        }
        if (lamax == neginf) // when all are neginf. (then the whole thing is neginf, but we can pretend)
          lamax = 0;

        log_alpha_data[la_batch_offset + la_input_stride * t + la_target_stride * s] = std::log(std::exp(la1-lamax)+std::exp(la2-lamax)+std::exp(la3-lamax))+lamax
          + log_probs_data[lp_batch_offset + t * lp_input_stride + lp_char_stride * current_char];
      } else {
        // otherwise we just set to neginf
        if (s < 2*max_target_length+1)
          log_alpha_data[la_batch_offset + la_input_stride * t + la_target_stride * s] = neginf;
      }
    }
  }
  __syncthreads(); // on cuda 9 we might use partial synchronization of only the threads within the same batch

  // compute the loss (eq (8))
  if (threadIdx.x == 0) {
    scalar_t l1 = log_alpha_data[la_batch_offset + la_input_stride * (input_length-1) + la_target_stride * (target_length*2)];
    scalar_t l2 = target_length > 0
        ? log_alpha_data
              [la_batch_offset + la_input_stride * (input_length - 1) +
               la_target_stride * (target_length * 2 - 1)]
        : neginf;
    scalar_t m = ((l1 > l2) ? l1 : l2);
    m = ((m == neginf) ? 0 : m);
    scalar_t log_likelihood = std::log(std::exp(l1-m)+std::exp(l2-m))+m;
    neg_log_likelihood_data[b] = -log_likelihood;
  }
}

// The forward computation. Lot's of admin and a call to the alpha kernel.
// Note: we do not check that the labels are in the valid range. As we use
// them for indexing in the kernels, you'll see memory errors when you
// pass corrupt labels.
// We support both a 2-dimensional tensor as targets (one set of targets in each row) and
// a 1-dimensional tensor where all targets are concatenated (and we use target_lengths
// to figure out where they begin).
// We return log_alpha (currently, might change to (log_alpha+log_beta) to be passed to the
// backward. The dispatch function will only return the loss.
template<typename scalar_t, ScalarType target_scalar_type>
std::tuple<Tensor, Tensor> ctc_loss_gpu_template(const Tensor& log_probs, const Tensor& targets, IntArrayRef input_lengths, IntArrayRef target_lengths, int64_t BLANK) {
  // log_probs: input_len x batch_size x num_labels
  // targets [int64]: batch_size x target_length OR sum(target_lengths)
  CheckedFrom c = "ctc_loss_gpu";
  using target_t = typename std::conditional<target_scalar_type == kInt, int, int64_t>::type;
  auto log_probs_arg = TensorArg(log_probs, "log_probs", 1);
  auto targets_arg = TensorArg(targets, "targets", 2);
  checkAllSameGPU(c, {log_probs_arg, targets_arg});

  checkScalarType(c, targets_arg, target_scalar_type);
  checkDim(c, log_probs_arg, 3);
  checkDimRange(c, targets_arg, 1, 3);

  int64_t batch_size = log_probs.size(1);
  int64_t num_labels = log_probs.size(2);
  TORCH_CHECK((0 <= BLANK) && (BLANK < num_labels), "blank must be in label range");
  TORCH_CHECK(input_lengths.size() == static_cast<size_t>(batch_size), "input_lengths must be of size batch_size");
  TORCH_CHECK(target_lengths.size() == static_cast<size_t>(batch_size), "target_lengths must be of size batch_size");

  int64_t tg_target_stride;

  int64_t max_target_length = 0;
  auto tg_batch_offsets = at::empty({batch_size}, at::device(at::kCPU).dtype(at::kLong));
  auto tg_batch_offsets_data = tg_batch_offsets.mutable_data_ptr<int64_t>();
  if (targets.dim() == 1) { // concatenated targets
    int64_t pos = 0;
    for (int64_t i = 0; i < batch_size; i++) {
      TORCH_CHECK(target_lengths[i] >= 0,
                  "Expected target_lengths to have value at least ", 0, ", but got value ", target_lengths[i],
                  " (while checking arguments for ", c, ")");
      tg_batch_offsets_data[i] = pos;
      pos += target_lengths[i];
      if (max_target_length < target_lengths[i])
        max_target_length = target_lengths[i];
    }
    tg_target_stride = targets.stride(0);
    checkSize(c, targets_arg, 0, pos);
  }
  else { // batch x max_target_length
    // dim is 2
    int64_t tg_batch_stride = targets.stride(0);
    for (int64_t i = 0; i < batch_size; i++) {
      TORCH_CHECK(target_lengths[i] >= 0,
                  "Expected target_lengths to have value at least ", 0, ", but got value ", target_lengths[i],
                  " (while checking arguments for ", c, ")");
      tg_batch_offsets_data[i] = i * tg_batch_stride;
      if (max_target_length < target_lengths[i])
        max_target_length = target_lengths[i];
    }
    tg_target_stride = targets.stride(1);
    checkSize(c, targets_arg, 0, batch_size);
    TORCH_CHECK(targets.size(1) >= max_target_length,
             "Expected tensor to have size at least ", max_target_length, " at dimension 1, but got size ", targets.size(1), " for ", targets_arg,
             " (while checking arguments for ", c, ")");
  }
  int64_t max_input_length = log_probs.size(0);
  for (int64_t b = 0; b < batch_size; b++) {
    TORCH_CHECK(input_lengths[b] >= 0,
             "Expected input_lengths to have value at least ", 0, ", but got value ", input_lengths[b],
             " (while checking arguments for ", c, ")");
    TORCH_CHECK(input_lengths[b] <= max_input_length,
             "Expected input_lengths to have value at most ", max_input_length, ", but got value ", input_lengths[b],
             " (while checking arguments for ", c, ")");
  }

  auto target_lengths_t = at::tensor(target_lengths, targets.options().dtype(kLong));
  auto input_lengths_t = at::tensor(input_lengths, targets.options().dtype(kLong));
  tg_batch_offsets = tg_batch_offsets.cuda();

  Tensor log_alpha = at::empty({batch_size, log_probs.size(0), 2*max_target_length+1}, log_probs.options());
  Tensor neg_log_likelihood = at::empty({batch_size}, log_probs.options());

  // Very likely, we could be more clever here, e.g. learning (or generalizing and reusing) from SoftMax.cu...
  constexpr int max_threads = std::is_same<scalar_t, float>::value ? 1024 : 768; // we need 72 or so 32 bit registers for double
  int threads_target = max_threads;
  while (threads_target / 2 >= 2*max_target_length+1) {
    threads_target /= 2;
  }
  int threads_batch = std::min(max_threads / threads_target, (int) batch_size);
  dim3 block(threads_target, threads_batch);
  dim3 grid(1, (batch_size+threads_batch-1)/threads_batch);
  cudaStream_t stream = at::cuda::getCurrentCUDAStream();

  ctc_loss_log_alpha_gpu_kernel<scalar_t, target_t><<<grid, block, 0, stream>>>(
                      log_alpha.mutable_data_ptr<scalar_t>(),
                      log_probs.const_data_ptr<scalar_t>(), input_lengths_t.const_data_ptr<int64_t>(), log_probs.size(0),
                      targets.const_data_ptr<target_t>(), target_lengths_t.const_data_ptr<int64_t>(), max_target_length,
                      neg_log_likelihood.mutable_data_ptr<scalar_t>(),
                      log_probs.stride(0), log_probs.stride(1), log_probs.stride(2),
                      log_alpha.stride(0), log_alpha.stride(1), log_alpha.stride(2),
                      tg_batch_offsets.const_data_ptr<int64_t>(), tg_target_stride,
                      batch_size, BLANK);
  C10_CUDA_KERNEL_LAUNCH_CHECK();
  return std::make_tuple(neg_log_likelihood, log_alpha);
}

// The second (backward) half of the forward backward algorithm, (10) and (11). This is parallel to the
// alpha kernel above. (As mentioned above, it might make sense do the calculation in the alpha kernel.)
template<typename scalar_t, typename target_t>
__global__ void
C10_LAUNCH_BOUNDS_2((std::is_same<scalar_t, float>::value ? 1024 : 896), 1)
ctc_loss_backward_log_beta_gpu_kernel(scalar_t* __restrict__ log_beta_data,
                                      const scalar_t*log_probs_data, const int64_t* __restrict__ input_lengths, int64_t max_input_length,
                                      const target_t* __restrict__ targets_data, const int64_t* __restrict__ target_lengths, int64_t max_target_length,
                                      int64_t lp_input_stride, int64_t lp_batch_stride, int64_t lp_char_stride,
                                      int64_t lb_batch_stride, int64_t lb_input_stride, int64_t lb_target_stride,
                                      const int64_t* __restrict__ tg_batch_offsets, int64_t tg_target_stride,
                                      int64_t batch_size, int64_t BLANK) {
  constexpr scalar_t neginf = -INFINITY;

  int64_t b = threadIdx.y + blockIdx.y * blockDim.y;

  int64_t input_length = input_lengths[b];
  int64_t target_length = target_lengths[b];
  int64_t lp_batch_offset = b*lp_batch_stride;
  int64_t lb_batch_offset = b*lb_batch_stride;
  int64_t tg_batch_offset = tg_batch_offsets[b];

  if (b >= batch_size)
    return;

<<<<<<< HEAD
=======
  if (input_length == 0)
    return;

>>>>>>> 22ba180e
  // "first" row, the beta initialization before eq (10) (t=target_length - differes per batch)
  for (int64_t block_s = 2*max_target_length - (2*max_target_length % blockDim.x); block_s >= 0; block_s -= blockDim.x) {
    int64_t s = threadIdx.x + block_s;
    scalar_t lb;
    if (s == 2*target_length) {
      lb = log_probs_data[lp_batch_offset + (input_length-1) * lp_input_stride + lp_char_stride * BLANK];
    } else if (s == 2 * target_length - 1) { // false for target_length == 0
      int64_t current_target_prime = get_target_prime(
          targets_data,
          tg_batch_offset,
          tg_target_stride,
          s,
          BLANK);
      lb = log_probs_data[lp_batch_offset + (input_length-1) * lp_input_stride + lp_char_stride * current_target_prime];
    } else {
      lb = neginf;
    }
    if (s < 2*max_target_length+1) {
      log_beta_data[lb_batch_offset + (input_length-1) * lb_input_stride + lb_target_stride * s] = lb;
    }
  }

  // go backward in s
  for (int64_t block_s = 2*max_target_length - (2*max_target_length % blockDim.x); block_s >= 0; block_s -= blockDim.x) {
    int64_t s = threadIdx.x + block_s;
    int64_t current_target_prime;
    bool have_three;
    if (s < 2 * target_length + 1 && target_length > 0) {
      current_target_prime = get_target_prime(
          targets_data,
          tg_batch_offset,
          tg_target_stride,
          s,
          BLANK);
      have_three =
          ((s < 2 * target_length - 1) &&
           (get_target_prime(
                targets_data,
                tg_batch_offset,
                tg_target_stride,
                s + 2,
                BLANK) != current_target_prime));
    } else {
      current_target_prime = BLANK;
      have_three = false;
    }
    // now go backward in t. Note that we need to skip the last timestep that we did above.
    for (int64_t t=max_input_length-2; t>=0; t--) {
      __syncthreads(); // on cuda 9 we might use partial synchronization of only the threads within the same batch item
      if ((t < input_length - 1) && (s < 2 * target_length + 1)) {
        scalar_t lb1 = log_beta_data[lb_batch_offset + lb_input_stride * (t+1) + lb_target_stride * s];
        scalar_t lbmax = lb1;
        scalar_t lb2, lb3;

        if (s < 2*target_length) {
          lb2 = log_beta_data[lb_batch_offset + lb_input_stride * (t+1) + lb_target_stride * (s+1)];
          if (lb2 > lbmax)
            lbmax = lb2;
        } else {
          lb2 = neginf;
        }
        if (have_three) {
          lb3 = log_beta_data[lb_batch_offset + lb_input_stride * (t+1) + lb_target_stride * (s+2)];
          if (lb3 > lbmax)
            lbmax = lb3;
        } else {
          lb3 = neginf;
        }
        if (lbmax == neginf)
          lbmax = 0;

        scalar_t lb = std::log(std::exp(lb1-lbmax)+std::exp(lb2-lbmax)+std::exp(lb3-lbmax))+lbmax
          + log_probs_data[lp_batch_offset + t * lp_input_stride + lp_char_stride * current_target_prime];

        log_beta_data[lb_batch_offset + lb_input_stride * t + lb_target_stride * s] = lb;
      } else if (
          (s < 2 * max_target_length + 1) &&
          (((target_length == 0) && (s > 0)) || (s >= 2 * target_length + 1) ||
           (t >= input_length))) {
        log_beta_data
            [lb_batch_offset + lb_input_stride * t + lb_target_stride * s] =
                neginf;
      }
    }
  }
}

// This implements the subtrahend of equation (16) for all *nonblank* characters.
// It assumes you have probs in gradient_data when called
// and it modifies gradient_data to be, the gradient.
// In order to facilitate this inplace update, We don't actually do this in logspace.
// (The other variant implemented uses log_space and the differences seem to be
//  not so problematic at least with unit normal distributed test activations.)
// Internally this uses atomicAdd because different threads may write to the same
// gradient position.
// This is parallelised over b and s again.
// Note that for us, the Z of eqn (16) is actually constant for all t and it is the
// likelihood - this is why we use the negative log likelihood below.
// We also multiply by the input gradient to keep with standard autograd style.
// I took this trick from [2], for moderate alphabet sizes a log-space
// calculation (with an atomic log add) is similarly in performance, but for large
// alphabets the inplace nature is a considerable advantage.
template<typename scalar_t, typename target_t>
__global__ void
#if defined (USE_ROCM)
C10_LAUNCH_BOUNDS_2((std::is_same<scalar_t, float>::value ? 1024 : 896), 1)
#endif
ctc_loss_backward_collect_nonblank_gpu_kernel(scalar_t* __restrict__ gradient_data,
                                                     const scalar_t* __restrict__ grad_out_data, int64_t grad_out_batch_stride,
                                                     const scalar_t* __restrict__ log_alpha_data, const scalar_t* __restrict__ log_beta_data,
                                                     const scalar_t*log_probs_data, const int64_t* __restrict__ input_lengths,
                                                     const target_t* __restrict__ targets_data, const int64_t* __restrict__ target_lengths,
                                                     const scalar_t* __restrict__ neg_log_likelihood_data,
                                                     int64_t gr_input_stride, int64_t gr_batch_stride, int64_t gr_char_stride,
                                                     int64_t lp_input_stride, int64_t lp_batch_stride, int64_t lp_char_stride,
                                                     int64_t la_batch_stride, int64_t la_input_stride, int64_t la_target_stride,
                                                     int64_t lb_batch_stride, int64_t lb_input_stride, int64_t lb_target_stride,
                                                     const int64_t* __restrict__ tg_batch_offsets, int64_t tg_target_stride,
                                              int64_t batch_size, bool zero_infinity) {
  int64_t b = threadIdx.y + blockIdx.y * blockDim.y;
  int64_t s = threadIdx.x + blockIdx.x * blockDim.x; // note, this directly indexes into targets, not targets prime!

  if (b >= batch_size)
    return;

  int64_t input_length = input_lengths[b];
  int64_t target_length = target_lengths[b];
  int64_t gr_batch_offset = b*gr_batch_stride;
  int64_t lp_batch_offset = b*lp_batch_stride;
  int64_t la_batch_offset = b*la_batch_stride;
  int64_t lb_batch_offset = b*lb_batch_stride;
  int64_t tg_batch_offset = tg_batch_offsets[b];

  if (s >= target_length)
    return;

  int64_t target = targets_data[tg_batch_offset + s * tg_target_stride];
  scalar_t nll = neg_log_likelihood_data[b];
  scalar_t gr =  grad_out_data[b * grad_out_batch_stride];

  if (zero_infinity && nll == INFINITY)
    return;

  for (int64_t t = 0; t < input_length; t++) {
    scalar_t lp = log_probs_data[lp_batch_offset + t * lp_input_stride + lp_char_stride * target];
    gpuAtomicAddNoReturn(&gradient_data[gr_batch_offset + t * gr_input_stride + gr_char_stride * target],
              -std::exp(log_alpha_data[la_batch_offset + la_input_stride * t + la_target_stride * (s*2+1)]
                        + log_beta_data[lb_batch_offset + lb_input_stride * t + lb_target_stride * (s*2+1)]
                        + nll - lp) * gr);
  }
}

// This is the naive implementation of equation (16). It is parallelised in batch and input timestep.
// It appears to be faster than the above method for small batch sizes.
template<typename scalar_t, typename target_t>
__global__ void
#if defined (USE_ROCM)
C10_LAUNCH_BOUNDS_2((std::is_same<scalar_t, float>::value ? 1024 : 896), 1)
#endif
ctc_loss_backward_collect_gpu_kernel(scalar_t* __restrict__ gradient_data,
                                                     const scalar_t* __restrict__ grad_out_data, int64_t grad_out_batch_stride,
                                                     const scalar_t* __restrict__ log_alpha_data, const scalar_t* __restrict__ log_beta_data,
                                                     const scalar_t*log_probs_data, const int64_t* __restrict__ input_lengths, int64_t max_input_length,
                                                     const target_t* __restrict__ targets_data, const int64_t* __restrict__ target_lengths, int64_t max_target_length,
                                                     const scalar_t* __restrict__ neg_log_likelihood_data,
                                                     int64_t gr_input_stride, int64_t gr_batch_stride, int64_t gr_char_stride,
                                                     int64_t lp_input_stride, int64_t lp_batch_stride, int64_t lp_char_stride,
                                                     int64_t la_batch_stride, int64_t la_input_stride, int64_t la_target_stride,
                                                     int64_t lb_batch_stride, int64_t lb_input_stride, int64_t lb_target_stride,
                                                     const int64_t* __restrict__ tg_batch_offsets, int64_t tg_target_stride,
                                     int64_t batch_size, int64_t num_labels, int64_t BLANK, bool zero_infinity) {

  constexpr scalar_t neginf = -INFINITY;
  int64_t b = threadIdx.y + blockIdx.y * blockDim.y;
  int64_t t = threadIdx.x + blockIdx.x * blockDim.x;

  if ((t >= max_input_length) || (b >= batch_size))
    return;

  int64_t input_length = input_lengths[b];
  int64_t target_length = target_lengths[b];
  int64_t gr_batch_offset = b*gr_batch_stride;
  int64_t lp_batch_offset = b*lp_batch_stride;
  int64_t la_batch_offset = b*la_batch_stride;
  int64_t lb_batch_offset = b*lb_batch_stride;
  int64_t tg_batch_offset = tg_batch_offsets[b];

  // collected[b, t, target'[s]] "log+=" log_alpha[t, s]+log_beta[t, s]
  for (int s = 0; s < 2*max_target_length+1; s++) {
    if (s < 2 * target_length + 1) { // if target_length == 0, s == 0
      int64_t current_target_prime = get_target_prime(
          targets_data,
          tg_batch_offset,
          tg_target_stride,
          s,
          BLANK);
      scalar_t log_alpha_beta = (log_alpha_data[la_batch_offset + la_input_stride * t + la_target_stride * s]
                                 + log_beta_data[lb_batch_offset + lb_input_stride * t + lb_target_stride * s]);
      scalar_t& lcab = gradient_data[gr_batch_offset + t * gr_input_stride + gr_char_stride * current_target_prime];
      if (lcab == neginf) {
        lcab = log_alpha_beta;
      } else {
        scalar_t max = ((lcab > log_alpha_beta) ? lcab : log_alpha_beta);
        lcab = std::log(std::exp(lcab-max)+std::exp(log_alpha_beta-max))+max;
      }
    }
  }

  scalar_t nll = neg_log_likelihood_data[b];
  scalar_t gr =  grad_out_data[b * grad_out_batch_stride];

  for (int64_t c = 0; c < num_labels; c++) {
    scalar_t& res = gradient_data[gr_batch_offset + t * gr_input_stride + gr_char_stride * c];
    if (t < input_length && (! zero_infinity || nll != INFINITY)) {
      scalar_t lp = log_probs_data[lp_batch_offset + t * lp_input_stride + lp_char_stride * c];
      res = (std::exp(lp)-std::exp(res + nll - lp)) * gr;
    }
    else {
      res = 0.;
    }
  }
}

// This is to zero gradients which corresponding to the out-of-sequence position
// Those gradients should not be used in any model update since the input
// elements are padded
template<typename scalar_t>
__global__ void
#if defined (USE_ROCM)
C10_LAUNCH_BOUNDS_2((std::is_same<scalar_t, float>::value ? 1024 : 896), 1)
#endif
ctc_loss_zero_padded_gradients(
    scalar_t* __restrict__ gradient_data,   /* (T, B, D) layout */
    const int64_t* __restrict__ input_lengths, /* (B, ) layout */
    int64_t gr_timestep_stride,
    int64_t gr_batch_stride,
    int64_t gr_label_stride,
    int64_t max_input_length, /* T */
    int64_t batch_size, /* B */
    int64_t num_labels  /* D */ ) {
      int64_t b = threadIdx.y + blockIdx.y * blockDim.y;
      int64_t t = threadIdx.x + blockIdx.x * blockDim.x;

      if (b >= batch_size || t >= max_input_length) {
        return;
      }

      scalar_t input_length = input_lengths[b];
      if (t >= input_length) {
        for (int l = 0; l < num_labels; l++)
          gradient_data[
            t * gr_timestep_stride + b * gr_batch_stride + l * gr_label_stride]
          = 0.0f;
      }
  }


// The backward. It essentially computes eq 16 by using the above kernels.
// We don't do a lot of checking as we envision this to be called only when backpropagating through a (well-checked) forward.
template<typename scalar_t, ScalarType target_scalar_type>
Tensor ctc_loss_backward_gpu_template(const Tensor& grad_out, const Tensor& log_probs, const Tensor& targets, IntArrayRef input_lengths, IntArrayRef target_lengths,
                                      const Tensor& neg_log_likelihood, const Tensor& log_alpha, int64_t BLANK, bool zero_infinity) {
  constexpr scalar_t neginf = -INFINITY;
  using target_t = typename std::conditional<target_scalar_type == kInt, int, int64_t>::type;
  int64_t batch_size = log_probs.size(1);
  int64_t num_labels = log_probs.size(2);
  int64_t tg_target_stride;

  int64_t max_target_length;
  auto tg_batch_offsets = at::empty({batch_size}, TensorOptions(at::CPU(kLong)));
  auto tg_batch_offsets_data = tg_batch_offsets.mutable_data_ptr<int64_t>();
  if (targets.dim() == 1) { // concatenated targets
    int64_t pos = 0;
    max_target_length = 0;
    for (int64_t i = 0; i < batch_size; i++) {
      tg_batch_offsets_data[i] = pos;
      pos += target_lengths[i];
      if (max_target_length < target_lengths[i])
        max_target_length = target_lengths[i];
    }
    tg_target_stride = targets.stride(0);
  }
  else { // batch x max_target_length
    // dim is 2
    int64_t tg_batch_stride = targets.stride(0);
    for (int64_t i = 0; i < batch_size; i++) {
      tg_batch_offsets_data[i] = i * tg_batch_stride;
    }
    tg_target_stride = targets.stride(1);
    max_target_length = log_alpha.size(2)/2; // targets.size(1) might be larger
  }
  auto target_lengths_t = at::tensor(target_lengths, targets.options().dtype(kLong));
  auto input_lengths_t = at::tensor(input_lengths, targets.options().dtype(kLong));
  tg_batch_offsets = tg_batch_offsets.cuda();

  Tensor log_beta = at::empty_like(log_alpha, LEGACY_CONTIGUOUS_MEMORY_FORMAT);
  log_beta.fill_(neginf);

  Tensor grad = at::full_like(log_probs, neginf, LEGACY_CONTIGUOUS_MEMORY_FORMAT); // initialization for log(sum (alpha beta))

  // As above, there may be better configurations to use.
  constexpr int max_threads = std::is_same<scalar_t, float>::value ? 1024 : 896; // we need 72 or so 32 bit registers for double
  int threads_target = max_threads;
  while (threads_target / 2 >= 2*max_target_length+1) {
    threads_target /= 2;
  }
  int threads_batch = std::min(max_threads / threads_target, (int) batch_size);

  cudaStream_t stream = at::cuda::getCurrentCUDAStream();

  {
    dim3 block(threads_target, threads_batch);
    dim3 grid(1, (batch_size+threads_batch-1)/threads_batch);
    ctc_loss_backward_log_beta_gpu_kernel<scalar_t, target_t><<<grid, block, 0, stream>>>
      (log_beta.mutable_data_ptr<scalar_t>(),
       log_probs.const_data_ptr<scalar_t>(), input_lengths_t.const_data_ptr<int64_t>(), log_probs.size(0),
       targets.const_data_ptr<target_t>(), target_lengths_t.const_data_ptr<int64_t>(), max_target_length,
       log_probs.stride(0), log_probs.stride(1), log_probs.stride(2),
       log_beta.stride(0), log_beta.stride(1), log_beta.stride(2),
       tg_batch_offsets.const_data_ptr<int64_t>(), tg_target_stride,
       batch_size, BLANK);
    C10_CUDA_KERNEL_LAUNCH_CHECK();
  }

  // Very crude heuristic for what is a small problem., based on linearly regressing problem dimensions on
  // the (capped) difference of timings.
  // Note that for OK problems target length <= input length, so we
  // only consider input length.
  bool is_large = (2*log_probs.size(0)+(24*batch_size)/10+(2*num_labels)/10) > 450;
  if (is_large) { // large alphabet, large batch
    // this computes the probs, minuend in (16)
    at::exp_out(grad, log_probs);
    // now we compute the subtrahend for the blanks. It is a straightforward reduction because we know that
    // blanks are in every other position.
    // maybe we should kernelize this, too.
    auto grad_blank = grad.narrow(2, BLANK, 1);
    grad_blank -= (at::logsumexp(log_alpha.as_strided({batch_size, log_alpha.size(1), max_target_length+1},
                                                      {log_alpha.stride(0), log_alpha.stride(1), log_alpha.stride(2)*2})
                                 + log_beta.as_strided({batch_size, log_beta.size(1), max_target_length+1},
                                                       {log_beta.stride(0), log_beta.stride(1), log_beta.stride(2)*2}),
                                 2, true)
                   .permute({1, 0, 2})
                   .add_(neg_log_likelihood.view({1, batch_size, 1}))
                   .sub_(log_probs.narrow(2, BLANK, 1))
                   .exp_()
                   );
    // scale by output gradient (blanks and first summand of non-blanks)
    grad *= grad_out.view({1, batch_size, 1});
    if (zero_infinity) {
      grad = at::where(neg_log_likelihood.view({1, batch_size, 1}) == Scalar(INFINITY), at::zeros({}, grad.options()), grad);
    }

    // For the non-blank characters, we use a kernel to compute the subtrahend.
    // Again we might configure block and grid in a better way.
    int threads_target = max_threads;
    while (threads_target / 2 >= max_target_length && threads_target > 1) {
      threads_target /= 2;
    }
    int threads_batch = std::min(max_threads / threads_target, (int) batch_size);
    dim3 block(threads_target, threads_batch);
    dim3 grid(
        std::max<int>(
            (max_target_length + threads_target - 1) / threads_target, 1),
        (batch_size + threads_batch - 1) / threads_batch,
        1);
    ctc_loss_backward_collect_nonblank_gpu_kernel<scalar_t, target_t><<<grid, block, 0, stream>>>
      (grad.mutable_data_ptr<scalar_t>(),
       grad_out.const_data_ptr<scalar_t>(), grad_out.stride(0),
       log_alpha.const_data_ptr<scalar_t>(), log_beta.const_data_ptr<scalar_t>(),
       log_probs.const_data_ptr<scalar_t>(), input_lengths_t.const_data_ptr<int64_t>(),
       targets.const_data_ptr<target_t>(), target_lengths_t.const_data_ptr<int64_t>(),
       neg_log_likelihood.const_data_ptr<scalar_t>(),
       grad.stride(0), grad.stride(1), grad.stride(2),
       log_probs.stride(0), log_probs.stride(1), log_probs.stride(2),
       log_alpha.stride(0), log_alpha.stride(1), log_alpha.stride(2),
       log_beta.stride(0), log_beta.stride(1), log_beta.stride(2),
       tg_batch_offsets.const_data_ptr<int64_t>(), tg_target_stride,
       batch_size, zero_infinity);
    C10_CUDA_KERNEL_LAUNCH_CHECK();
  } else { // small problem, use naive algorithm
    // Still no block/grid configuration guru...
    int threads_input = max_threads;
    while (threads_input / 2 >= log_probs.size(0) && threads_input > 1) {
      threads_input /= 2;
    }
    threads_batch = std::min(max_threads / threads_input, (int) batch_size);
    dim3 block(threads_input, threads_batch);
    dim3 grid((log_probs.size(0) + threads_input-1)/threads_input, (batch_size+threads_batch-1)/threads_batch);
    ctc_loss_backward_collect_gpu_kernel<scalar_t, target_t><<<grid, block, 0, stream>>>
      (grad.mutable_data_ptr<scalar_t>(),
       grad_out.const_data_ptr<scalar_t>(), grad_out.stride(0),
       log_alpha.const_data_ptr<scalar_t>(), log_beta.const_data_ptr<scalar_t>(),
       log_probs.const_data_ptr<scalar_t>(), input_lengths_t.const_data_ptr<int64_t>(), log_probs.size(0),
       targets.const_data_ptr<target_t>(), target_lengths_t.const_data_ptr<int64_t>(), max_target_length,
       neg_log_likelihood.const_data_ptr<scalar_t>(),
       grad.stride(0), grad.stride(1), grad.stride(2),
       log_probs.stride(0), log_probs.stride(1), log_probs.stride(2),
       log_alpha.stride(0), log_alpha.stride(1), log_alpha.stride(2),
       log_beta.stride(0), log_beta.stride(1), log_beta.stride(2),
       tg_batch_offsets.const_data_ptr<int64_t>(), tg_target_stride,
       batch_size, num_labels, BLANK, zero_infinity);
    C10_CUDA_KERNEL_LAUNCH_CHECK(); // catch launch errors
  }

  // zero those invalid graident elements due to padding
  {
    int threads_input = max_threads;
    while (threads_input / 2 >= log_probs.size(0)) {
      threads_input /= 2;
    }
    threads_batch = std::min(max_threads / threads_input, (int) batch_size);
    dim3 block(threads_input, threads_batch);
    dim3 grid(
      (log_probs.size(0) + threads_input-1)/threads_input,
      (batch_size+threads_batch-1)/threads_batch);
    ctc_loss_zero_padded_gradients<scalar_t><<<grid, block, 0, stream>>>(
      grad.mutable_data_ptr<scalar_t>(),
      input_lengths_t.const_data_ptr<int64_t>(),
      grad.stride(0),
      grad.stride(1),
      grad.stride(2),
      grad.size(0),
      grad.size(1),
      grad.size(2)
    );
    C10_CUDA_KERNEL_LAUNCH_CHECK();
  }

  return grad;
}

} // namespace

std::tuple<Tensor, Tensor> ctc_loss_gpu(const Tensor& log_probs, const Tensor& targets, IntArrayRef input_lengths, IntArrayRef target_lengths, int64_t BLANK, bool zero_infinity) {
  (void)zero_infinity; // only used for backward
  return AT_DISPATCH_FLOATING_TYPES(log_probs.scalar_type(), "ctc_loss_cuda", [&] {
      if (targets.scalar_type() == kLong) {
        return ctc_loss_gpu_template<scalar_t, kLong>(log_probs, targets, input_lengths, target_lengths, BLANK);
      } else {
        return ctc_loss_gpu_template<scalar_t, kInt>(log_probs, targets, input_lengths, target_lengths, BLANK);
      }
    });
}

Tensor ctc_loss_backward_gpu(const Tensor& grad, const Tensor& log_probs, const Tensor& targets, IntArrayRef input_lengths, IntArrayRef target_lengths,
                             const Tensor& neg_log_likelihood, const Tensor& log_alpha, int64_t BLANK, bool zero_infinity) {
  // See Note [Writing Nondeterministic Operations]
  // Nondeterministic because of atomicAdd usage
  globalContext().alertNotDeterministic("ctc_loss_backward_gpu");
  return AT_DISPATCH_FLOATING_TYPES(log_probs.scalar_type(), "ctc_loss_backward_cuda", [&] {
      if (targets.scalar_type() == kLong) {
        return ctc_loss_backward_gpu_template<scalar_t, kLong>(grad, log_probs, targets, input_lengths, target_lengths, neg_log_likelihood, log_alpha, BLANK, zero_infinity);
      } else {
        return ctc_loss_backward_gpu_template<scalar_t, kInt>(grad, log_probs, targets, input_lengths, target_lengths, neg_log_likelihood, log_alpha, BLANK, zero_infinity);
      }
    });
}

} // at::native<|MERGE_RESOLUTION|>--- conflicted
+++ resolved
@@ -339,12 +339,9 @@
   if (b >= batch_size)
     return;
 
-<<<<<<< HEAD
-=======
   if (input_length == 0)
     return;
 
->>>>>>> 22ba180e
   // "first" row, the beta initialization before eq (10) (t=target_length - differes per batch)
   for (int64_t block_s = 2*max_target_length - (2*max_target_length % blockDim.x); block_s >= 0; block_s -= blockDim.x) {
     int64_t s = threadIdx.x + block_s;
