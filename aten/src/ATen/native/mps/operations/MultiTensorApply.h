--- conflicted
+++ resolved
@@ -16,10 +16,6 @@
   uint threadgroup_to_chunk[kmaxThreadGroups];
 };
 
-<<<<<<< HEAD
-template <int depth, uint32_t kThreadGroupSize>
-static void multi_tensor_apply_for_fused_adam(
-=======
 struct FusedAdamEncodingFunctor {
   void operator()(
       id<MTLComputeCommandEncoder>& computeEncoder,
@@ -211,16 +207,11 @@
 
 template <int depth, uint32_t kThreadGroupSize, typename encoder_func_t, typename... ArgTypes>
 static void multi_tensor_apply_for_fused_optimizer(
->>>>>>> 6f275ae4
     const std::string& kernel_name,
     std::vector<std::vector<at::Tensor>>& tensor_lists,
     at::TensorList state_steps,
-    const double lr,
-    const double beta1,
-    const double beta2,
-    const double weight_decay,
-    const double eps,
-    const bool maximize
+    encoder_func_t encode,
+    ArgTypes... args
     ) {
   const auto num_tensors = tensor_lists[0].size();
 
@@ -238,13 +229,6 @@
 
   id<MTLDevice> device = MPSDevice::getInstance()->device();
   MPSStream* mpsStream = getCurrentMPSStream();
-
-  float lr_lv = lr;
-  float beta1_lv = beta1;
-  float beta2_lv = beta2;
-  float weight_decay_lv = weight_decay;
-  float eps_lv = eps;
-  uint8_t maximize_lv = maximize;
 
   // Remove comment for debugging
   /*
@@ -285,17 +269,10 @@
             mtl_setBuffer(tensorArgumentEncoder, tensor_lists[d][tensor_index], d * kmaxTensors + tensor_loc);
             [computeEncoder useResource:getMTLBufferStorage(tensor_lists[d][tensor_index]) usage:MTLResourceUsageRead | MTLResourceUsageWrite];
         }
-<<<<<<< HEAD
-        [tensorArgumentEncoder setBuffer:getMTLBufferStorage(state_steps[tensor_index])
-                           offset:state_steps[tensor_index].storage_offset() * state_steps[tensor_index].element_size()
-                          atIndex:depth * kmaxTensors + tensor_loc];
-        [computeEncoder useResource:getMTLBufferStorage(state_steps[tensor_index]) usage:MTLResourceUsageRead];
-=======
         if (state_steps.size() > 0){
           mtl_setBuffer(tensorArgumentEncoder, state_steps[tensor_index], depth * kmaxTensors + tensor_loc);
           [computeEncoder useResource:getMTLBufferStorage(state_steps[tensor_index]) usage:MTLResourceUsageRead];
         }
->>>>>>> 6f275ae4
         metadata_arguments.numels[tensor_loc] = tensor_lists[0][tensor_index].numel();
 
         tensor_loc++;
@@ -315,18 +292,7 @@
             const auto blocks_full = threadgroup_loc == kmaxThreadGroups;
 
             if (tensor_full || blocks_full){
-                [computeEncoder setBuffer:tensorArgumentBuffer
-                                offset:0
-                                atIndex:0];
-                [computeEncoder setBytes:&metadata_arguments
-                                length:sizeof(MetadataArguments)
-                                atIndex:1];
-                [computeEncoder  setBytes:&lr_lv length:sizeof(float) atIndex:2];
-                [computeEncoder  setBytes:&beta1_lv length:sizeof(float) atIndex:3];
-                [computeEncoder  setBytes:&beta2_lv length:sizeof(float) atIndex:4];
-                [computeEncoder  setBytes:&weight_decay_lv length:sizeof(float) atIndex:5];
-                [computeEncoder  setBytes:&eps_lv length:sizeof(float) atIndex:6];
-                [computeEncoder  setBytes:&maximize_lv length:sizeof(uint8_t) atIndex:7];
+                encode(computeEncoder, tensorArgumentBuffer, metadata_arguments, args...);
                 MTLSize gridSize = MTLSizeMake(threadgroup_loc, 1, 1);
                 uint32_t maxThreadsPerGroup = [fusedOptimizerPSO maxTotalThreadsPerThreadgroup];
                 MTLSize threadGroupSize = MTLSizeMake(std::min(maxThreadsPerGroup, kThreadGroupSize), 1, 1);
@@ -350,18 +316,10 @@
                       mtl_setBuffer(tensorArgumentEncoder, tensor_lists[d][tensor_index], d * kmaxTensors);
                       [computeEncoder useResource:getMTLBufferStorage(tensor_lists[d][tensor_index]) usage:MTLResourceUsageWrite | MTLResourceUsageRead];
                   }
-<<<<<<< HEAD
-                  [tensorArgumentEncoder setBuffer:getMTLBufferStorage(state_steps[tensor_index])
-                                    offset:state_steps[tensor_index].storage_offset() * state_steps[tensor_index].element_size()
-                                    atIndex:depth * kmaxTensors + 0];
-                  [computeEncoder useResource:getMTLBufferStorage(state_steps[tensor_index]) usage:MTLResourceUsageRead];
-
-=======
                   if (state_steps.size() > 0){
                     mtl_setBuffer(tensorArgumentEncoder, state_steps[tensor_index], depth * kmaxTensors);
                     [computeEncoder useResource:getMTLBufferStorage(state_steps[tensor_index]) usage:MTLResourceUsageRead];
                   }
->>>>>>> 6f275ae4
                   tensor_loc = 1;
                 }
             }
@@ -369,15 +327,7 @@
       }
 
       if (threadgroup_loc != 0) {
-
-        [computeEncoder setBuffer:tensorArgumentBuffer offset:0 atIndex:0];
-        [computeEncoder setBytes:&metadata_arguments length:sizeof(MetadataArguments) atIndex:1];
-        [computeEncoder setBytes:&lr_lv length:sizeof(float) atIndex:2];
-        [computeEncoder setBytes:&beta1_lv length:sizeof(float) atIndex:3];
-        [computeEncoder setBytes:&beta2_lv length:sizeof(float) atIndex:4];
-        [computeEncoder setBytes:&weight_decay_lv length:sizeof(float) atIndex:5];
-        [computeEncoder setBytes:&eps_lv length:sizeof(float) atIndex:6];
-        [computeEncoder setBytes:&maximize_lv length:sizeof(uint8_t) atIndex:7];
+        encode(computeEncoder, tensorArgumentBuffer, metadata_arguments, args...);
         MTLSize gridSize = MTLSizeMake(threadgroup_loc, 1, 1);
         uint32_t maxThreadsPerGroup = [fusedOptimizerPSO maxTotalThreadsPerThreadgroup];
         MTLSize threadGroupSize = MTLSizeMake(std::min(maxThreadsPerGroup, kThreadGroupSize), 1, 1);
