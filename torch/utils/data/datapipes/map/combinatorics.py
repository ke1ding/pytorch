--- conflicted
+++ resolved
@@ -9,11 +9,7 @@
 __all__ = ["ShufflerIterDataPipe"]
 
 
-<<<<<<< HEAD
-T_co = TypeVar("T_co", covariant=True)
-=======
 _T_co = TypeVar("_T_co", covariant=True)
->>>>>>> a21d4363
 
 
 # @functional_datapipe('shuffle')
@@ -61,11 +57,7 @@
 
     def __init__(
         self,
-<<<<<<< HEAD
-        datapipe: MapDataPipe[T_co],
-=======
         datapipe: MapDataPipe[_T_co],
->>>>>>> a21d4363
         *,
         indices: Optional[List] = None,
     ) -> None:
