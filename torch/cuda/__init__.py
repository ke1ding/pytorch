r"""
This package adds support for CUDA tensor types.

It implements the same function as CPU tensors, but they utilize
GPUs for computation.

It is lazily initialized, so you can always import it, and use
:func:`is_available()` to determine if your system supports CUDA.

:ref:`cuda-semantics` has more details about working with CUDA.
"""


import contextlib
import importlib
import os
import sys
import threading
import traceback
import warnings
from functools import lru_cache
from typing import Any, Callable, cast, List, Optional, Tuple, Union

import torch
import torch._C
from torch.types import Device
from .. import device as _device
from .._utils import _dummy_type, _LazySeedTracker, classproperty
from ._utils import _get_device_index
from .graphs import (
    CUDAGraph,
    graph,
    graph_pool_handle,
    is_current_stream_capturing,
    make_graphed_callables,
)
from .streams import Event, ExternalStream, Stream

try:
    from torch._C import _cudart  # type: ignore[attr-defined]
except ImportError:
    _cudart = None

_initialized = False
_tls = threading.local()
_initialization_lock = threading.Lock()
_queued_calls: List[
    Tuple[Callable[[], None], List[str]]
] = []  # don't invoke these until initialization occurs
_is_in_bad_fork = getattr(torch._C, "_cuda_isInBadFork", lambda: False)
_device_t = Union[_device, str, int, None]

_HAS_PYNVML = False
_PYNVML_ERR = None
try:
    import pynvml  # type: ignore[import]

    _HAS_PYNVML = True
except ImportError as err:
    _PYNVML_ERR = err  # sometimes a lib is installed but the import fails for some other reason, so we log the error for later

_lazy_seed_tracker = _LazySeedTracker()

# Define dummy _CudaDeviceProperties type if PyTorch was compiled without CUDA
if hasattr(torch._C, "_CudaDeviceProperties"):
    _CudaDeviceProperties = torch._C._CudaDeviceProperties
else:
    _CudaDeviceProperties = _dummy_type("_CudaDeviceProperties")  # type: ignore[assignment, misc]

if hasattr(torch._C, "_cuda_exchangeDevice"):
    _exchange_device = torch._C._cuda_exchangeDevice
else:

    def _exchange_device(device: int) -> int:
        if device < 0:
            return -1
        raise RuntimeError("PyTorch was compiled without CUDA support")


if hasattr(torch._C, "_cuda_maybeExchangeDevice"):
    _maybe_exchange_device = torch._C._cuda_maybeExchangeDevice
else:

    def _maybe_exchange_device(device: int) -> int:
        if device < 0:
            return -1
        raise RuntimeError("PyTorch was compiled without CUDA support")


has_half: bool = True
has_magma: bool = torch._C._has_magma

default_generators: Tuple[torch._C.Generator] = ()  # type: ignore[assignment]


def _is_compiled() -> bool:
    r"""Return true if compile with CUDA support."""
    return hasattr(torch._C, "_cuda_getDeviceCount")


def _nvml_based_avail() -> bool:
    return os.getenv("PYTORCH_NVML_BASED_CUDA_CHECK") == "1"


def is_available() -> bool:
    r"""Return a bool indicating if CUDA is currently available."""
    if not _is_compiled():
        return False
    if _nvml_based_avail():
        # The user has set an env variable to request this availability check that attempts to avoid fork poisoning by
        # using NVML at the cost of a weaker CUDA availability assessment. Note that if NVML discovery/initialization
        # fails, this assessment falls back to the default CUDA Runtime API assessment (`cudaGetDeviceCount`)
        return device_count() > 0
    else:
        # The default availability inspection never throws and returns 0 if the driver is missing or can't
        # be initialized. This uses the CUDA Runtime API `cudaGetDeviceCount` which in turn initializes the CUDA Driver
        # API via `cuInit`
        return torch._C._cuda_getDeviceCount() > 0


def is_bf16_supported():
    r"""Return a bool indicating if the current CUDA/ROCm device supports dtype bfloat16."""
    # Check for ROCm, if true return true, no ROCM_VERSION check required,
    # since it is supported on AMD GPU archs.
    if torch.version.hip:
        return True

    device = torch.cuda.current_device()

    # Check for CUDA version and device compute capability.
    # This is a fast way to check for it.
    cuda_version = torch.version.cuda
    if (
        cuda_version is not None
        and int(cuda_version.split(".")[0]) >= 11
        and torch.cuda.get_device_properties(device).major >= 8
    ):
        return True

    # Finally try to create a bfloat16 device.
    return _check_bf16_tensor_supported(device)


@lru_cache(maxsize=16)
def _check_bf16_tensor_supported(device: _device_t):
    try:
        torch.tensor([1.0], dtype=torch.bfloat16, device=device)
        return True
    except Exception:
        return False


def _sleep(cycles):
    torch._C._cuda_sleep(cycles)


def _check_capability():
    incorrect_binary_warn = """
    Found GPU%d %s which requires CUDA_VERSION >= %d to
     work properly, but your PyTorch was compiled
     with CUDA_VERSION %d. Please install the correct PyTorch binary
     using instructions from https://pytorch.org
    """

    old_gpu_warn = """
    Found GPU%d %s which is of cuda capability %d.%d.
    PyTorch no longer supports this GPU because it is too old.
    The minimum cuda capability supported by this library is %d.%d.
    """

    if torch.version.cuda is not None:  # on ROCm we don't want this check
        CUDA_VERSION = torch._C._cuda_getCompiledVersion()
        for d in range(device_count()):
            capability = get_device_capability(d)
            major = capability[0]
            minor = capability[1]
            name = get_device_name(d)
            current_arch = major * 10 + minor
            min_arch = min(
                (int(arch.split("_")[1]) for arch in torch.cuda.get_arch_list()),
                default=35,
            )
            if current_arch < min_arch:
                warnings.warn(
                    old_gpu_warn
                    % (d, name, major, minor, min_arch // 10, min_arch % 10)
                )


def _check_cubins():
    incompatible_device_warn = """
{} with CUDA capability sm_{} is not compatible with the current PyTorch installation.
The current PyTorch install supports CUDA capabilities {}.
If you want to use the {} GPU with PyTorch, please check the instructions at https://pytorch.org/get-started/locally/
"""
    if torch.version.cuda is None:  # on ROCm we don't want this check
        return
    arch_list = get_arch_list()
    if len(arch_list) == 0:
        return
    supported_sm = [int(arch.split("_")[1]) for arch in arch_list if "sm_" in arch]
    for idx in range(device_count()):
        cap_major, cap_minor = get_device_capability(idx)
        # NVIDIA GPU compute architectures are backward compatible within major version
        supported = any(sm // 10 == cap_major for sm in supported_sm)
        if not supported:
            device_name = get_device_name(idx)
            capability = cap_major * 10 + cap_minor
            warnings.warn(
                incompatible_device_warn.format(
                    device_name, capability, " ".join(arch_list), device_name
                )
            )


def is_initialized():
    r"""Return whether PyTorch's CUDA state has been initialized."""
    return _initialized and not _is_in_bad_fork()


def _lazy_call(callable, **kwargs):
    if is_initialized():
        callable()
    else:
        # TODO(torch_deploy): this accesses linecache, which attempts to read the
        # file system to get traceback info. Patch linecache or do something
        # else here if this ends up being important.
        global _lazy_seed_tracker
        if kwargs.get("seed_all", False):
            _lazy_seed_tracker.queue_seed_all(callable, traceback.format_stack())
        elif kwargs.get("seed", False):
            _lazy_seed_tracker.queue_seed(callable, traceback.format_stack())
        else:
            # Don't store the actual traceback to avoid memory cycle
            _queued_calls.append((callable, traceback.format_stack()))


_lazy_call(_check_capability)
_lazy_call(_check_cubins)


class DeferredCudaCallError(Exception):
    pass


OutOfMemoryError = torch._C.OutOfMemoryError


def init():
    r"""Initialize PyTorch's CUDA state.

    You may need to call this explicitly if you are interacting with
    PyTorch via its C API, as Python bindings for CUDA functionality
    will not be available until this initialization takes place.
    Ordinary users should not need this, as all of PyTorch's CUDA methods
    automatically initialize CUDA state on-demand.

    Does nothing if the CUDA state is already initialized.
    """
    _lazy_init()


def _lazy_init():
    global _initialized, _queued_calls
    if is_initialized() or hasattr(_tls, "is_initializing"):
        return
    with _initialization_lock:
        # We be double-checked locking, boys!  This is OK because
        # the above test was GIL protected anyway.  The inner test
        # is for when a thread blocked on some other thread which was
        # doing the initialization; when they get the lock, they will
        # find there is nothing left to do.
        if is_initialized():
            return
        # It is important to prevent other threads from entering _lazy_init
        # immediately, while we are still guaranteed to have the GIL, because some
        # of the C calls we make below will release the GIL
        if _is_in_bad_fork():
            raise RuntimeError(
                "Cannot re-initialize CUDA in forked subprocess. To use CUDA with "
                "multiprocessing, you must use the 'spawn' start method"
            )
        if not hasattr(torch._C, "_cuda_getDeviceCount"):
            raise AssertionError("Torch not compiled with CUDA enabled")
        if _cudart is None:
            raise AssertionError(
                "libcudart functions unavailable. It looks like you have a broken build?"
            )
        # This function throws if there's a driver initialization error, no GPUs
        # are found or any other error occurs
        if "CUDA_MODULE_LOADING" not in os.environ:
            os.environ["CUDA_MODULE_LOADING"] = "LAZY"
        torch._C._cuda_init()
        # Some of the queued calls may reentrantly call _lazy_init();
        # we need to just return without initializing in that case.
        # However, we must not let any *other* threads in!
        _tls.is_initializing = True

        for calls in _lazy_seed_tracker.get_calls():
            if calls:
                _queued_calls.append(calls)

        try:
            for queued_call, orig_traceback in _queued_calls:
                try:
                    queued_call()
                except Exception as e:
                    msg = (
                        f"CUDA call failed lazily at initialization with error: {str(e)}\n\n"
                        f"CUDA call was originally invoked at:\n\n{''.join(orig_traceback)}"
                    )
                    raise DeferredCudaCallError(msg) from e
        finally:
            delattr(_tls, "is_initializing")
        _initialized = True


def cudart():
    _lazy_init()
    return _cudart


class cudaStatus:
    SUCCESS: int = 0
    ERROR_NOT_READY: int = 34


class CudaError(RuntimeError):
    def __init__(self, code: int) -> None:
        msg = _cudart.cudaGetErrorString(_cudart.cudaError(code))
        super().__init__(f"{msg} ({code})")


def check_error(res: int) -> None:
    if res != _cudart.cudaError.success:
        raise CudaError(res)


class _DeviceGuard:
    def __init__(self, index: int):
        self.idx = index
        self.prev_idx = -1

    def __enter__(self):
        self.prev_idx = torch.cuda._exchange_device(self.idx)

    def __exit__(self, type: Any, value: Any, traceback: Any):
        self.idx = torch.cuda._maybe_exchange_device(self.prev_idx)
        return False


class device:
    r"""Context-manager that changes the selected device.

    Args:
        device (torch.device or int): device index to select. It's a no-op if
            this argument is a negative integer or ``None``.
    """

    def __init__(self, device: Any):
        self.idx = _get_device_index(device, optional=True)
        self.prev_idx = -1

    def __enter__(self):
        self.prev_idx = torch.cuda._exchange_device(self.idx)

    def __exit__(self, type: Any, value: Any, traceback: Any):
        self.idx = torch.cuda._maybe_exchange_device(self.prev_idx)
        return False


class device_of(device):
    r"""Context-manager that changes the current device to that of given object.

    You can use both tensors and storages as arguments. If a given object is
    not allocated on a GPU, this is a no-op.

    Args:
        obj (Tensor or Storage): object allocated on the selected device.
    """

    def __init__(self, obj):
        idx = obj.get_device() if obj.is_cuda else -1
        super().__init__(idx)


def set_device(device: _device_t) -> None:
    r"""Set the current device.

    Usage of this function is discouraged in favor of :any:`device`. In most
    cases it's better to use ``CUDA_VISIBLE_DEVICES`` environmental variable.

    Args:
        device (torch.device or int): selected device. This function is a no-op
            if this argument is negative.
    """
    device = _get_device_index(device)
    if device >= 0:
        torch._C._cuda_setDevice(device)


def get_device_name(device: Optional[_device_t] = None) -> str:
    r"""Get the name of a device.

    Args:
        device (torch.device or int, optional): device for which to return the
            name. This function is a no-op if this argument is a negative
            integer. It uses the current device, given by :func:`~torch.cuda.current_device`,
            if :attr:`device` is ``None`` (default).

    Returns:
        str: the name of the device
    """
    return get_device_properties(device).name


def get_device_capability(device: Optional[_device_t] = None) -> Tuple[int, int]:
    r"""Get the cuda capability of a device.

    Args:
        device (torch.device or int, optional): device for which to return the
            device capability. This function is a no-op if this argument is
            a negative integer. It uses the current device, given by
            :func:`~torch.cuda.current_device`, if :attr:`device` is ``None``
            (default).

    Returns:
        tuple(int, int): the major and minor cuda capability of the device
    """
    prop = get_device_properties(device)
    return prop.major, prop.minor


def get_device_properties(device: _device_t) -> _CudaDeviceProperties:
    r"""Get the properties of a device.

    Args:
        device (torch.device or int or str): device for which to return the
            properties of the device.

    Returns:
        _CudaDeviceProperties: the properties of the device
    """
    _lazy_init()  # will define _get_device_properties
    device = _get_device_index(device, optional=True)
    if device < 0 or device >= device_count():
        raise AssertionError("Invalid device id")
    return _get_device_properties(device)  # type: ignore[name-defined]


def can_device_access_peer(device: _device_t, peer_device: _device_t) -> bool:
    r"""Check if peer access between two devices is possible."""
    _lazy_init()
    device = _get_device_index(device, optional=True)
    peer_device = _get_device_index(peer_device)
    if device < 0 or device >= device_count():
        raise AssertionError("Invalid device id")
    if peer_device < 0 or peer_device >= device_count():
        raise AssertionError("Invalid peer device id")
    return torch._C._cuda_canDeviceAccessPeer(device, peer_device)


class StreamContext:
    r"""Context-manager that selects a given stream.

    All CUDA kernels queued within its context will be enqueued on a selected
    stream.

    Args:
        Stream (Stream): selected stream. This manager is a no-op if it's
            ``None``.
    .. note:: Streams are per-device.
    """
    cur_stream: Optional["torch.cuda.Stream"]

    def __init__(self, stream: Optional["torch.cuda.Stream"]):
        self.stream = stream
        self.idx = _get_device_index(None, True)
        if not torch.jit.is_scripting():
            if self.idx is None:
                self.idx = -1

        self.src_prev_stream = (
            None if not torch.jit.is_scripting() else torch.cuda.default_stream(None)
        )
        self.dst_prev_stream = (
            None if not torch.jit.is_scripting() else torch.cuda.default_stream(None)
        )

    def __enter__(self):
        # Local cur_stream variable for type refinement
        cur_stream = self.stream
        # Return if stream is None or CUDA device not available
        if cur_stream is None or self.idx == -1:
            return
        self.src_prev_stream = torch.cuda.current_stream(None)

        # If the stream is not on the current device, then
        # set the current stream on the device
        if self.src_prev_stream.device != cur_stream.device:
            with device(cur_stream.device):
                self.dst_prev_stream = torch.cuda.current_stream(cur_stream.device)
        torch.cuda.set_stream(cur_stream)

    def __exit__(self, type: Any, value: Any, traceback: Any):
        # Local cur_stream variable for type refinement
        cur_stream = self.stream
        # If stream is None or no CUDA device available, return
        if cur_stream is None or self.idx == -1:
            return

        # Reset the stream on the original device
        # and destination device
        if self.src_prev_stream.device != cur_stream.device:  # type: ignore[union-attr]
            torch.cuda.set_stream(self.dst_prev_stream)  # type: ignore[arg-type]
        torch.cuda.set_stream(self.src_prev_stream)  # type: ignore[arg-type]


def stream(stream: Optional["torch.cuda.Stream"]) -> StreamContext:
    r"""Wrap around the Context-manager StreamContext that selects a given stream.

    Arguments:
        stream (Stream): selected stream. This manager is a no-op if it's
            ``None``.
    ..Note:: In eager mode stream is of type Stream class while in JIT it is
    an object of the custom class ``torch.classes.cuda.Stream``.
    """
    return StreamContext(stream)


def _set_stream_by_id(stream_id, device_index, device_type):
    r"""set stream specified by the stream id, device index and
        device type

    Args: stream_id (int): stream id in stream pool
          device_index (int): device index in topo
          device_type (int): enum device type
    """
    torch._C._cuda_setStream(
        stream_id=stream_id,
        device_index=device_index,
        device_type=device_type,
    )


def set_stream(stream: Stream):
    r"""Set the current stream.This is a wrapper API to set the stream.
        Usage of this function is discouraged in favor of the ``stream``
        context manager.

    Args:
        stream (Stream): selected stream. This function is a no-op
            if this argument is ``None``.
    """
    if stream is None:
        return
    _set_stream_by_id(
        stream_id=stream.stream_id,
        device_index=stream.device_index,
        device_type=stream.device_type,
    )


def _parse_visible_devices() -> Union[List[int], List[str]]:
    r"""Parse CUDA_VISIBLE_DEVICES environment variable."""
    var = os.getenv("CUDA_VISIBLE_DEVICES")
    if var is None:
        return list(range(64))

    def _strtoul(s: str) -> int:
        """Return -1 or positive integer sequence string starts with."""
        if not s:
            return -1
        for idx, c in enumerate(s):
            if not (c.isdigit() or (idx == 0 and c in "+-")):
                break
            if idx + 1 == len(s):
                idx += 1
        return int(s[:idx]) if idx > 0 else -1

    def parse_list_with_prefix(lst: str, prefix: str) -> List[str]:
        rcs: List[str] = []
        for elem in lst.split(","):
            # Repeated id results in empty set
            if elem in rcs:
                return cast(List[str], [])
            # Anything other but prefix is ignored
            if not elem.startswith(prefix):
                break
            rcs.append(elem)
        return rcs

    if var.startswith("GPU-"):
        return parse_list_with_prefix(var, "GPU-")
    if var.startswith("MIG-"):
        return parse_list_with_prefix(var, "MIG-")
    # CUDA_VISIBLE_DEVICES uses something like strtoul
    # which makes `1gpu2,2ampere` is equivalent to `1,2`
    rc: List[int] = []
    for elem in var.split(","):
        x = _strtoul(elem.strip())
        # Repeated ordinal results in empty set
        if x in rc:
            return cast(List[int], [])
        # Negative value aborts the sequence
        if x < 0:
            break
        rc.append(x)
    return rc


def _raw_device_count_nvml() -> int:
    r"""Return number of devices as reported by NVML or negative value if NVML discovery/initialization failed."""
    from ctypes import byref, c_int, CDLL

    nvml_h = CDLL("libnvidia-ml.so.1")
    rc = nvml_h.nvmlInit()
    if rc != 0:
        warnings.warn("Can't initialize NVML")
        return -1
    dev_count = c_int(-1)
    rc = nvml_h.nvmlDeviceGetCount_v2(byref(dev_count))
    if rc != 0:
        warnings.warn("Can't get nvml device count")
        return -1
    del nvml_h
    return dev_count.value


def _raw_device_uuid_nvml() -> Optional[List[str]]:
    r"""Return list of device UUID as reported by NVML or None if NVM discovery/initialization failed."""
    from ctypes import byref, c_int, c_void_p, CDLL, create_string_buffer

    nvml_h = CDLL("libnvidia-ml.so.1")
    rc = nvml_h.nvmlInit()
    if rc != 0:
        warnings.warn("Can't initialize NVML")
        return None
    dev_count = c_int(-1)
    rc = nvml_h.nvmlDeviceGetCount_v2(byref(dev_count))
    if rc != 0:
        warnings.warn("Can't get nvml device count")
        return None
    uuids: List[str] = []
    for idx in range(dev_count.value):
        dev_id = c_void_p()
        rc = nvml_h.nvmlDeviceGetHandleByIndex_v2(idx, byref(dev_id))
        if rc != 0:
            warnings.warn("Can't get device handle")
            return None
        buf_len = 96
        buf = create_string_buffer(buf_len)
        rc = nvml_h.nvmlDeviceGetUUID(dev_id, buf, buf_len)
        if rc != 0:
            warnings.warn("Can't get device UUID")
            return None
        uuids.append(buf.raw.decode("ascii").strip("\0"))
    del nvml_h
    return uuids


def _transform_uuid_to_ordinals(candidates: List[str], uuids: List[str]) -> List[int]:
    r"""Given the set of partial uuids and list of known uuids builds a set of ordinals excluding ambiguous partials IDs."""

    def uuid_to_orinal(candidate: str, uuids: List[str]) -> int:
        best_match = -1
        for idx, uuid in enumerate(uuids):
            if not uuid.startswith(candidate):
                continue
            # Ambiguous candidate
            if best_match != -1:
                return -1
            best_match = idx
        return best_match

    rc: List[int] = []
    for candidate in candidates:
        idx = uuid_to_orinal(candidate, uuids)
        # First invalid ordinal stops parsing
        if idx < 0:
            break
        # Duplicates result in empty set
        if idx in rc:
            return cast(List[int], [])
        rc.append(idx)
    return rc


def _device_count_nvml() -> int:
    r"""Return number of devices as reported by NVML taking CUDA_VISIBLE_DEVICES into account.

    Negative value is returned if NVML discovery or initialization has failed.
    """
    visible_devices = _parse_visible_devices()
    if not visible_devices:
        return 0
    try:
        if type(visible_devices[0]) is str:
            # Skip MIG parsing
            if visible_devices[0].startswith("MIG-"):
                return -1
            uuids = _raw_device_uuid_nvml()
            if uuids is None:
                return -1
            visible_devices = _transform_uuid_to_ordinals(
                cast(List[str], visible_devices), uuids
            )
        else:
            raw_cnt = _raw_device_count_nvml()
            if raw_cnt <= 0:
                return raw_cnt
            # Trim the list up to a maximum available device
            for idx, val in enumerate(visible_devices):
                if cast(int, val) >= raw_cnt:
                    return idx
    except OSError:
        return -1
    except AttributeError:
        return -1
    return len(visible_devices)


def _get_nvml_device_index(device: Optional[Union[int, Device]]) -> int:
    r"""Return the NVML index of the device, taking CUDA_VISIBLE_DEVICES into account."""
    idx = _get_device_index(device, optional=True)
    visible_devices = _parse_visible_devices()
    if type(visible_devices[0]) is str:
        uuids = _raw_device_uuid_nvml()
        if uuids is None:
            raise RuntimeError("Can't get device UUIDs")
        visible_devices = _transform_uuid_to_ordinals(
            cast(List[str], visible_devices), uuids
        )
    visible_devices = cast(List[int], visible_devices)
    if idx < 0 or idx >= len(visible_devices):
        raise RuntimeError(
            f"device {idx} is not visible (CUDA_VISIBLE_DEVICES={visible_devices})"
        )
    return visible_devices[idx]
<<<<<<< HEAD
=======


_cached_device_count: Optional[int] = None
>>>>>>> f34905f6


def device_count() -> int:
    r"""Return the number of GPUs available."""
    global _cached_device_count
    if not _is_compiled():
        return 0
    if _cached_device_count is not None:
        return _cached_device_count
    # bypass _device_count_nvml() if rocm (not supported)
    nvml_count = -1 if torch.version.hip else _device_count_nvml()
    r = torch._C._cuda_getDeviceCount() if nvml_count < 0 else nvml_count
    # NB: Do not cache the device count prior to CUDA initialization, because
    # the number of devices can change due to changes to CUDA_VISIBLE_DEVICES
    # setting prior to CUDA initialization.
    if _initialized:
        _cached_device_count = r
    return r


def get_arch_list() -> List[str]:
    r"""Return list CUDA architectures this library was compiled for."""
    if not is_available():
        return []
    arch_flags = torch._C._cuda_getArchFlags()
    if arch_flags is None:
        return []
    return arch_flags.split()


def get_gencode_flags() -> str:
    r"""Return NVCC gencode flags this library was compiled with."""
    arch_list = get_arch_list()
    if len(arch_list) == 0:
        return ""
    arch_list_ = [arch.split("_") for arch in arch_list]
    return " ".join(
        [
            f"-gencode compute=compute_{arch},code={kind}_{arch}"
            for (kind, arch) in arch_list_
        ]
    )


def current_device() -> int:
    r"""Return the index of a currently selected device."""
    _lazy_init()
    return torch._C._cuda_getDevice()


def synchronize(device: _device_t = None) -> None:
    r"""Wait for all kernels in all streams on a CUDA device to complete.

    Args:
        device (torch.device or int, optional): device for which to synchronize.
            It uses the current device, given by :func:`~torch.cuda.current_device`,
            if :attr:`device` is ``None`` (default).
    """
    _lazy_init()
    with torch.cuda.device(device):
        return torch._C._cuda_synchronize()


def ipc_collect():
    r"""Force collects GPU memory after it has been released by CUDA IPC.

    .. note::
        Checks if any sent CUDA tensors could be cleaned from the memory. Force
        closes shared memory file used for reference counting if there is no
        active counters. Useful when the producer process stopped actively sending
        tensors and want to release unused memory.
    """
    _lazy_init()
    return torch._C._cuda_ipc_collect()


def current_stream(device: Optional[_device_t] = None) -> Stream:
    r"""Return the currently selected :class:`Stream` for a given device.

    Args:
        device (torch.device or int, optional): selected device. Returns
            the currently selected :class:`Stream` for the current device, given
            by :func:`~torch.cuda.current_device`, if :attr:`device` is ``None``
            (default).
    """
    _lazy_init()
    streamdata = torch._C._cuda_getCurrentStream(
        _get_device_index(device, optional=True)
    )
    return Stream(
        stream_id=streamdata[0], device_index=streamdata[1], device_type=streamdata[2]
    )


def default_stream(device: Optional[_device_t] = None) -> Stream:
    r"""Return the default :class:`Stream` for a given device.

    Args:
        device (torch.device or int, optional): selected device. Returns
            the default :class:`Stream` for the current device, given by
            :func:`~torch.cuda.current_device`, if :attr:`device` is ``None``
            (default).
    """
    _lazy_init()
    streamdata = torch._C._cuda_getDefaultStream(
        _get_device_index(device, optional=True)
    )
    return Stream(
        stream_id=streamdata[0], device_index=streamdata[1], device_type=streamdata[2]
    )


def current_blas_handle():
    r"""Return cublasHandle_t pointer to current cuBLAS handle"""
    _lazy_init()
    return torch._C._cuda_getCurrentBlasHandle()


def set_sync_debug_mode(debug_mode: Union[int, str]) -> None:
    r"""Set the debug mode for cuda synchronizing operations.

    Args:
        debug_mode(str or int): if "default" or 0, don't error or warn on synchronizing operations,
            if "warn" or 1, warn on synchronizing operations, if "error" or 2, error out synchronizing operations.

    Warning:
        This is an experimental feature, and not all synchronizing operations will trigger warning or error. In
        particular, operations in torch.distributed and torch.sparse namespaces are not covered yet.
    """
    _lazy_init()
    if isinstance(debug_mode, str):
        if debug_mode == "default":
            debug_mode = 0
        elif debug_mode == "warn":
            debug_mode = 1
        elif debug_mode == "error":
            debug_mode = 2
        else:
            raise RuntimeError(
                "invalid value of debug_mode, expected one of `default`, `warn`, `error`"
            )

    torch._C._cuda_set_sync_debug_mode(debug_mode)


def get_sync_debug_mode() -> int:
    r"""Return current value of debug mode for cuda synchronizing operations."""
    _lazy_init()
    return torch._C._cuda_get_sync_debug_mode()


def _get_pynvml_handler(device: Optional[Union[Device, int]] = None):
    if not _HAS_PYNVML:
        raise ModuleNotFoundError(
            "pynvml does not seem to be installed or it can't be imported."
        ) from _PYNVML_ERR
    from pynvml import NVMLError_DriverNotLoaded

    try:
        pynvml.nvmlInit()
    except NVMLError_DriverNotLoaded as e:
        raise RuntimeError("cuda driver can't be loaded, is cuda enabled?") from e

    device = _get_nvml_device_index(device)
    handle = pynvml.nvmlDeviceGetHandleByIndex(device)
    return handle


def memory_usage(device: Optional[Union[Device, int]] = None) -> int:
    r"""Return the percent of time over the past sample period during which global (device)
    memory was being read or written as given by `nvidia-smi`.

    Args:
        device (torch.device or int, optional): selected device. Returns
            statistic for the current device, given by :func:`~torch.cuda.current_device`,
            if :attr:`device` is ``None`` (default).

    Warning: Each sample period may be between 1 second and 1/6 second,
    depending on the product being queried.
    """
    handle = _get_pynvml_handler()

    device = _get_nvml_device_index(device)
    handle = pynvml.nvmlDeviceGetHandleByIndex(device)
    return pynvml.nvmlDeviceGetUtilizationRates(handle).memory


def utilization(device: Optional[Union[Device, int]] = None) -> int:
    r"""Return the percent of time over the past sample period during which one or
    more kernels was executing on the GPU as given by `nvidia-smi`.

    Args:
        device (torch.device or int, optional): selected device. Returns
            statistic for the current device, given by :func:`~torch.cuda.current_device`,
            if :attr:`device` is ``None`` (default).

    Warning: Each sample period may be between 1 second and 1/6 second,
    depending on the product being queried.
    """
    handle = _get_pynvml_handler(device)
    device = _get_nvml_device_index(device)
    handle = pynvml.nvmlDeviceGetHandleByIndex(device)
    return pynvml.nvmlDeviceGetUtilizationRates(handle).gpu


def temperature(device: Optional[Union[Device, int]] = None) -> int:
    r"""Return the average temperature of the GPU sensor in Degrees C (Centigrades).

    The average temperature is computed based on past sample period as given by `nvidia-smi`.

    Args:
        device (torch.device or int, optional): selected device. Returns
            statistic for the current device, given by :func:`~torch.cuda.current_device`,
            if :attr:`device` is ``None`` (default).

    Warning: Each sample period may be between 1 second and 1/6 second,
    depending on the product being queried.
    """
    handle = _get_pynvml_handler(device)
    # 0 refers to the temperature sensor for the GPU die.
    return pynvml.nvmlDeviceGetTemperature(handle, 0)


def power_draw(device: Optional[Union[Device, int]] = None) -> int:
    r"""Return the average power draw of the GPU sensor in mW (MilliWatts)
        over the past sample period as given by `nvidia-smi` for Fermi or newer fully supported devices.

    Args:
        device (torch.device or int, optional): selected device. Returns
            statistic for the current device, given by :func:`~torch.cuda.current_device`,
            if :attr:`device` is ``None`` (default).

    Warning: Each sample period may be between 1 second and 1/6 second,
    depending on the product being queried.
    """
    handle = _get_pynvml_handler(device)
    return pynvml.nvmlDeviceGetPowerUsage(handle)


def clock_rate(device: Optional[Union[Device, int]] = None) -> int:
    r"""Return the clock speed of the GPU SM in Hz Hertz over the past sample period as given by `nvidia-smi`.

    Args:
        device (torch.device or int, optional): selected device. Returns
            statistic for the current device, given by :func:`~torch.cuda.current_device`,
            if :attr:`device` is ``None`` (default).

    Warning: Each sample period may be between 1 second and 1/6 second,
    depending on the product being queried.
    """
    handle = _get_pynvml_handler(device)
    return pynvml.nvmlDeviceGetClockInfo(handle, 1)


def _get_device(device: Union[int, str, torch.device]) -> torch.device:
    r"""Return the torch.device type object from the passed in device.

    Args:
        device (torch.device or int): selected device.
    """
    if isinstance(device, str):
        device = torch.device(device)
    elif isinstance(device, int):
        device = torch.device("cuda", device)
    return device


def _get_generator(device: torch.device) -> torch._C.Generator:
    r"""Return the CUDA Generator object for the given device.

    Args:
        device (torch.device): selected device.
    """
    idx = device.index
    if idx is None:
        idx = current_device()
    return torch.cuda.default_generators[idx]


def _set_rng_state_offset(
    offset: int, device: Union[int, str, torch.device] = "cuda"
) -> None:
    r"""Set the random number generator state offset of the specified GPU.

    Args:
        offset (int): The desired offset
        device (torch.device or int, optional): The device to set the RNG state.
            Default: ``'cuda'`` (i.e., ``torch.device('cuda')``, the current CUDA device).
    """
    final_device = _get_device(device)

    def cb():
        default_generator = _get_generator(final_device)
        default_generator.set_offset(offset)

    _lazy_call(cb)


def _get_rng_state_offset(device: Union[int, str, torch.device] = "cuda") -> int:
    r"""Return the random number generator state offset of the specified GPU.

    Args:
        device (torch.device or int, optional): The device to return the RNG state offset of.
            Default: ``'cuda'`` (i.e., ``torch.device('cuda')``, the current CUDA device).

    .. warning::
        This function eagerly initializes CUDA.
    """
    _lazy_init()
    final_device = _get_device(device)
    default_generator = _get_generator(final_device)
    return default_generator.get_offset()


from .memory import *  # noqa: F403


from .random import *  # noqa: F403

################################################################################
# Define Storage and Tensor classes
################################################################################


@staticmethod  # type: ignore[misc]
def _lazy_new(cls, *args, **kwargs):
    _lazy_init()
    # We may need to call lazy init again if we are a forked child
    # del _CudaBase.__new__
    return super(_CudaBase, cls).__new__(cls, *args, **kwargs)


class _CudaBase:
    is_cuda = True
    is_sparse = False

    def type(self, *args, **kwargs):
        # We could use a Protocol here to tell mypy that self has `get_device` method
        # but it is only available in the typing module on Python >= 3.8
        # or on typing_extensions module on Python >= 3.6
        with device(self.get_device()):  # type: ignore[attr-defined]
            return super().type(*args, **kwargs)  # type: ignore[misc]

    __new__ = _lazy_new


from torch.storage import _LegacyStorage, _warn_typed_storage_removal


class _CudaLegacyStorage(_LegacyStorage):
    @classmethod
    def from_buffer(cls, *args, **kwargs):
        _warn_typed_storage_removal()
        raise RuntimeError("from_buffer: Not available for CUDA storage")

    @classmethod
    def _new_with_weak_ptr(cls, *args, **kwargs):
        raise RuntimeError("_new_with_weak_ptr: Not available for CUDA storage")

    @classmethod
    def _new_shared_filename(cls, manager, obj, size, *, device=None, dtype=None):
        raise RuntimeError("_new_shared_filename: Not available for CUDA storage")


class ByteStorage(_CudaLegacyStorage):
    @classproperty
    def dtype(self):
        _warn_typed_storage_removal()
        return self._dtype

    @classproperty
    def _dtype(self):
        return torch.uint8


class DoubleStorage(_CudaLegacyStorage):
    @classproperty
    def dtype(self):
        _warn_typed_storage_removal()
        return self._dtype

    @classproperty
    def _dtype(self):
        return torch.double


class FloatStorage(_CudaLegacyStorage):
    @classproperty
    def dtype(self):
        _warn_typed_storage_removal()
        return self._dtype

    @classproperty
    def _dtype(self):
        return torch.float


class HalfStorage(_CudaLegacyStorage):
    @classproperty
    def dtype(self):
        _warn_typed_storage_removal()
        return self._dtype

    @classproperty
    def _dtype(self):
        return torch.half


class LongStorage(_CudaLegacyStorage):
    @classproperty
    def dtype(self):
        _warn_typed_storage_removal()
        return self._dtype

    @classproperty
    def _dtype(self):
        return torch.long


class IntStorage(_CudaLegacyStorage):
    @classproperty
    def dtype(self):
        _warn_typed_storage_removal()
        return self._dtype

    @classproperty
    def _dtype(self):
        return torch.int


class ShortStorage(_CudaLegacyStorage):
    @classproperty
    def dtype(self):
        _warn_typed_storage_removal()
        return self._dtype

    @classproperty
    def _dtype(self):
        return torch.short


class CharStorage(_CudaLegacyStorage):
    @classproperty
    def dtype(self):
        _warn_typed_storage_removal()
        return self._dtype

    @classproperty
    def _dtype(self):
        return torch.int8


class BoolStorage(_CudaLegacyStorage):
    @classproperty
    def dtype(self):
        _warn_typed_storage_removal()
        return self._dtype

    @classproperty
    def _dtype(self):
        return torch.bool


class BFloat16Storage(_CudaLegacyStorage):
    @classproperty
    def dtype(self):
        _warn_typed_storage_removal()
        return self._dtype

    @classproperty
    def _dtype(self):
        return torch.bfloat16


class ComplexDoubleStorage(_CudaLegacyStorage):
    @classproperty
    def dtype(self):
        _warn_typed_storage_removal()
        return self._dtype

    @classproperty
    def _dtype(self):
        return torch.cdouble


class ComplexFloatStorage(_CudaLegacyStorage):
    @classproperty
    def dtype(self):
        _warn_typed_storage_removal()
        return self._dtype

    @classproperty
    def _dtype(self):
        return torch.cfloat


del _LegacyStorage
del _CudaLegacyStorage

torch._storage_classes.add(DoubleStorage)
torch._storage_classes.add(FloatStorage)
torch._storage_classes.add(LongStorage)
torch._storage_classes.add(IntStorage)
torch._storage_classes.add(ShortStorage)
torch._storage_classes.add(CharStorage)
torch._storage_classes.add(ByteStorage)
torch._storage_classes.add(HalfStorage)
torch._storage_classes.add(BoolStorage)
torch._storage_classes.add(BFloat16Storage)
torch._storage_classes.add(ComplexDoubleStorage)
torch._storage_classes.add(ComplexFloatStorage)


class _WrappedTritonKernel:
    """Just a simple wrapper to store some metadata for testing purposes."""

    def __init__(self, kernel):
        self.kernel = kernel
        self.kernel_invoked = False

    def __call__(self, *args, **kwargs):
        res = self.kernel(*args, **kwargs)
        self.kernel_invoked = True
        return res


def _register_triton_kernels():
    if torch._running_with_deploy():
        return

    @_WrappedTritonKernel
    def kernel_impl(*args, **kwargs):
        from torch.sparse._triton_ops import bsr_dense_mm

        return bsr_dense_mm(*args, skip_checks=True, **kwargs)

    @_WrappedTritonKernel
    def addmm_kernel_impl(*args, **kwargs):
        from torch.sparse._triton_ops import bsr_dense_addmm

        return bsr_dense_addmm(*args, skip_checks=True, **kwargs)

    has_triton = importlib.util.find_spec("triton") is not None
    if has_triton:
        torch._TritonLibrary.registerOp(
            "_triton_bsr_dense_mm_out",
            "_triton_bsr_dense_mm_out(Tensor bsr, Tensor dense, *, Tensor(a!) out) -> Tensor(a!)",
            kernel_impl,
            "SparseCsrCUDA",
        )

        torch._TritonLibrary.registerOp(
            "_triton_bsr_dense_addmm_out",
            (
                "_triton_bsr_dense_addmm_out(Tensor input, Tensor bsr, Tensor dense,"
                " *, Scalar beta, Scalar alpha, Tensor(a!) out) -> Tensor(a!)"
            ),
            addmm_kernel_impl,
            "SparseCsrCUDA",
        )


_lazy_call(_register_triton_kernels)


from . import amp, jiterator, nvtx, profiler, sparse

__all__ = [
    # Typed storage and tensors
    "BFloat16Storage",
    "BFloat16Tensor",
    "BoolStorage",
    "BoolTensor",
    "ByteStorage",
    "ByteTensor",
    "CharStorage",
    "CharTensor",
    "ComplexDoubleStorage",
    "ComplexFloatStorage",
    "DoubleStorage",
    "DoubleTensor",
    "FloatStorage",
    "FloatTensor",
    "HalfStorage",
    "HalfTensor",
    "IntStorage",
    "IntTensor",
    "LongStorage",
    "LongTensor",
    "ShortStorage",
    "ShortTensor",
    "CUDAGraph",
    "CudaError",
    "DeferredCudaCallError",
    "Event",
    "ExternalStream",
    "OutOfMemoryError",
    "Stream",
    "StreamContext",
    "amp",
    "caching_allocator_alloc",
    "caching_allocator_delete",
    "can_device_access_peer",
    "check_error",
    "cudaStatus",
    "cudart",
    "current_blas_handle",
    "current_device",
    "current_stream",
    "default_generators",
    "default_stream",
    "device",
    "device_count",
    "device_of",
    "empty_cache",
    "get_allocator_backend",
    "CUDAPluggableAllocator",
    "change_current_allocator",
    "get_arch_list",
    "get_device_capability",
    "get_device_name",
    "get_device_properties",
    "get_gencode_flags",
    "get_rng_state",
    "get_rng_state_all",
    "get_sync_debug_mode",
    "graph",
    "graph_pool_handle",
    "graphs",
    "has_half",
    "has_magma",
    "init",
    "initial_seed",
    "ipc_collect",
    "is_available",
    "is_bf16_supported",
    "is_current_stream_capturing",
    "is_initialized",
    "jiterator",
    "list_gpu_processes",
    "make_graphed_callables",
    "manual_seed",
    "manual_seed_all",
    "max_memory_allocated",
    "max_memory_cached",
    "max_memory_reserved",
    "mem_get_info",
    "memory",
    "memory_allocated",
    "memory_cached",
    "memory_reserved",
    "memory_snapshot",
    "memory_stats",
    "memory_stats_as_nested_dict",
    "memory_summary",
    "memory_usage",
    "temperature",
    "power_draw",
    "clock_rate",
    "nccl",
    "nvtx",
    "profiler",
    "random",
    "reset_accumulated_memory_stats",
    "reset_max_memory_allocated",
    "reset_max_memory_cached",
    "reset_peak_memory_stats",
    "seed",
    "seed_all",
    "set_device",
    "set_per_process_memory_fraction",
    "set_rng_state",
    "set_rng_state_all",
    "set_stream",
    "set_sync_debug_mode",
    "sparse",
    "stream",
    "streams",
    "synchronize",
    "utilization",
]<|MERGE_RESOLUTION|>--- conflicted
+++ resolved
@@ -737,12 +737,9 @@
             f"device {idx} is not visible (CUDA_VISIBLE_DEVICES={visible_devices})"
         )
     return visible_devices[idx]
-<<<<<<< HEAD
-=======
 
 
 _cached_device_count: Optional[int] = None
->>>>>>> f34905f6
 
 
 def device_count() -> int:
