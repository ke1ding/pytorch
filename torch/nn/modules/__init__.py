--- conflicted
+++ resolved
@@ -1,31 +1,3 @@
-<<<<<<< HEAD
-from .module import Module
-from .linear import Identity, Linear, Bilinear, LazyLinear
-from .conv import Conv1d, Conv2d, Conv3d, \
-    ConvTranspose1d, ConvTranspose2d, ConvTranspose3d, \
-    LazyConv1d, LazyConv2d, LazyConv3d, LazyConvTranspose1d, LazyConvTranspose2d, LazyConvTranspose3d
-from .activation import Threshold, ReLU, Hardtanh, ReLU6, Sigmoid, Tanh, \
-    Softmax, Softmax2d, LogSoftmax, ELU, SELU, CELU, GELU, Hardshrink, LeakyReLU, LogSigmoid, \
-    Softplus, Softshrink, MultiheadAttention, PReLU, Softsign, Softmin, Tanhshrink, RReLU, GLU, \
-    Hardsigmoid, Hardswish, SiLU, Mish
-from .loss import L1Loss, NLLLoss, KLDivLoss, MSELoss, BCELoss, BCEWithLogitsLoss, NLLLoss2d, \
-    CosineEmbeddingLoss, CTCLoss, HingeEmbeddingLoss, MarginRankingLoss, \
-    MultiLabelMarginLoss, MultiLabelSoftMarginLoss, MultiMarginLoss, SmoothL1Loss, HuberLoss, \
-    SoftMarginLoss, CrossEntropyLoss, TripletMarginLoss, TripletMarginWithDistanceLoss, PoissonNLLLoss, GaussianNLLLoss
-from .container import Container, Sequential, ModuleList, ModuleDict, ParameterList, ParameterDict
-from .pooling import AvgPool1d, AvgPool2d, AvgPool3d, MaxPool1d, MaxPool2d, MaxPool3d, \
-    MaxUnpool1d, MaxUnpool2d, MaxUnpool3d, FractionalMaxPool2d, FractionalMaxPool3d, LPPool1d, LPPool2d, LPPool3d, \
-    AdaptiveMaxPool1d, AdaptiveMaxPool2d, AdaptiveMaxPool3d, AdaptiveAvgPool1d, AdaptiveAvgPool2d, AdaptiveAvgPool3d
-from .batchnorm import BatchNorm1d, BatchNorm2d, BatchNorm3d, SyncBatchNorm, \
-    LazyBatchNorm1d, LazyBatchNorm2d, LazyBatchNorm3d
-from .instancenorm import InstanceNorm1d, InstanceNorm2d, InstanceNorm3d, \
-    LazyInstanceNorm1d, LazyInstanceNorm2d, LazyInstanceNorm3d
-from .normalization import LocalResponseNorm, CrossMapLRN2d, LayerNorm, GroupNorm, RMSNorm
-from .dropout import Dropout, Dropout1d, Dropout2d, Dropout3d, AlphaDropout, FeatureAlphaDropout
-from .padding import ReflectionPad1d, ReflectionPad2d, ReflectionPad3d, ReplicationPad1d, ReplicationPad2d, \
-    ReplicationPad3d, ZeroPad1d, ZeroPad2d, ZeroPad3d, ConstantPad1d, ConstantPad2d, ConstantPad3d, \
-    CircularPad1d, CircularPad2d, CircularPad3d
-=======
 from .module import Module  # usort: skip
 from .linear import Bilinear, Identity, LazyLinear, Linear  # usort: skip
 from .activation import (
@@ -183,51 +155,18 @@
     MaxUnpool3d,
 )
 from .rnn import GRU, GRUCell, LSTM, LSTMCell, RNN, RNNBase, RNNCell, RNNCellBase
->>>>>>> 9ae78a57
 from .sparse import Embedding, EmbeddingBag
-from .rnn import RNNBase, RNN, LSTM, GRU, \
-    RNNCellBase, RNNCell, LSTMCell, GRUCell
-from .pixelshuffle import PixelShuffle, PixelUnshuffle
-from .upsampling import UpsamplingNearest2d, UpsamplingBilinear2d, Upsample
-from .distance import PairwiseDistance, CosineSimilarity
-from .fold import Fold, Unfold
-from .adaptive import AdaptiveLogSoftmaxWithLoss
-from .transformer import TransformerEncoder, TransformerDecoder, \
-    TransformerEncoderLayer, TransformerDecoderLayer, Transformer
-from .flatten import Flatten, Unflatten
-from .channelshuffle import ChannelShuffle
+from .transformer import (
+    Transformer,
+    TransformerDecoder,
+    TransformerDecoderLayer,
+    TransformerEncoder,
+    TransformerEncoderLayer,
+)
+from .upsampling import Upsample, UpsamplingBilinear2d, UpsamplingNearest2d
+
 
 __all__ = [
-<<<<<<< HEAD
-    'Module', 'Identity', 'Linear', 'Conv1d', 'Conv2d', 'Conv3d', 'ConvTranspose1d',
-    'ConvTranspose2d', 'ConvTranspose3d', 'Threshold', 'ReLU', 'Hardtanh', 'ReLU6',
-    'Sigmoid', 'Tanh', 'Softmax', 'Softmax2d', 'LogSoftmax', 'ELU', 'SELU', 'CELU', 'GLU', 'GELU', 'Hardshrink',
-    'LeakyReLU', 'LogSigmoid', 'Softplus', 'Softshrink', 'MultiheadAttention', 'PReLU', 'Softsign', 'Softmin',
-    'Tanhshrink', 'RReLU', 'L1Loss', 'NLLLoss', 'KLDivLoss', 'MSELoss', 'BCELoss', 'BCEWithLogitsLoss',
-    'NLLLoss2d', 'PoissonNLLLoss', 'CosineEmbeddingLoss', 'CTCLoss', 'HingeEmbeddingLoss', 'MarginRankingLoss',
-    'MultiLabelMarginLoss', 'MultiLabelSoftMarginLoss', 'MultiMarginLoss', 'SmoothL1Loss', 'GaussianNLLLoss',
-    'HuberLoss', 'SoftMarginLoss', 'CrossEntropyLoss', 'Container', 'Sequential', 'ModuleList', 'ModuleDict',
-    'ParameterList', 'ParameterDict', 'AvgPool1d', 'AvgPool2d', 'AvgPool3d', 'MaxPool1d', 'MaxPool2d',
-    'MaxPool3d', 'MaxUnpool1d', 'MaxUnpool2d', 'MaxUnpool3d', 'FractionalMaxPool2d', "FractionalMaxPool3d",
-    'LPPool1d', 'LPPool2d', 'LPPool3d', 'LocalResponseNorm', 'BatchNorm1d', 'BatchNorm2d', 'BatchNorm3d',
-    'InstanceNorm1d', 'InstanceNorm2d', 'InstanceNorm3d', 'LayerNorm', 'GroupNorm', 'RMSNorm', 'SyncBatchNorm',
-    'Dropout', 'Dropout1d', 'Dropout2d', 'Dropout3d', 'AlphaDropout', 'FeatureAlphaDropout',
-    'ReflectionPad1d', 'ReflectionPad2d', 'ReflectionPad3d', 'ReplicationPad2d', 'ReplicationPad1d', 'ReplicationPad3d',
-    'CrossMapLRN2d', 'Embedding', 'EmbeddingBag', 'RNNBase', 'RNN', 'LSTM', 'GRU', 'RNNCellBase', 'RNNCell',
-    'LSTMCell', 'GRUCell', 'PixelShuffle', 'PixelUnshuffle', 'Upsample', 'UpsamplingNearest2d', 'UpsamplingBilinear2d',
-    'PairwiseDistance', 'AdaptiveMaxPool1d', 'AdaptiveMaxPool2d', 'AdaptiveMaxPool3d', 'AdaptiveAvgPool1d',
-    'AdaptiveAvgPool2d', 'AdaptiveAvgPool3d', 'TripletMarginLoss', 'ZeroPad1d', 'ZeroPad2d', 'ZeroPad3d',
-    'ConstantPad1d', 'ConstantPad2d', 'ConstantPad3d', 'Bilinear', 'CosineSimilarity', 'Unfold', 'Fold',
-    'AdaptiveLogSoftmaxWithLoss', 'TransformerEncoder', 'TransformerDecoder',
-    'TransformerEncoderLayer', 'TransformerDecoderLayer', 'Transformer',
-    'LazyLinear', 'LazyConv1d', 'LazyConv2d', 'LazyConv3d',
-    'LazyConvTranspose1d', 'LazyConvTranspose2d', 'LazyConvTranspose3d',
-    'LazyBatchNorm1d', 'LazyBatchNorm2d', 'LazyBatchNorm3d',
-    'LazyInstanceNorm1d', 'LazyInstanceNorm2d', 'LazyInstanceNorm3d',
-    'Flatten', 'Unflatten', 'Hardsigmoid', 'Hardswish', 'SiLU', 'Mish', 'TripletMarginWithDistanceLoss', 'ChannelShuffle',
-    'CircularPad1d', 'CircularPad2d', 'CircularPad3d'
-]
-=======
     "AdaptiveAvgPool1d",
     "AdaptiveAvgPool2d",
     "AdaptiveAvgPool3d",
@@ -392,5 +331,4 @@
 ]
 
 # Please keep this list sorted
-assert __all__ == sorted(__all__)
->>>>>>> 9ae78a57
+assert __all__ == sorted(__all__)