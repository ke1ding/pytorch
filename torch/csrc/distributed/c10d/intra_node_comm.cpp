#include <torch/csrc/distributed/c10d/intra_node_comm.hpp>

#include <ATen/cuda/CUDAContext.h>
#include <c10/cuda/CUDAGuard.h>
#include <c10/util/Logging.h>
#include <torch/csrc/distributed/c10d/Utils.hpp>

#include <iostream>
#include <utility>

#include <fcntl.h>
#include <pthread.h>
#include <semaphore.h>
#include <sys/mman.h>
#include <sys/stat.h>
#include <unistd.h>

#if !defined(USE_ROCM) && defined(PYTORCH_C10_DRIVER_API_SUPPORTED)
#include <c10/cuda/driver_api.h>
#include <nvml.h>
#endif

#include <cuda_runtime.h>

namespace c10d::intra_node_comm {

static std::vector<std::string> ENABLE_INTRA_NODE_COMM = {
    "ENABLE_INTRA_NODE_COMM"};
// Forces detectedTopology() to return Topology::FULLY_CONNECTED, so
// IntraNodeComm can be used even without NVLink connection. This is only used
// for testing purposes.
static std::vector<std::string> TEST_INTRA_NODE_COMM = {"TEST_INTRA_NODE_COMM"};

////////////////////////////////////////////////////////////////////////////////
// CUDA Functions
////////////////////////////////////////////////////////////////////////////////

bool isIntraNodeCommSupported();

std::optional<HybridCubeMesh> getHybridCubeMesh(NvlMesh nvlMesh);

void* initP2pState();

void* initTopoInfo(Topology topology, NvlMesh nvlMesh, size_t rank);

////////////////////////////////////////////////////////////////////////////////
// Topology Detection
////////////////////////////////////////////////////////////////////////////////

// TODO: find a better way to determine this
static constexpr size_t kMaxNvLinks = 20;

static std::ostream& operator<<(std::ostream& os, const NvlMesh& nvlMesh) {
  std::ostringstream oss;
  for (size_t i = 0; i < kMaxDevices; ++i) {
    for (size_t j = 0; j < kMaxDevices; ++j) {
      oss << nvlMesh[i][j] << " ";
    }
    oss << '\n';
  }
  os << oss.str();
  return os;
}

static bool isSame(NvlMesh lhs, NvlMesh rhs) {
  for (size_t i = 0; i < kMaxDevices; ++i) {
    for (size_t j = 0; j < kMaxDevices; ++j) {
      if (lhs[i][j] != rhs[i][j]) {
        return false;
      }
    }
  }
  return true;
}

/**
 * Query the nvlink connection among devices.
 */
static NvlMesh getNvlMesh(const std::vector<std::string>& rankToBusId) {
#if !defined(USE_ROCM) && defined(PYTORCH_C10_DRIVER_API_SUPPORTED)
  using namespace c10::cuda;

  NvlMesh nvlMesh = {};
  auto driverApi = DriverAPI::get();
  if (driverApi == nullptr) {
    return nvlMesh;
  }

  const auto worldSize = rankToBusId.size();
  std::vector<nvmlDevice_t> devices(worldSize, nullptr);
  std::unordered_map<std::string, size_t> busIdToRank;
  std::vector<size_t> switchLinkCount(worldSize, 0);

  for (size_t r = 0; r < worldSize; ++r) {
    busIdToRank.emplace(rankToBusId[r], r);
    TORCH_CHECK(
        driverApi->nvmlDeviceGetHandleByPciBusId_v2_(
            rankToBusId[r].c_str(), &devices[r]) == NVML_SUCCESS);
  }

  // For each device, loop over devices connected to it via NVLink
  for (size_t idx = 0; idx < worldSize; ++idx) {
    for (size_t link = 0; link < kMaxNvLinks; ++link) {
      nvmlReturn_t ret;
      nvmlIntNvLinkDeviceType_t deviceType;
      ret = driverApi->nvmlDeviceGetNvLinkRemoteDeviceType_(
          devices[idx], link, &deviceType);
      if (ret != NVML_SUCCESS) {
        // We've exhausted the NVLinks connected to this device.
        // This error is benign. There doesn't seem to be a reliable
        // way to obtain the maximum link value that can be passed to
        // the API, so we simply increment the link value until the
        // API fails or we hit a predefined maximum value.
        break;
      }
      // Remote device is GPU
      if (deviceType == NVML_NVLINK_DEVICE_TYPE_GPU) {
        nvmlPciInfo_t pciInfo;
        ret = driverApi->nvmlDeviceGetNvLinkRemotePciInfo_v2_(
            devices[idx], link, &pciInfo);
        if (ret != NVML_SUCCESS) {
          // Unexpected error. Return an empty NvlMesh
          return {};
        }
        auto it = busIdToRank.find(pciInfo.busId);
        if (it != busIdToRank.end()) {
          if (idx != it->second) {
            nvlMesh[idx][it->second] += 1;
          }
        }
        // Remote device is NVSwitch
      } else if (deviceType == NVML_NVLINK_DEVICE_TYPE_SWITCH) {
        switchLinkCount[idx] += 1;
      }
    }
  }
  // Process NVSwitch connections. For simplicity, we assume
  // all NVSwitches are interconnected.
  for (size_t i = 0; i < worldSize; ++i) {
    for (size_t j = 0; j < worldSize; ++j) {
      if (i == j) {
        continue;
      }
      nvlMesh[i][j] += std::min(switchLinkCount[i], switchLinkCount[j]);
    }
  }
  return nvlMesh;
#else
  return {};
#endif
}

/**
 * Determine if the devices form a hybrid cube mesh
 * topology given a NvlMesh.
 */
static bool isHybridCubeMesh(const NvlMesh nvlMesh) {
  std::array<size_t, kMaxDevices> numNeighbors = {};
  for (size_t i = 0; i < kMaxDevices; ++i) {
    for (size_t j = 0; j < kMaxDevices; ++j) {
      if (nvlMesh[i][j] > 0) {
        numNeighbors[i] += 1;
      }
    }
  }
  for (size_t i = 0; i < kMaxDevices; ++i) {
    // TODO: this is insufficent and needs revisit
    if (numNeighbors[i] != 4) {
      return false;
    }
  }
  return true;
}

/**
 * Detech topology given a NvlMesh.
 */
static Topology detectTopology(const NvlMesh nvlMesh, size_t worldSize) {
  if (getCvarBool(TEST_INTRA_NODE_COMM, false)) {
    return Topology::FULLY_CONNECTED;
  }
  bool fullyConnected = true;
  for (size_t i = 0; i < worldSize - 1; ++i) {
    for (size_t j = i + 1; j < worldSize; ++j) {
      if (nvlMesh[i][j] == 0 || nvlMesh[j][i] == 0) {
        fullyConnected = false;
      }
    }
  }
  if (fullyConnected) {
    LOG(INFO) << "IntraNodeComm: Topology::FULLY_CONNECTED";
    return Topology::FULLY_CONNECTED;
  }
  if (worldSize == kMaxDevices && getHybridCubeMesh(nvlMesh) != std::nullopt) {
    LOG(INFO) << "IntraNodeComm: Topology::HYBRID_CUBE_MESH";
    return Topology::HYBRID_CUBE_MESH;
  }
  LOG(INFO) << "IntraNodeComm: Topology::UNKNOWN";
  return Topology::UNKNOWN;
};

////////////////////////////////////////////////////////////////////////////////
// Rendezvous and Initialization
////////////////////////////////////////////////////////////////////////////////

IntraNodeComm::IntraNodeComm(
    c10::intrusive_ptr<c10d::Store> store,
    size_t rank,
    size_t worldSize,
    c10::optional<size_t> bufferSize)
<<<<<<< HEAD
    : store_(store),
=======
    : store_(std::move(store)),
>>>>>>> d895192e
      rank_(rank),
      worldSize_(worldSize),
      bufferSize_(bufferSize.has_value() ? *bufferSize : kDefaultBufferSize) {
  rendezvous();
}

IntraNodeComm::~IntraNodeComm() {
  if (!isInitialized_) {
    return;
  }
  // Intentionally releasing resources without synchronizing devices. The
  // teardown logic is safe for propoerly sync'd user program. We don't want
  // improperly sync'd user program to hang here.
  for (size_t r = 0; r < worldSize_; ++r) {
    if (r == rank_) {
      continue;
    }
    AT_CUDA_CHECK(cudaIpcCloseMemHandle(p2pStates_[r]));
    AT_CUDA_CHECK(cudaIpcCloseMemHandle(buffers_[r]));
  }
  AT_CUDA_CHECK(cudaFree(p2pStates_[rank_]));
  AT_CUDA_CHECK(cudaFree(buffers_[rank_]));
  if (topoInfo_ != nullptr) {
    AT_CUDA_CHECK(cudaFree(topoInfo_));
  }
  AT_CUDA_CHECK(cudaFree(p2pStatesDev_));
  AT_CUDA_CHECK(cudaFree(buffersDev_));
}

bool IntraNodeComm::isEnabled() {
  return getCvarBool(ENABLE_INTRA_NODE_COMM, false);
}

/**
 * Use c10d::Store to perform allgather on a trivially copyable type.
 */
template <typename T>
std::vector<T> storeAllGather(
    const c10::intrusive_ptr<c10d::Store>& store,
    const std::string& prefix,
    size_t rank,
    size_t worldSize,
    T val) {
  static_assert(std::is_trivially_copyable_v<T>);

  std::vector<std::string> peerKeys;
  for (size_t r = 0; r < worldSize; ++r) {
    std::ostringstream oss;
    oss << prefix << "-" << r;
    peerKeys.push_back(oss.str());
  }

  {
    std::vector<uint8_t> payload(
        reinterpret_cast<uint8_t*>(&val),
        reinterpret_cast<uint8_t*>(&val) + sizeof(T));
    store->set(peerKeys[rank], payload);
  }

  std::vector<T> peerVals;
  for (size_t r = 0; r < worldSize; ++r) {
    if (r == rank) {
      peerVals.push_back(val);
      continue;
    }
    store->wait({peerKeys[r]});
    auto payload = store->get(peerKeys[r]);
    TORCH_CHECK(payload.size() == sizeof(T));
    T peerVal{};
    std::memcpy(&peerVal, payload.data(), sizeof(T));
    peerVals.push_back(peerVal);
  }
  return peerVals;
}

bool IntraNodeComm::rendezvous() {
  if (isInitialized_) {
    return true;
  }
#if !defined(USE_ROCM) && defined(PYTORCH_C10_DRIVER_API_SUPPORTED)
  if (!isIntraNodeCommSupported() || !isEnabled() || worldSize_ < 2 ||
      worldSize_ > kMaxDevices) {
    return false;
  }

  auto deviceIdx = at::cuda::current_device();
  c10::cuda::CUDAGuard guard(deviceIdx);

  // First hand shake: exchange hostname and device bus ID
  struct DevInfo {
    char hostname[HOST_NAME_MAX + 1];
    char busId[80];
  };

  DevInfo devInfo{};
  gethostname(devInfo.hostname, sizeof(devInfo.hostname));
  cudaDeviceProp prop{};
  AT_CUDA_CHECK(cudaGetDeviceProperties(&prop, deviceIdx));
  snprintf(
      devInfo.busId,
      sizeof(devInfo.busId),
      NVML_DEVICE_PCI_BUS_ID_FMT,
      prop.pciDomainID,
      prop.pciBusID,
      prop.pciDeviceID);

  auto peerDevInfos =
      storeAllGather(store_, "handshake-0", rank_, worldSize_, devInfo);

  std::vector<std::string> rankToBusId;
  for (const auto& info : peerDevInfos) {
    if (strcmp(info.hostname, peerDevInfos.front().hostname) != 0) {
      LOG(WARNING) << "Aborting IntraNodeComm::rendezvous because some "
                      "participants are not on the same host ("
                   << info.hostname << ", " << devInfo.hostname << ")";
      return false;
    }
    rankToBusId.emplace_back(info.busId);
  }

  // Verify unique devices
  {
    std::unordered_set uniqueBusIds(rankToBusId.begin(), rankToBusId.end());
    TORCH_CHECK(
        uniqueBusIds.size() == worldSize_,
        "IntraNodeComm::rendezvous: detected overlapping devices across ranks. "
        "Please properly set device via torch.cuda.set_device() before "
        "initiating rendezvous.");
  }

  // Query nvlink connection
  auto nvlMesh = getNvlMesh(rankToBusId);

  // Detect topology
  Topology topology = detectTopology(nvlMesh, worldSize_);

  // Initialize p2p state
  auto p2pState = initP2pState();

  // Allocate buffer
  void* buffer = nullptr;
  AT_CUDA_CHECK(cudaMalloc(&buffer, bufferSize_));

  // Second handshake: exchange topology and CUDA IPC handles
  struct IpcInfo {
    NvlMesh nvlMesh;
    Topology topology;
    cudaIpcMemHandle_t p2pStateHandle, bufferHandle;
  };

  // Make p2p state and buffer available for IPC
  cudaIpcMemHandle_t p2pStateHandle, bufferHandle;
  AT_CUDA_CHECK(cudaIpcGetMemHandle(&p2pStateHandle, p2pState));
  AT_CUDA_CHECK(cudaIpcGetMemHandle(&bufferHandle, buffer));

  IpcInfo ipcInfo{
      .nvlMesh = nvlMesh,
      .topology = topology,
      .p2pStateHandle = p2pStateHandle,
      .bufferHandle = bufferHandle};

  auto peerIpcInfos =
      storeAllGather(store_, "handshake-1", rank_, worldSize_, ipcInfo);

  for (const auto& info : peerIpcInfos) {
    if (!isSame(info.nvlMesh, peerIpcInfos.front().nvlMesh) ||
        info.topology != peerIpcInfos.front().topology) {
      LOG(WARNING) << "Aborting IntraNodeComm::rendezvous because some "
                      "participants are observing different topologies ("
                   << int(info.topology) << " and " << int(topology) << ")";
      AT_CUDA_CHECK(cudaFree(p2pState));
      AT_CUDA_CHECK(cudaFree(buffer));
      return false;
    }
  }

  std::array<void*, kMaxDevices> p2pStates = {}, buffers = {};
  for (size_t r = 0; r < peerIpcInfos.size(); ++r) {
    if (r == rank_) {
      p2pStates[r] = p2pState;
      buffers[r] = buffer;
    } else {
      AT_CUDA_CHECK(cudaIpcOpenMemHandle(
          &p2pStates[r],
          peerIpcInfos[r].p2pStateHandle,
          cudaIpcMemLazyEnablePeerAccess));
      AT_CUDA_CHECK(cudaIpcOpenMemHandle(
          &buffers[r],
          peerIpcInfos[r].bufferHandle,
          cudaIpcMemLazyEnablePeerAccess));
    }
  }
  void* p2pStatesDev = nullptr;
  AT_CUDA_CHECK(cudaMalloc(&p2pStatesDev, sizeof(p2pStates)));
  AT_CUDA_CHECK(cudaMemcpy(
      p2pStatesDev,
      p2pStates.data(),
      sizeof(p2pStates),
      cudaMemcpyHostToDevice));

  void* buffersDev = nullptr;
  AT_CUDA_CHECK(cudaMalloc(&buffersDev, sizeof(buffers)));
  AT_CUDA_CHECK(cudaMemcpy(
      buffersDev, buffers.data(), sizeof(buffers), cudaMemcpyHostToDevice));

  void* topoInfo = initTopoInfo(topology, nvlMesh, rank_);

  isInitialized_ = true;
  topology_ = topology;
  std::copy(p2pStates.begin(), p2pStates.end(), p2pStates_.begin());
  std::copy(buffers.begin(), buffers.end(), buffers_.begin());
  p2pStatesDev_ = p2pStatesDev;
  buffersDev_ = buffersDev;
  topoInfo_ = topoInfo;
  return true;
#endif
  return false;
}

} // namespace c10d::intra_node_comm<|MERGE_RESOLUTION|>--- conflicted
+++ resolved
@@ -208,11 +208,7 @@
     size_t rank,
     size_t worldSize,
     c10::optional<size_t> bufferSize)
-<<<<<<< HEAD
-    : store_(store),
-=======
     : store_(std::move(store)),
->>>>>>> d895192e
       rank_(rank),
       worldSize_(worldSize),
       bufferSize_(bufferSize.has_value() ? *bufferSize : kDefaultBufferSize) {
