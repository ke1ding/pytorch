--- conflicted
+++ resolved
@@ -779,11 +779,8 @@
         startEvent = entry->start_;
         endEvent = entry->end_;
       }
-<<<<<<< HEAD
-=======
       entry->retired_ = true;
       entry->start_ = entry->end_ = nullptr;
->>>>>>> 9ae78a57
     }
 
     if (can_compute_duration) {
@@ -806,12 +803,6 @@
         entry->duration_ = duration.value();
       }
     }
-<<<<<<< HEAD
-
-    entry->retired_ = true;
-    entry->start_ = entry->end_ = nullptr;
-=======
->>>>>>> 9ae78a57
   }
 
   const c10::List<c10::IValue> getCollectiveTrace(
