--- conflicted
+++ resolved
@@ -511,23 +511,9 @@
         return self.node.expr
 
     def __hash__(self) -> builtins.int:
-        return hash(self._get_int())
-
-    def as_integer_ratio(self) -> _Tuple[builtins.int, builtins.int]:
-        """Represent this int as an exact integer ratio"""
-        return self._get_int(), 1
-
-    def bit_length(self) -> "SymInt":
-        return SymInt(self.node.wrap_int(self._get_int().bit_length()))
-
-    def conjugate(self) -> "SymInt":
-        return self
-
-    def _get_int(self) -> builtins.int:
         if self.node.is_nested_int():
-            return self.node.nested_int()
+            return hash(self.node.nested_int())
         else:
-<<<<<<< HEAD
             # We could support constant SymInts as well, but not doing it for now
             raise TypeError("unhashable type: non-nested SymInt")
             # TODO: Force specialization
@@ -535,9 +521,20 @@
             # for einops
             # https://github.com/arogozhnikov/einops/blob/6181e1e95dc58c00a3143c1726da1c6ee0463164/einops/einops.py#L237
             # return hash(builtins.int(self))
-=======
-            return builtins.int(self)
->>>>>>> ddfad73b
+
+    def as_integer_ratio(self) -> _Tuple["SymInt", builtins.int]:
+        """Represent this int as an exact integer ratio"""
+        return self, 1
+
+    def bit_length(self) -> builtins.int:
+        # TODO: A more relaxed guard is possible here, where you guard to
+        # allow all integer quantities which would result in the same bit
+        # length.  We can also just make a dedicated Sympy function for
+        # computing this quantity and represent it symbolically.
+        return builtins.int(self).bit_length()
+
+    def conjugate(self) -> "SymInt":
+        return self
 
 
 class SymFloat:
@@ -639,7 +636,7 @@
 
     def as_integer_ratio(self) -> _Tuple[builtins.int, builtins.int]:
         """Represent this float as an exact integer ratio"""
-        return self._get_float().as_integer_ratio()
+        return builtins.float(self).as_integer_ratio()
 
     def __repr__(self):
         return self.node._graph_repr()
@@ -648,10 +645,7 @@
         return self.node.expr
 
     def __hash__(self):
-        return hash(self._get_float())
-
-    def _get_float(self) -> builtins.float:
-        return self.node.float_() if self.node.is_constant() else builtins.float(self)
+        return hash(builtins.float(self))
 
 
 class SymBool:
