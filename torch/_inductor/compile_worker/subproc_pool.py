# mypy: allow-untyped-defs
import functools
import itertools
import logging
import multiprocessing
import os
import pickle
import struct
import subprocess
import sys
import threading
import traceback
import typing
from concurrent.futures import Future, ProcessPoolExecutor
from concurrent.futures.process import BrokenProcessPool
from typing import Any, Callable, Dict

from torch._inductor import config
from torch._inductor.compile_worker.watchdog import _async_compile_initializer

log = logging.getLogger(__name__)


class Pipe(typing.Protocol):
    def write(self, data: bytes):
        ...

    def read(self, n: int) -> bytes:
        ...

    def close(self):
        ...

    def flush(self):
        ...


def _pack_msg(job_id, length):
    return struct.pack("nn", job_id, length)


def _unpack_msg(data):
    if not data:
        return -1, -1
    return struct.unpack("nn", data)


msg_bytes = len(_pack_msg(0, 0))


def _send_msg(write_pipe, job_id, job_data=b""):
    length = len(job_data)
    write_pipe.write(_pack_msg(job_id, length))
    if length > 0:
        write_pipe.write(job_data)
    write_pipe.flush()


def _recv_msg(read_pipe):
    job_id, length = _unpack_msg(read_pipe.read(msg_bytes))
    data = read_pipe.read(length) if length > 0 else b""
    return job_id, data


def _get_ld_library_path():
    path = os.environ.get("LD_LIBRARY_PATH", "")
    if config.is_fbcode():
        from libfb.py.parutil import get_runtime_path

        runtime_path = get_runtime_path()
        if runtime_path:
            lib_path = os.path.join(runtime_path, "runtime", "lib")
            path = os.pathsep.join([lib_path, path]) if path else lib_path

    return path


<<<<<<< HEAD
=======
class _SubprocExceptionInfo:
    """
    Carries exception info from subprocesses across the wire. traceback
    objects are not pickleable, so we store the trace as a string and
    use it for the message in the exception thrown in the main process.
    """

    def __init__(self, details):
        self.details = details


class SubprocException(Exception):
    """
    Thrown when a job in a subprocess raises an Exception.
    """

    def __init__(self, details):
        super().__init__(f"An exception occurred in a subprocess:\n\n{details}")


>>>>>>> d21f311a
class SubprocPool:
    """
    Mimic a concurrent.futures.ProcessPoolExecutor, but wrap it in
    a subprocess.Popen() to try to avoid issues with forking/spawning
    """

    def __init__(self, nprocs: int):
        entry = os.path.join(os.path.dirname(__file__), "__main__.py")
        cmd = [
            sys.executable,
            entry,
            f"--workers={nprocs}",
            f"--parent={os.getpid()}",
        ]
        self.process = subprocess.Popen(
            cmd,
            stdin=subprocess.PIPE,
            stdout=subprocess.PIPE,
            env={
                **os.environ,
                # We need to set the PYTHONPATH so the subprocess can find torch.
                "PYTHONPATH": os.pathsep.join(sys.path),
                # We don't want to re-warm the pool when the subprocess imports
                # torch._inductor.codecache since the warming process is what
                # creates the SubprocPool in the first place.
                "TORCH_WARM_POOL": "0",
                # Some internal usages need a modified LD_LIBRARY_PATH.
                "LD_LIBRARY_PATH": _get_ld_library_path(),
            },
        )
        self.write_pipe: Pipe = typing.cast(Pipe, self.process.stdin)
        self.write_lock = threading.Lock()
        self.read_pipe: Pipe = typing.cast(Pipe, self.process.stdout)
        self.read_thread = threading.Thread(target=self._read_thread, daemon=True)

        self.futures_lock = threading.Lock()
        self.pending_futures: Dict[int, Future[Any]] = {}
        self.job_id_count = itertools.count()

        self.running = True

        # Start thread last to ensure all member variables are initialized
        # before any access.
        self.read_thread.start()

    def submit(self, job_fn: Callable[..., Any], *args):
        if args:
            job_fn = functools.partial(job_fn, *args)
        job_data = pickle.dumps(job_fn, pickle.HIGHEST_PROTOCOL)
        future: Future[Any]
        with self.futures_lock:
            job_id = next(self.job_id_count)
            self.pending_futures[job_id] = future = Future()
        future.set_running_or_notify_cancel()
        with self.write_lock:
            if not self.running:
                raise RuntimeError("submit() on closed pool")
            _send_msg(self.write_pipe, job_id, job_data)
        return future

    def _read_thread(self):
        try:
            while True:
                job_id, data = _recv_msg(self.read_pipe)
                if job_id < 0:
                    if self.running:
                        log.warning("SubprocPool unclean exit")
                    self.read_pipe.close()
                    return
                result = pickle.loads(data)
                with self.futures_lock:
                    if not self.running:
                        return
                    if isinstance(result, _SubprocExceptionInfo):
                        # An exception occurred in the submitted job
                        self.pending_futures[job_id].set_exception(
                            SubprocException(result.details)
                        )
                    elif isinstance(result, Exception):
                        # An exception occurred in some of our subprocess machinery.
                        self.pending_futures[job_id].set_exception(result)
                    else:
                        self.pending_futures[job_id].set_result(result)
                    del self.pending_futures[job_id]
        except Exception:
            log.exception("failure in SubprocPool._read_thread")

    def shutdown(self):
        try:
            with self.write_lock:
                if not self.running:
                    return
                self.running = False
                _send_msg(self.write_pipe, -1)
                self.write_pipe.close()
            self.process.wait(10)
        except OSError as e:
            log.warning("Ignored OSError in pool shutdown:  %s", e)
        finally:
            with self.futures_lock:
                for future in self.pending_futures.values():
                    if not future.cancel():
                        future.set_exception(RuntimeError("SubprocPool closed"))
                self.pending_futures.clear()


class SubprocMain:
    """Communicates with a SubprocPool in the parent process, called by __main__.py"""

    def __init__(self, nprocs: int, read_pipe: Pipe, write_pipe: Pipe):
        self.read_pipe = read_pipe
        self.write_pipe = write_pipe
        self.write_lock = threading.Lock()
        self.nprocs = nprocs
        self.pool = self._new_pool(nprocs, True)
        self.running = True

    def _new_pool(self, nprocs, warm):
        pool = ProcessPoolExecutor(
            nprocs,
            mp_context=multiprocessing.get_context("fork"),
            initializer=functools.partial(_async_compile_initializer, os.getpid()),
        )
        multiprocessing.util.Finalize(None, pool.shutdown, exitpriority=sys.maxsize)
        if warm:
            _warm_process_pool(pool, nprocs)
        return pool

    def main(self):
        while True:
            job_id, data = _recv_msg(self.read_pipe)
            if job_id < 0:
                return self._shutdown()
            self.submit(job_id, data)

    def _shutdown(self):
        with self.write_lock:
            self.running = False
            try:
                _send_msg(self.write_pipe, -1)
                self.write_pipe.close()
            except BrokenPipeError:
                pass  # parent process already shutdown
            self.read_pipe.close()
        self.pool.shutdown()

    def submit(self, job_id, data):
        while self.running:
            try:
                self._submit_inner(job_id, data)
                return
            except BrokenProcessPool:
                # If any subprocess in the pool crashes, we get a BrokenProcessPool
                # exception and the whole pool becomes unusable. Handle crashes by
                # recreating the pool and resubmitting.
                self.pool = self._new_pool(self.nprocs, False)

    def _submit_inner(self, job_id, data):
        future = self.pool.submit(functools.partial(SubprocMain.do_job, data))

        def callback(_):
            if not self.running:
                return
            try:
                result = future.result()
            except Exception as e:
                log.exception("Error in subprocess")
                result = pickle.dumps(e, pickle.HIGHEST_PROTOCOL)
            assert isinstance(result, bytes)
            with self.write_lock:
                if self.running:
                    _send_msg(self.write_pipe, job_id, result)

        future.add_done_callback(callback)

    @staticmethod
    def do_job(data):
        # do the pickle/unpickle in the sub-subproc
        job = pickle.loads(data)
        try:
            result = job()
        except Exception as e:
            result = _SubprocExceptionInfo(traceback.format_exc())
        return pickle.dumps(result, pickle.HIGHEST_PROTOCOL)


AnyPool = typing.Union[ProcessPoolExecutor, SubprocPool]


def _warm_process_pool(pool: AnyPool, n: int):
    if isinstance(pool, SubprocPool):
        return  # no need
    assert isinstance(pool, ProcessPoolExecutor)

    # We have to fork processes for compiler workers, but the more memory and other resources that are loaded, the
    # slower the os.fork time is, quite drastically. It also holds the GIL so we can't put it on another thread.

    # Examples:
    # A simple x + x + x script: 10ms seconds in the middle of the program, 2ms at startup
    # tf_efficientnet_b0 benchmark: 50ms! in the middle of the program , 3ms at startup

    # So we want to start the workers early when it is still cheap, and also to allow the workers to get
    # ready before we have work for them.

    # ProcessPoolExecutor also does not launch the workers until it finds a point when all the workers are idle.
    # But if we waited until then fork time will be long and we will be waiting for the processes to initialize.

    # We force them to start here with some YOLOing of the internal methods.

    # TODO(masnesral): Are these still relevant?
    if hasattr(pool, "_start_queue_management_thread"):
        pool._start_queue_management_thread()
    else:
        for _ in range(n):
            pool._adjust_process_count()
        if hasattr(pool, "_start_executor_manager_thread"):
            pool._start_executor_manager_thread()


class TestException(RuntimeError):
    pass


def raise_testexc():
    raise TestException<|MERGE_RESOLUTION|>--- conflicted
+++ resolved
@@ -75,8 +75,6 @@
     return path
 
 
-<<<<<<< HEAD
-=======
 class _SubprocExceptionInfo:
     """
     Carries exception info from subprocesses across the wire. traceback
@@ -97,7 +95,6 @@
         super().__init__(f"An exception occurred in a subprocess:\n\n{details}")
 
 
->>>>>>> d21f311a
 class SubprocPool:
     """
     Mimic a concurrent.futures.ProcessPoolExecutor, but wrap it in
