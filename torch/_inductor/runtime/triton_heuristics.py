import builtins
import copy
import functools
import hashlib
import inspect
import json
import logging
import math
import operator
import os
import os.path
import re
import threading
import time
from typing import Any, Callable, Dict, List, Optional, Set, Tuple

import torch

from .coordinate_descent_tuner import CoordescTuner

from .hints import (
    _NUM_THREADS_PER_WARP,
    AutotuneHint,
    DeviceProperties,
    HeuristicType,
    ReductionHint,
    TileHint,
    TRITON_MAX_BLOCK,
)
from .runtime_utils import (
    cache_dir,
    ceildiv,
    conditional_product,
    create_bandwidth_info_str,
    do_bench,
    dynamo_timed,
    get_first_attr,
    get_max_y_grid,
    get_num_bytes,
    next_power_of_2,
    triton_config_to_hashable,
)

try:
    import triton
except ImportError:
    triton = None

if triton is not None:
    from triton import Config
    from triton.runtime.autotuner import OutOfResources
    from triton.runtime.jit import KernelInterface

    try:
        from triton.compiler.compiler import ASTSource
    except ImportError:
        ASTSource = None
else:
    Config = object
    KernelInterface = object
    OutOfResources = object
    ASTSource = None

try:
    autograd_profiler = torch.autograd.profiler
except AttributeError:  # Compile workers only have a mock version of torch

    class autograd_profiler:  # type: ignore[no-redef]
        _is_profiler_enabled = False


log = logging.getLogger(__name__)


def autotune_hints_to_configs(
    hints: Set[AutotuneHint], size_hints, block_size: int
) -> List[Config]:
    """
    AutotuneHints can be attached to the metadata of triton kernels for providing
    suggestions about what to try for autotuning. One reason to do this is if there are
    some configs that are only useful in specific scenarios, in which case we can avoid
    wasting compile time on autotuning unless we know we are in one of those scenarios.

    Based on those hints, this function will generate a list of additional autotuning
    configs to try.
    """
    xyz_options: Tuple[Tuple[int, Optional[int], Optional[int]], ...]
    configs = []

    for hint in hints:
        if hint == AutotuneHint.ELEMENTS_PER_WARP_32:
            if len(size_hints) == 1:
                xyz_options = ((block_size // 4, None, None),)
            elif len(size_hints) == 2:
                xyz_options = ((block_size // 4, 1, None), (1, block_size // 4, None))
            elif len(size_hints) == 3:
                xyz_options = (
                    (block_size // 4, 1, 1),
                    (1, block_size // 4, 1),
                    (1, 1, block_size // 4),
                )
            for xyz in xyz_options:
                configs.append(
                    triton_config(
                        size_hints,
                        *xyz,
                        num_elements_per_warp=32,
                    )
                )

    return configs


def disable_pointwise_autotuning(inductor_meta):
    # Autotuning can give different benchmarking results from run to run, and
    # therefore we disable autotuning when use_deterministic flag is on.
    if inductor_meta.get("are_deterministic_algorithms_enabled"):
        return True
    return not inductor_meta.get("autotune_pointwise", True)


class CachingAutotuner(KernelInterface):
    """
    Simplified version of Triton autotuner that has no invalidation
    key and caches the best config to disk to improve cold start times.
    Unlike the main triton Autotuner, this version can precompile all
    configs, and does not rely on the Triton JIT.
    """

    def __init__(
        self,
        fn,
        triton_meta,  # passed directly to triton
        configs,
        save_cache_hook,
        mutated_arg_names,
        heuristic_type,
        size_hints=None,
        inductor_meta=None,  # metadata not relevant to triton
        custom_kernel=False,  # whether the kernel is inductor-generated or custom
        filename: Optional[str] = None,
    ):
        super().__init__()

        assert len(configs) > 0, "Non-empty TritonConfig list required for compiling"
        self.fn = fn
        self.device_props: DeviceProperties = triton_meta["device"]
        self.triton_meta = {
            **triton_meta,
            "device": self.device_props.index,
            "device_type": self.device_props.type,
        }
        self.inductor_meta = {} if inductor_meta is None else inductor_meta
        self.save_cache_hook = save_cache_hook
        self.mutated_arg_names = mutated_arg_names
        self.configs = configs
        self.heuristic_type = heuristic_type
        self.custom_kernel = custom_kernel
        self.cuda_kernel_saved = False
        if log.isEnabledFor(logging.DEBUG):
            log.debug(
                "CachingAutotuner gets %d configs for %s",
                len(self.configs),
                self.fn.__name__,
            )
            for c in self.configs:
                log.debug(c)

        self.launchers = []  # type: ignore[var-annotated]
        self.lock = threading.Lock()
        if os.getenv("TRITON_CACHE_DIR") is None:
            os.environ["TRITON_CACHE_DIR"] = os.path.join(
                cache_dir(),
                "triton",
                str(self.triton_meta.get("device", 0)),
            )

        self.size_hints = size_hints
        self.coordesc_tuner = CoordescTuner(
            is_mm=False,
            name=self.fn.__name__,
            size_hints=size_hints,
            inductor_meta=self.inductor_meta,
        )
        self.filename = filename

    def precompile(self, warm_cache_only=False):
        with self.lock:
            if self.launchers:
                return
            self.launchers = []
            compiled_binaries = []
            if not self.configs:
                raise RuntimeError("No triton configs are available")
            for c in self.configs:
                try:
                    compiled_binary, launcher = self._precompile_config(
                        c, warm_cache_only
                    )
                except OutOfResources as e:
                    if len(self.configs) == 1:
                        # There are no valid Triton configs
                        raise e
                    # Skip the config if we run out of resource
                    continue
                self.launchers.append(launcher)
                compiled_binaries.append(compiled_binary)

            if len(self.launchers) == 0:
                raise RuntimeError(
                    "No valid triton configs. Report a fatal compilation error"
                )

            seen_configs = set(self.configs)

            device_prop = self.device_props
            if (
                self.inductor_meta.get("dynamic_scale_rblock", True)
                and self.heuristic_type == HeuristicType.REDUCTION
                and self.size_hints is not None
                # Disable for AMDGPU/Intel as Triton is not ready to return n_regs for a compiled_binary.
                and device_prop.type == "cuda"
                and device_prop.major
                and device_prop.major >= 8
            ):
                assert device_prop.regs_per_multiprocessor
                assert device_prop.max_threads_per_multi_processor
                assert device_prop.multi_processor_count
                for triton_config, compiled_binary in zip(
                    self.configs, compiled_binaries
                ):
                    assert len(self.size_hints) == 2
                    xblock = triton_config.kwargs.get("XBLOCK", 1)
                    rblock = triton_config.kwargs["RBLOCK"]
                    total_block = (self.size_hints[0] + xblock - 1) // xblock
                    nreg = getattr(compiled_binary, "n_regs", None)
                    if nreg is None:
                        continue

                    # make sure rblock is not too small
                    if rblock <= 64:
                        continue

                    # each SM of A100 has 65536 32-bit registers. To maximize
                    # the theoretical occupancy, we need run 2048 threads on each
                    # SM. So each thread should use no more than 65536 / 2048
                    # = 32 registers. In cases where occupancy matters, and each
                    # thread uses too many registers, reduce RBLOCK to reduce
                    # the register usage.
                    # For kernel https://gist.github.com/shunting314/e4cccc031fe30d378b9b23c08c238cbd
                    # from PLBartForCausalLM, latency improve from
                    # 7.795ms to 4.883ms.
                    #
                    if (
                        nreg
                        <= device_prop.regs_per_multiprocessor
                        // device_prop.max_threads_per_multi_processor
                    ):
                        continue

                    nreg_per_warp = nreg * 32
                    nreg_per_block = nreg_per_warp * triton_config.num_warps

                    # Previously we set max_blocks_per_sm to 'max_threads_per_multi_processo / (32 * num_warps)'
                    # The formula below is a tighter upper bound since we have the assumption that
                    #   nreg > device_prop.regs_per_multiprocessor // device_prop.max_threads_per_multi_processor
                    # due to the if condition above and:
                    #   regs_per_multiprocessor / nreg_per_block
                    #   = regs_per_multiprocessor / (nreg * 32 * num_warps)
                    #   < regs_per_multiprocessor / ((regs_per_multiprocessor / max_threads_per_multi_processor) * 32 * num_warps)
                    #   = max_threads_per_multi_processor / (32 * num_warps)
                    # Using a tigher upper bound can reveal more optimization opportunities.
                    max_blocks_per_sm = max(
                        device_prop.regs_per_multiprocessor // nreg_per_block, 1
                    )

                    if (
                        total_block
                        <= max_blocks_per_sm * device_prop.multi_processor_count
                    ):
                        # no need to improve occupancy
                        continue
                    new_config = copy.deepcopy(triton_config)
                    new_config.kwargs["RBLOCK"] = rblock // 2
                    if new_config in seen_configs:
                        continue
                    seen_configs.add(new_config)
                    self.launchers.append(
                        self._precompile_config(new_config, warm_cache_only)[1]
                    )
            self.configs = None

    def get_device_interface(self):
        # this code cannot run in compile workers, because it imports from torch
        from torch._dynamo.device_interface import get_interface_for_device

        return get_interface_for_device(self.device_props.type.replace("hip", "cuda"))

    def _precompile_config(self, cfg: Config, warm_cache_only: bool):
        """Ahead of time compile a given autotuner config."""
        compile_meta = copy.deepcopy(self.triton_meta)
        for k, v in cfg.kwargs.items():
            if self.device_props.type != "hip":
                if k == "matrix_instr_nonkdim":
                    compile_meta["matrix_instr_nonkdim"] = v
                    continue
                if k == "waves_per_eu":
                    compile_meta["waves_per_eu"] = v
                    continue
            compile_meta["constants"][self.fn.arg_names.index(k)] = v
        compile_meta["num_warps"] = cfg.num_warps
        compile_meta["num_stages"] = cfg.num_stages
        compile_meta["debug"] = self.inductor_meta.get(
            "assert_indirect_indexing", True
        ) and not self.inductor_meta.get("is_hip", False)

        # device type will be "hip" rather than "cuda" here
        compile_meta["device_type"] = self.device_props.type
        compile_meta["cc"] = self.device_props.cc

        if ASTSource:
            compile_args = (
                ASTSource(
                    self.fn,
                    compile_meta["signature"],
                    compile_meta["constants"],
                    compile_meta["configs"][0],
                ),
            )

<<<<<<< HEAD
            target = (compile_meta["device_type"], compile_meta["cc"])
=======
            cc_str = str(compile_meta["cc"])
            if "gfx10" in cc_str or "gfx11" in cc_str:
                rocm_warp_size = 32
            else:
                rocm_warp_size = 64

            target = (
                (compile_meta["device_type"], compile_meta["cc"])
                if not torch.version.hip
                else [compile_meta["device_type"], compile_meta["cc"], rocm_warp_size]
            )

>>>>>>> 599a2e25
            options = {
                "num_warps": compile_meta["num_warps"],
                "num_stages": compile_meta["num_stages"],
                "debug": compile_meta["debug"],
            }
            if self.device_props.type != "hip":
                if "waves_per_eu" in compile_meta:
                    options["waves_per_eu"] = compile_meta["waves_per_eu"]
                if "matrix_instr_nonkdim" in compile_meta:
                    options["matrix_instr_nonkdim"] = compile_meta[
                        "matrix_instr_nonkdim"
                    ]
            compile_kwargs = {
                "target": target,
                "options": options,
            }
        else:
            compile_args = (self.fn,)
            compile_kwargs = compile_meta

        if warm_cache_only:
            return (
                triton.compile(*compile_args, **compile_kwargs),
                None,
            )

        # importing from torch is safe now that precompile has returned
        from torch._dynamo.device_interface import DeviceGuard

        device_interface = self.get_device_interface()

        # load binary to the correct device
        with DeviceGuard(device_interface, compile_meta["device"]):  # type: ignore[attr-defined]
            # need to initialize context
            device_interface.synchronize(device_interface.current_device())

            try:
                binary = triton.compile(*compile_args, **compile_kwargs)
            except Exception:
                log.exception(
                    "Triton compilation failed: %s\n%s\nmetadata: %s",
                    self.inductor_meta.get("kernel_name", "triton_"),
                    self.fn.src,
                    compile_meta,
                )
                raise
            binary._init_handles()

        call_args = [
            arg
            for i, arg in enumerate(self.fn.arg_names)
            if i not in self.fn.constexprs
        ]
        def_args = [name for name in self.fn.arg_names if name not in cfg.kwargs]

        binary_shared = (
            binary.shared if hasattr(binary, "shared") else binary.metadata.shared
        )

        scope = {
            "grid_meta": cfg.kwargs,
            "bin": binary,
            "launch_enter_hook": binary.launch_enter_hook,
            "launch_exit_hook": binary.launch_exit_hook,
            "metadata": binary.packed_metadata
            if hasattr(binary, "packed_metadata")
            else binary.metadata,
            "shared": binary_shared,
        }

        scope["num_warps"] = (
            binary.num_warps
            if hasattr(binary, "num_warps")
            else binary.metadata.num_warps
        )

        scope["cta_args"] = (
            (binary.num_ctas, *get_first_attr(binary, "cluster_dims", "clusterDims"))
            if hasattr(binary, "num_ctas")
            else (
                (binary.metadata.num_ctas, *binary.metadata.cluster_dims)
                if hasattr(binary, "metadata")
                else ()
            )
        )

        scope["function"] = get_first_attr(binary, "function", "cu_function")

        def get_launch_args_without_kernel_launch_metadata(
            grid,
            grid_0,
            grid_1,
            grid_2,
            stream,
            function,
            metadata,
            bin,
            launch_enter_hook,
            launch_exit_hook,
            num_warps,
            shared,
            cta_args,
            args,
        ):
            """
            Construct launch args before CompiledKernel.launch_metadata is added.
            """
            return (
                grid_0,
                grid_1,
                grid_2,
                num_warps,
                *cta_args,
                shared,
                stream,
                function,
                launch_enter_hook,
                launch_exit_hook,
                metadata,
            )

        # Getting the kernel launch args is extremely perf-sensitive.  Evaluating
        # `bin.launch_metadata` is relatively expensive, and returns None unless a
        # `launch_enter_hook` is installed.  So if we don't have that hook installed,
        # we want to burn None in to the launch args with zero overhead.
        # See https://github.com/pytorch/pytorch/issues/123597
        if binary.launch_enter_hook:

            def get_launch_args_with_kernel_launch_metadata(
                grid,
                grid_0,
                grid_1,
                grid_2,
                stream,
                function,
                metadata,
                bin,
                launch_enter_hook,
                launch_exit_hook,
                num_warps,
                shared,
                cta_args,
                args,
            ):
                """
                Construct launch args after CompiledKernel.launch_metadata is added
                by https://github.com/openai/triton/pull/3492 .
                """
                return (
                    grid_0,
                    grid_1,
                    grid_2,
                    stream,
                    function,
                    metadata,
                    bin.launch_metadata(grid, stream, *args),
                    launch_enter_hook,
                    launch_exit_hook,
                )

        else:

            def get_launch_args_with_kernel_launch_metadata(
                grid,
                grid_0,
                grid_1,
                grid_2,
                stream,
                function,
                metadata,
                bin,
                launch_enter_hook,
                launch_exit_hook,
                num_warps,
                shared,
                cta_args,
                args,
            ):
                """
                Construct launch args after CompiledKernel.launch_metadata is added
                by https://github.com/openai/triton/pull/3492 .
                """
                return (
                    grid_0,
                    grid_1,
                    grid_2,
                    stream,
                    function,
                    metadata,
                    None,
                    launch_enter_hook,
                    launch_exit_hook,
                )

        scope["get_launch_args"] = (
            get_launch_args_with_kernel_launch_metadata
            if hasattr(binary, "launch_metadata")
            else get_launch_args_without_kernel_launch_metadata
        )

        scope["runner"] = get_first_attr(binary, "run", "c_wrapper")

        exec(
            f"""
            def launcher({', '.join(def_args)}, grid, stream):
                if callable(grid):
                    grid_0, grid_1, grid_2 = grid(grid_meta)
                else:
                    grid_0, grid_1, grid_2 = grid

                args = {', '.join(call_args)},
                launch_args = get_launch_args(
                    grid, grid_0, grid_1, grid_2, stream, function,
                    metadata, bin, launch_enter_hook, launch_exit_hook,
                    num_warps, shared, cta_args, args
                )
                runner(*launch_args, *args)
                return bin
            """.lstrip(),
            scope,
        )

        launcher = scope["launcher"]
        launcher.config = cfg
        launcher.n_regs = getattr(binary, "n_regs", None)
        launcher.n_spills = getattr(binary, "n_spills", None)
        launcher.shared = binary_shared
        launcher.store_cubin = self.inductor_meta.get("store_cubin", False)
        # store this global variable to avoid the high overhead of reading it when calling run
        if launcher.store_cubin:
            launcher.fn = self.fn
            launcher.bin = binary

        return binary, launcher

    def bench(self, launcher, *args, grid, **kwargs):
        """Measure the performance of a given launcher"""
        # we don't skip configs wiht spilled registers when auto-tuning custom
        # (user-written) Triton kernels, as (i) we don't have any knowledge or
        # control over the kernel code; (ii) there is empirical evidence that
        # for some (complicated) custom Triton kernels, a register-spilling
        # config may yield the best latency.
        if not self.custom_kernel and launcher.n_spills > self.inductor_meta.get(
            "spill_threshold", 16
        ):
            log.debug(
                "Skip config %s because of register spilling: %d",
                launcher.config,
                launcher.n_spills,
            )
            return float("inf")

        device_interface = self.get_device_interface()
        stream = device_interface.get_raw_stream(  # type: ignore[call-arg]
            device_interface.current_device()
        )

        def kernel_call():
            if launcher.config.pre_hook is not None:
                launcher.config.pre_hook(
                    {**dict(zip(self.arg_names, args)), **launcher.config.kwargs}
                )

            cloned_args, cloned_kwargs = self.clone_args(*args, **kwargs)
            launcher(
                *cloned_args,
                **cloned_kwargs,
                grid=grid,
                stream=stream,
            )

        return do_bench(kernel_call, rep=40, fast_flush=True)

    def clone_args(self, *args, **kwargs) -> Tuple[List[Any], Dict[str, Any]]:
        from ..compile_fx import clone_preserve_strides

        # clone inplace buffers to avoid autotune contaminating them if
        # the kernel does in-place stores. avoid cloning other buffers because
        # it leads to increase memory use
        cloned_args = []
        for i, arg in enumerate(args):
            if self.fn.arg_names[i] in self.mutated_arg_names:
                assert isinstance(arg, torch.Tensor)
                cloned_args.append(clone_preserve_strides(arg))
            else:
                cloned_args.append(arg)

        cloned_kwargs: Dict[str, Any] = {}
        for name, arg in kwargs.items():
            if name in self.mutated_arg_names:
                assert isinstance(arg, torch.Tensor)
                cloned_kwargs[name] = clone_preserve_strides(arg)
            else:
                cloned_kwargs[name] = arg

        return cloned_args, cloned_kwargs

    @dynamo_timed
    def benchmark_all_configs(self, *args, **kwargs):
        timings = {
            launcher: self.bench(launcher, *args, **kwargs)
            for launcher in self.launchers
        }

        for k, v in timings.items():
            self.coordesc_tuner.cache_benchmark_result(k.config, v)

        if log.isEnabledFor(logging.DEBUG):
            log.debug("Benchmark all input configs for %s, get:", self.fn.__name__)
            for k, v in timings.items():
                log.debug(
                    "%s: %f, nreg %d, nspill %d, #shared-mem %s",
                    k.config,
                    v,
                    k.n_regs,
                    k.n_spills,
                    k.shared,
                )

        return timings

    def autotune_to_one_config(self, *args, **kwargs):
        """Do the actual autotuning"""
        start_time = time.time_ns()
        timings = self.benchmark_all_configs(*args, **kwargs)
        time_taken_ns = time.time_ns() - start_time
        self.launchers = [builtins.min(timings, key=timings.get)]
        if self.save_cache_hook:
            self.save_cache_hook(self.launchers[0].config, time_taken_ns)

    def save_cuda_kernel(self, grid, stream, launcher):
        if callable(grid):
            grid_x, grid_y, grid_z = grid(launcher.config.kwargs)
        else:
            grid_x, grid_y, grid_z = grid

        key = self.inductor_meta.get("kernel_name", None)  # unique kernel name
        assert key is not None, "kernel_name can not be None"
        params = {
            "mangled_name": launcher.bin.metadata.name
            if hasattr(launcher.bin.metadata, "name")
            else launcher.bin.metadata["name"],
            "grid_x": grid_x,
            "grid_y": grid_y,
            "grid_z": grid_z,
            "x_block": launcher.config.kwargs.get("XBLOCK", 1),
            "y_block": launcher.config.kwargs.get("YBLOCK", None),
            "z_block": launcher.config.kwargs.get("ZBLOCK", None),
            "num_warps": launcher.bin.num_warps
            if hasattr(launcher.bin, "num_warps")
            else launcher.bin.metadata.num_warps,
            "shared_mem": launcher.bin.shared
            if hasattr(launcher.bin, "shared")
            else launcher.bin.metadata.shared,
            "stream": stream,
            # User defined triton kernels will have arbitrary kwarg names
            "meta": launcher.config.kwargs,
        }

        from torch._inductor.codecache import CudaKernelParamCache

<<<<<<< HEAD
        if self.device_props.type != "hip":
            CudaKernelParamCache.set(key, params, launcher.bin.asm["cubin"])
        else:
            # There is some divergence between CUDA and ROCm here.
            # On ROCm's triton we only have the the path to the binary, not the binary itself.
            # For ROCm we will copy the binary to the new location instead of writing to file
            import pathlib

            launcher.bin.asm["hsaco"] = pathlib.Path(
                launcher.bin.asm["hsaco_path"]
            ).read_bytes()
            CudaKernelParamCache.set(key, params, launcher.bin.asm["hsaco"])
=======
        binary = (
            launcher.bin.asm["cubin"]
            if self.device_props.type != "hip"
            else launcher.bin.asm["hsaco"]
        )
        CudaKernelParamCache.set(key, params, binary)
>>>>>>> 599a2e25

        self.cuda_kernel_saved = True

    def coordinate_descent_tuning(self, launcher, *args, **kwargs):
        """
        Coordinate descent tuning can be run with or without max-autotune.

        The only difference between these two is the starting config for coordinate_descent tuning.
        E.g., assuming regular autotune only get one config C1; while max-autotune get 4 configs C1, C2, C3, C4
        and max-autotune figure out C3 is the best.

        Then if coordinate desecnt tuning is run with max-autotune disabled, it will start from C1;
        while if coordinate descent tuning is run with max-autotune enabled, it will start from C3.
        """
        if (
            self.heuristic_type == HeuristicType.TEMPLATE
            or self.heuristic_type == HeuristicType.USER_AUTOTUNE
        ):
            # skip triton template
            return launcher

        cloned_args, _ = self.clone_args(*args)
        config2launcher = {launcher.config: launcher}

        def benchmark_one_config(config):
            with self.lock:
                _, launcher = self._precompile_config(config, False)
            config2launcher[config] = launcher

            out = self.bench(launcher, *cloned_args, **kwargs)
            log.debug(
                "COORDESC: %s: %f, nreg %d, nspill %d, #shared-mem %d",
                launcher.config,
                out,
                launcher.n_regs,
                launcher.n_spills,
                launcher.shared,
            )
            return out

        assert not (
            self.heuristic_type == HeuristicType.PERSISTENT_REDUCTION
            and "RBLOCK" in launcher.config.kwargs
        ), "Coordinate descent tuner relies on the assumption that persistent reduction's triton config does not have RBLOCK"
        start_time = time.time_ns()
        best_config = self.coordesc_tuner.autotune(
            benchmark_one_config, launcher.config, None
        )
        time_taken_ns = time.time_ns() - start_time
        best_config.found_by_coordesc = True

        if self.save_cache_hook:
            self.save_cache_hook(best_config, time_taken_ns, found_by_coordesc=True)
        return config2launcher.get(best_config)

    def run(self, *args, grid, stream, **kwargs):
        if len(self.launchers) != 1:
            if len(self.launchers) == 0:
                self.precompile()
            if len(self.launchers) > 1:
                self.autotune_to_one_config(*args, grid=grid, **kwargs)

        if not getattr(
            self.launchers[0].config, "found_by_coordesc", False
        ) and self.inductor_meta.get("coordinate_descent_tuning", False):
            self.launchers = [
                self.coordinate_descent_tuning(
                    self.launchers[0], *args, grid=grid, **kwargs
                )
            ]

        (launcher,) = self.launchers
        if launcher.store_cubin:
            self.save_cuda_kernel(grid, stream, launcher)

        if launcher.config.pre_hook is not None:
            launcher.config.pre_hook(
                {**dict(zip(self.arg_names, args)), **launcher.config.kwargs, **kwargs}
            )

        # guard the record function and only call it if profiling is currently
        # in progress, to reduce latency when profiler is not turned on. Note that
        # the "if" statement (instead of, say, a contextlib.nullcontext) is intentional;
        # it is faster than entering and exiting a context manager, even if the context
        # manager is a nullcontext.
        if autograd_profiler._is_profiler_enabled:
            # grid can be a tuple of ints or a string.
            grid_info = (
                grid if isinstance(grid, tuple) else getattr(grid, "grid_fn_str", None)
            )
            with torch._C._profiler._RecordFunctionFast(
                self.inductor_meta.get("kernel_name", "triton kernel"),
                args,
                {
                    "kernel_file": self.filename,
                    "kernel_backend": "triton",
                    "grid": grid_info,
                    "stream": stream,
                },
            ):
                return launcher(
                    *args,
                    **kwargs,
                    grid=grid,
                    stream=stream,
                )
        else:
            return launcher(
                *args,
                **kwargs,
                grid=grid,
                stream=stream,
            )


def _find_names(obj):
    import gc
    import inspect

    frame = inspect.currentframe()
    while frame is not None:
        frame.f_locals
        frame = frame.f_back
    obj_names = []
    for referrer in gc.get_referrers(obj):
        if isinstance(referrer, dict):
            for k, v in referrer.items():
                if v is obj:
                    obj_names.append(k)
    return obj_names


collected_calls: List[Any] = []


def start_graph():
    collected_calls.clear()


def end_graph(output_file):
    if len(collected_calls) == 0:
        return
    overall_time = sum(call[0] for call in collected_calls)
    overall_gb = sum(call[1] for call in collected_calls)
    cur_file = inspect.stack()[1].filename
    summary_str = (
        f"SUMMARY ({cur_file})\n"
        f"{overall_time:.2f}ms   \t {overall_gb:.2f} GB\t {overall_gb/(overall_time/1e3):.2f}GB/s"
    )
    print(summary_str)
    print()
    if output_file is not None:
        # sort perf numbers in descending order, i.e. placing the
        # most runtime-heavy kernels at the top of the list
        sorted_calls = sorted(collected_calls, key=lambda c: float(c[0]), reverse=True)
        try:
            with open(output_file, "a") as file:
                log.debug("Save profile bandwidth results to %s", output_file)
                file.write("====================\n")
                file.write(f"TRITON KERNELS BANDWIDTH INFO ({cur_file})\n")
                for ms, num_gb, gb_per_s, kernel_name in sorted_calls:
                    # also display the runtime percentage for each kernel
                    percentage = f"{ms/overall_time*100:.2f}%"
                    suffix = f" \t {percentage} \t {kernel_name}"
                    bw_info_str = create_bandwidth_info_str(
                        ms,
                        num_gb,
                        gb_per_s,
                        suffix=suffix,
                        color=False,
                    )
                    file.write(bw_info_str + "\n")
                file.write(f"{summary_str}\n\n")
        except Exception as e:
            log.warning(
                "failed to write profile bandwidth result into %s: %s",
                output_file,
                e,
            )


class DebugAutotuner(CachingAutotuner):
    def __init__(self, *args, regex_filter="", **kwargs):
        self.regex_filter = regex_filter
        super().__init__(*args, **kwargs)
        self.cached = None

    def run(self, *args, grid, stream):
        possible_names = _find_names(self)
        kernel_name = f"{max(possible_names, key=len)}"
        if not re.match(self.regex_filter, kernel_name):
            return
        super().run(*args, grid=grid, stream=stream)
        (launcher,) = self.launchers

        if self.cached is None:
            ms = self.bench(launcher, *args, grid=grid)
            num_in_out_ptrs = len(
                [
                    arg_name
                    for arg_name in self.fn.arg_names
                    if arg_name.startswith("in_out_ptr")
                ]
            )
            num_gb = self.inductor_meta.get("kernel_num_gb", None)
            if num_gb is None:
                num_gb = get_num_bytes(*args, num_in_out_args=num_in_out_ptrs) / 1e9
            gb_per_s = num_gb / (ms / 1e3)
            self.cached = ms, num_gb, gb_per_s, kernel_name
            collected_calls.append((ms, num_gb, gb_per_s, kernel_name))
            print(
                create_bandwidth_info_str(
                    ms, num_gb, gb_per_s, suffix=f" \t {kernel_name}"
                )
            )


def hash_configs(configs: List[Config]):
    """
    Hash used to check for changes in configurations
    """
    hasher = hashlib.sha256()
    for cfg in configs:
        hasher.update(
            f"{sorted(cfg.kwargs.items())} {cfg.num_warps} {cfg.num_stages}\n".encode()
        )
    return hasher.hexdigest()


def load_cached_autotuning(
    best_config,
    configs_hash: str,
    configs: List[Config],
    inductor_meta: Dict[str, Any],
):
    if best_config is None:
        return None
    if best_config.pop("configs_hash", None) != configs_hash:
        return None

    # Remove time taken for comparison
    best_config.pop("time_taken_ms", None)

    if inductor_meta.get("coordinate_descent_tuning") and best_config.pop(
        "found_by_coordesc", False
    ):
        num_warps = best_config.pop("num_warps")
        num_stages = best_config.pop("num_stages")
        triton_config = Config(best_config, num_warps=num_warps, num_stages=num_stages)
        triton_config.found_by_coordesc = True
        return triton_config

    matching_configs = [
        cfg
        for cfg in configs
        if all(val == best_config.get(key) for key, val in cfg.kwargs.items())
        and cfg.num_warps == best_config.get("num_warps")
        and cfg.num_stages == best_config.get("num_stages")
    ]
    if len(matching_configs) != 1:
        return None

    return matching_configs[0]


def should_use_remote_autotune_cache(inductor_meta):
    if inductor_meta.get("autotune_remote_cache"):
        return True
    if not inductor_meta.get("is_fbcode"):
        return False
    if inductor_meta.get("is_hip"):
        return False

    from triton.runtime.fb_memcache import MEMCACHE_VERSION

    return MEMCACHE_VERSION >= torch._utils_internal.justknobs_getval_int(
        "pytorch/remote_cache:autotune_memcache_version"
    )


def cached_autotune(
    size_hints: Optional[List[int]],
    configs: List[Config],
    triton_meta,
    heuristic_type,
    filename=None,
    inductor_meta=None,
    custom_kernel=False,
):
    """
    A copy of triton.autotune that calls our subclass.  Our subclass
    has additional debugging, error handling, and on-disk caching.
    """
    configs = unique_configs(configs)
    assert len(configs) == 1 or filename
    save_cache_hook: Optional[Callable[[Any, Any, Any], Any]]
    inductor_meta = {} if inductor_meta is None else inductor_meta

    # on disk caching logic and/or remote caching
    if filename is not None and (
        len(configs) > 1 or inductor_meta.get("coordinate_descent_tuning")
    ):
        configs_hash = hash_configs(configs)

        cache_filename = None
        remote_cache = None
        remote_cache_key = None
        if inductor_meta.get("autotune_local_cache", True):
            cache_filename = os.path.splitext(filename)[0] + ".best_config"
        if should_use_remote_autotune_cache(inductor_meta):
            backend_hash = inductor_meta.get("backend_hash", None)
            if backend_hash is not None:
                key = backend_hash + configs_hash + "autotune-best-config-v2"
                key = hashlib.sha256(key.encode("utf-8")).hexdigest()

                try:
                    if inductor_meta.get("is_fbcode"):
                        remote_cache = triton.runtime.fb_memcache.FbMemcacheRemoteAutotuneCacheBackend(
                            key
                        )
                    else:
                        remote_cache = triton.runtime.cache.RedisRemoteCacheBackend(key)
                except Exception:
                    remote_cache = None
                    log.warning("Unable to create a remote cache", exc_info=True)
                # we already sha256 hash the source contents
                remote_cache_key = os.path.basename(filename)
            else:
                log.debug(
                    "backend_hash is not passed on the inductor_meta, unable to use autotune remote cache"
                )

        best_config = None
        if cache_filename is not None and os.path.exists(cache_filename):
            with open(cache_filename) as fd:
                best_config = json.loads(fd.read())
        elif remote_cache is not None and remote_cache_key is not None:
            best_config = remote_cache.get(remote_cache_key)

        best_config = load_cached_autotuning(
            best_config, configs_hash, configs, inductor_meta
        )
        if best_config:
            configs = [best_config]

        def save_cache_hook(cfg, time_taken_ns, found_by_coordesc=False):
            data = {
                **cfg.kwargs,
                "num_warps": cfg.num_warps,
                "num_stages": cfg.num_stages,
                "configs_hash": configs_hash,
                "found_by_coordesc": found_by_coordesc,
                "time_taken_ms": time_taken_ns // 1000000,  # Convert from NS to MS
            }
            if cache_filename is not None:
                with open(cache_filename, "w") as fd:
                    fd.write(json.dumps(data))
            if remote_cache is not None and remote_cache_key is not None:
                remote_cache.put(remote_cache_key, data)

            if log.isEnabledFor(logging.DEBUG):
                type_str = "coordesc" if found_by_coordesc else "heuristic"
                log.debug("Save %s tuning result to %s", type_str, cache_filename)

    else:
        save_cache_hook = None

    mutated_arg_names = inductor_meta.pop("mutated_arg_names", ())

    def decorator(fn):
        # Remove XBLOCK from config if it's not a function argument.
        # This way, coordinate descent tuning will not try to tune it.
        #
        # Context: When TritonKernel.no_x_dim is True, we hardcode XBLOCK to 1.
        import inspect

        if "XBLOCK" not in inspect.signature(fn.fn).parameters:
            for tconfig in configs:
                if "XBLOCK" in tconfig.kwargs:
                    assert tconfig.kwargs["XBLOCK"] == 1
                    tconfig.kwargs.pop("XBLOCK")

        if inductor_meta.get("profile_bandwidth"):
            return DebugAutotuner(
                fn,
                triton_meta=triton_meta,
                inductor_meta=inductor_meta,
                regex_filter=inductor_meta["profile_bandwidth_regex"],
                configs=configs,
                save_cache_hook=save_cache_hook,
                mutated_arg_names=mutated_arg_names,
                heuristic_type=heuristic_type,
                size_hints=size_hints,
                custom_kernel=custom_kernel,
                filename=filename,
            )
        return CachingAutotuner(
            fn,
            triton_meta=triton_meta,
            inductor_meta=inductor_meta,
            configs=configs,
            save_cache_hook=save_cache_hook,
            mutated_arg_names=mutated_arg_names,
            heuristic_type=heuristic_type,
            size_hints=size_hints,
            custom_kernel=custom_kernel,
            filename=filename,
        )

    return decorator


def unique_configs(configs: List[Config]):
    """Remove duplicate configurations"""
    seen = set()
    pruned_configs = []

    for cfg in configs:
        key = triton_config_to_hashable(cfg)
        if key not in seen:
            seen.add(key)
            pruned_configs.append(cfg)
    return pruned_configs


def check_config(cfg, *, xnumel=None, ynumel=None, znumel=None):
    for numel, label in zip((xnumel, ynumel, znumel), "XYZ"):
        if numel is None:
            continue
        block = cfg[f"{label}BLOCK"]
        if numel == 1:
            assert block == 1, (
                f"TritonKernel.indexing assumes numel == 1 => BLOCK == 1"
                f" but {label.lower()}numel=={numel} and {label}BLOCK={block} (cfg={cfg})."
            )
        max_block = TRITON_MAX_BLOCK[label]
        max_block_str = f'config.triton.max_block["{label}"]'
        assert max_block % block == 0, (
            f"TritonKernel.indexing assumes {label}BLOCK divides {max_block_str}"
            f" but {label}BLOCK={block} and {max_block_str}={max_block} (cfg={cfg})."
        )


def triton_config(
    size_hints,
    x,
    y=None,
    z=None,
    num_stages=1,
    num_elements_per_warp=256,
    min_elem_per_thread=0,
) -> Config:
    """
    Construct a pointwise triton config with some adjustment heuristics
    based on size_hints. Size_hints is a tuple of numels in each tile
    dimension and will be rounded up to the nearest power of 2.

    num_elements_per_warp is a suggestion for controlling how many warps
    the triton config should contain. e.g.: if x=16, y=8, z=4 then
    num_elements = 16*8*4 = 512. Then if we set num_elements_per_warp=128,
    we'll launch 512 (elem) / 128 (elem/warp) = 4 warps. Note that it's
    just a suggestion, and sometimes other adjustment heuristics will
    override the num_elements_per_warp.

    min_elem_per_thread controls the minimum number of elements
    processed by each thread. It's always enforced.
    """
    # Ideally we want to read this from some device config

    # for a 2d size_hints [a, b], a should be mapped to YBLOCK rather than XBLOCK
    size_hints = list(reversed(size_hints))

    maxGridSize = [2147483647, 65535, 65535]

    target = conditional_product(x, y, z)
    if conditional_product(*size_hints) < target:
        target //= 8

    # shrink sizes to size hints
    x = min(x, size_hints[0])
    if y:
        y = min(y, size_hints[1])
    if z:
        z = min(z, size_hints[2])

    # if we are below original block size, scale up where we can;
    # or if the calculated grid size is larger than the limit, we bump up the corresponding dimension
    while x < min(size_hints[0], TRITON_MAX_BLOCK["X"]) and (
        x * maxGridSize[0] < size_hints[0] or conditional_product(x, y, z) < target
    ):
        x *= 2
    while (
        y
        and y < min(size_hints[1], TRITON_MAX_BLOCK["Y"])
        and (
            y * maxGridSize[1] < size_hints[1] or conditional_product(x, y, z) < target
        )
    ):
        y *= 2
    while (
        z
        and z < min(size_hints[2], TRITON_MAX_BLOCK["Z"])
        and (
            z * maxGridSize[2] < size_hints[2] or conditional_product(x, y, z) < target
        )
    ):
        z *= 2

    num_warps = next_power_of_2(
        min(max(conditional_product(x, y, z) // num_elements_per_warp, 1), 8)
    )
    # we are going to arrive at 2 warps only if bs was too small due to
    # numel being too small. However to workaround some ptx bugs we still
    # want at least 4 warps if there's enough elements per thread
    # given that this is a rare situation, don't expect this to affect perf
    # in general
    # see https://github.com/pytorch/pytorch/pull/97950
    num_warps = max(num_warps, 4) if conditional_product(x, y, z) >= 128 else num_warps
    xnumel = size_hints[0]
    ynumel = size_hints[1] if y else None
    znumel = size_hints[2] if z else None

    # Increase x to satisfy min_elem_per_thread requirements.
    block_size = max(
        conditional_product(x, y, z),
        min_elem_per_thread * _NUM_THREADS_PER_WARP * num_warps,
    )
    x *= math.ceil(block_size / conditional_product(x, y, z))

    cfg = {"XBLOCK": x}
    if y:
        cfg["YBLOCK"] = y
    if z:
        cfg["ZBLOCK"] = z
    check_config(cfg, xnumel=xnumel, ynumel=ynumel, znumel=znumel)
    return Config(cfg, num_warps=num_warps, num_stages=num_stages)


def triton_config_reduction(size_hints, x, r, num_stages=1, num_warps=None) -> Config:
    """
    Construct a reduction triton config with some adjustment heuristics
    based on size_hints. Size_hints is a tuple of numels in each tile
    dimension and will be rounded up to the nearest power of 2.
    """

    target = conditional_product(x, r)
    if conditional_product(*size_hints) < target:
        target //= 8

    # shrink sizes to size hints
    x = min(x, size_hints[0])
    r = min(r, size_hints[1])

    # if we are below original block size, scale up where we can
    while x < size_hints[0] and conditional_product(x, r) < target:
        x *= 2
    while r < size_hints[1] and conditional_product(x, r) < target:
        r *= 2

    cfg = {"XBLOCK": x, "RBLOCK": r}
    if num_warps is None:
        num_warps = conditional_product(x, r) // 128
    # On AMD GPU each warp has 64 lanes which is double the size on NV GPU,
    # therefore using half the number of warps here correspondingly.
    default_num_warps = 4 if torch.version.hip else 8
    min_num_warps = 1 if torch.version.hip else 2
    num_warps = next_power_of_2(min(max(num_warps, min_num_warps), default_num_warps))
    check_config(cfg, xnumel=size_hints[0])
    assert r <= TRITON_MAX_BLOCK["R"], f"increase TRITON_MAX_BLOCK['r'] to {r}"
    return Config(cfg, num_warps=num_warps, num_stages=num_stages)


def triton_config_tiled_reduction(size_hints, x, y, r, num_stages=1):
    """
    Construct a tile reduction triton config with some adjustment
    heuristics based on size_hints. Size_hints is a tuple of numels in
    each tile dimension and will be rounded up to the nearest power of 2.
    """

    target = conditional_product(x, y, r)
    if conditional_product(*size_hints) < target:
        target //= 8

    # shrink sizes to size hints
    x = min(x, size_hints[0])
    y = min(y, size_hints[1])
    r = min(r, size_hints[2])

    # if we are below original block size, scale up where we can
    while x < size_hints[0] and conditional_product(x, y, r) < target:
        x *= 2
    while r < size_hints[2] and conditional_product(x, y, r) < target:
        r *= 2
    while y < size_hints[1] and conditional_product(x, y, r) < target:
        y *= 2

    cfg = {"XBLOCK": x, "YBLOCK": y, "RBLOCK": r}
    num_warps = next_power_of_2(min(max(conditional_product(x, y, r) // 256, 1), 8))
    check_config(cfg, xnumel=size_hints[0], ynumel=size_hints[1])
    assert r <= TRITON_MAX_BLOCK["R"], f"increase TRITON_MAX_BLOCK['r'] to {r}"
    return Config(cfg, num_warps=num_warps, num_stages=num_stages)


def pointwise(
    size_hints,
    triton_meta,
    tile_hint=None,
    filename=None,
    min_elem_per_thread=0,
    inductor_meta=None,
):
    """
    Construct @triton.heuristics() based on size_hints.
    """
    inductor_meta = {} if inductor_meta is None else inductor_meta
    assert not inductor_meta.get("no_x_dim")

    numel = functools.reduce(operator.mul, size_hints)
    bs = max(256, min(numel // 128, 1024))

    hinted_configs = autotune_hints_to_configs(
        inductor_meta.get("autotune_hints", set()), size_hints, bs
    )

    triton_config_with_settings = functools.partial(
        triton_config, min_elem_per_thread=min_elem_per_thread
    )

    if len(size_hints) == 1:
        if disable_pointwise_autotuning(inductor_meta) and not (
            inductor_meta.get("max_autotune")
            or inductor_meta.get("max_autotune_pointwise")
        ):
            return cached_autotune(
                size_hints,
                [triton_config_with_settings(size_hints, bs)],
                triton_meta=triton_meta,
                inductor_meta=inductor_meta,
                heuristic_type=HeuristicType.POINTWISE,
                filename=filename,
            )
        else:
            return cached_autotune(
                size_hints,
                [
                    triton_config_with_settings(
                        size_hints, bs, num_elements_per_warp=256
                    ),
                    triton_config_with_settings(
                        size_hints, bs // 2, num_elements_per_warp=64
                    ),
                    *hinted_configs,
                ],
                triton_meta=triton_meta,
                inductor_meta=inductor_meta,
                heuristic_type=HeuristicType.POINTWISE,
                filename=filename,
            )
    if len(size_hints) == 2:
        if (
            disable_pointwise_autotuning(inductor_meta) or tile_hint == TileHint.SQUARE
        ) and not (
            inductor_meta.get("max_autotune")
            or inductor_meta.get("max_autotune_pointwise")
        ):
            return cached_autotune(
                size_hints,
                [triton_config_with_settings(size_hints, 32, 32)],
                triton_meta=triton_meta,
                inductor_meta=inductor_meta,
                heuristic_type=HeuristicType.POINTWISE,
                filename=filename,
            )
        return cached_autotune(
            size_hints,
            [
                triton_config_with_settings(size_hints, 32, 32),
                triton_config_with_settings(size_hints, 64, 64),  # ~8% better for fp16
                triton_config_with_settings(size_hints, 256, 16),
                triton_config_with_settings(size_hints, 16, 256),
                triton_config_with_settings(size_hints, bs, 1),
                triton_config_with_settings(size_hints, 1, bs),
                *hinted_configs,
            ],
            triton_meta=triton_meta,
            inductor_meta=inductor_meta,
            filename=filename,
            heuristic_type=HeuristicType.POINTWISE,
        )
    if len(size_hints) == 3:
        if disable_pointwise_autotuning(inductor_meta):
            return cached_autotune(
                size_hints,
                [triton_config_with_settings(size_hints, 16, 16, 16)],
                triton_meta=triton_meta,
                inductor_meta=inductor_meta,
                heuristic_type=HeuristicType.POINTWISE,
                filename=filename,
            )
        return cached_autotune(
            size_hints,
            [
                triton_config_with_settings(size_hints, 16, 16, 16),
                triton_config_with_settings(size_hints, 64, 8, 8),
                triton_config_with_settings(size_hints, 8, 64, 8),
                triton_config_with_settings(size_hints, 8, 8, 64),
                triton_config_with_settings(size_hints, bs, 1, 1),
                triton_config_with_settings(size_hints, 1, bs, 1),
                triton_config_with_settings(size_hints, 1, 1, bs),
                *hinted_configs,
            ],
            triton_meta=triton_meta,
            inductor_meta=inductor_meta,
            filename=filename,
            heuristic_type=HeuristicType.POINTWISE,
        )
    raise NotImplementedError(f"size_hints: {size_hints}")


def _reduction_configs(
    *, size_hints: List[int], inductor_meta: Dict[str, Any]
) -> List[Config]:
    reduction_hint = inductor_meta.get("reduction_hint", None)
    assert len(size_hints) == 2
    rnumel = size_hints[-1]

    contiguous_config = triton_config_reduction(
        size_hints, 1, (rnumel if 256 <= rnumel < 2048 else 2048)
    )
    outer_config = triton_config_reduction(size_hints, 64, 8)
    tiny_config = triton_config_reduction(
        size_hints, 2 * (256 // rnumel) if rnumel <= 256 else 1, min(rnumel, 2048)
    )
    if inductor_meta.get("max_autotune") or inductor_meta.get("max_autotune_pointwise"):
        pass  # skip all these cases
    elif reduction_hint == ReductionHint.INNER:
        return [contiguous_config]
    elif reduction_hint == ReductionHint.OUTER:
        return [outer_config]
    elif reduction_hint == ReductionHint.OUTER_TINY:
        return [tiny_config]
    if disable_pointwise_autotuning(inductor_meta):
        return [triton_config_reduction(size_hints, 32, 128)]
    return [
        contiguous_config,
        outer_config,
        tiny_config,
        triton_config_reduction(size_hints, 64, 64),
        triton_config_reduction(size_hints, 8, 512),
        # halve the XBLOCK/RBLOCK compared to outer_config
        # TODO: this may only be beneficial when each iteration of the reduction
        # is quite heavy. E.g. https://gist.github.com/shunting314/189a8ef69f90db9d614a823385147a72
        triton_config_reduction(size_hints, 64, 4, num_warps=8),
    ]


def reduction(
    size_hints,
    reduction_hint=False,
    triton_meta=None,
    filename=None,
    inductor_meta=None,
):
    """args to @triton.heuristics()"""
    inductor_meta = {} if inductor_meta is None else inductor_meta
    inductor_meta["reduction_hint"] = reduction_hint
    if inductor_meta.get("no_x_dim"):
        size_hints = [1, *size_hints[1:]]

    assert triton_meta is not None
    rnumel = size_hints[-1]
    if len(size_hints) != 2:
        raise NotImplementedError(f"size_hints: {size_hints}")

    configs = _reduction_configs(size_hints=size_hints, inductor_meta=inductor_meta)
    return cached_autotune(
        size_hints,
        configs=configs,
        triton_meta=triton_meta,
        inductor_meta=inductor_meta,
        heuristic_type=HeuristicType.REDUCTION,
        filename=filename,
    )


def persistent_reduction(
    size_hints,
    reduction_hint=False,
    triton_meta=None,
    filename=None,
    inductor_meta=None,
):
    inductor_meta = {} if inductor_meta is None else inductor_meta
    inductor_meta["reduction_hint"] = reduction_hint
    if inductor_meta.get("no_x_dim"):
        size_hints = [1, *size_hints[1:]]

    xnumel, rnumel = size_hints

    configs = [
        triton_config_reduction(size_hints, xblock, rnumel)
        for xblock in (1, 8, 32, 128)
        if xblock == 1 or (rnumel * xblock <= 4096 and xblock <= xnumel)
    ]

    # TODO(jansel): we should be able to improve these heuristics
    if reduction_hint == ReductionHint.INNER and rnumel >= 256:
        configs = configs[:1]
    elif reduction_hint == ReductionHint.OUTER:
        configs = configs[-1:]
    elif reduction_hint == ReductionHint.OUTER_TINY:
        configs = [
            triton_config_reduction(
                size_hints, 2 * (256 // rnumel) if rnumel <= 256 else 1, rnumel
            )
        ]
    for c in configs:
        # we don't need RBLOCK for persistent reduction
        c.kwargs.pop("RBLOCK")

    if disable_pointwise_autotuning(inductor_meta):
        configs = configs[:1]

    return cached_autotune(
        size_hints,
        configs,
        triton_meta=triton_meta,
        inductor_meta=inductor_meta,
        filename=filename,
        heuristic_type=HeuristicType.PERSISTENT_REDUCTION,
    )


def split_scan(
    size_hints,
    reduction_hint=False,
    triton_meta=None,
    filename=None,
    inductor_meta=None,
):
    """Heuristic for TritonSplitScanKernel"""
    inductor_meta = {} if inductor_meta is None else inductor_meta
    inductor_meta["reduction_hint"] = reduction_hint
    if inductor_meta.get("no_x_dim"):
        size_hints = [1, *size_hints[1:]]

    assert triton_meta is not None
    if len(size_hints) != 2:
        raise NotImplementedError(f"size_hints: {size_hints}")

    configs = _reduction_configs(size_hints=size_hints, inductor_meta=inductor_meta)

    # Fixup configs to enforce the minimum RBLOCK size
    min_rblock = inductor_meta.get("min_split_scan_rblock", 256)
    for cfg in configs:
        if cfg.kwargs["RBLOCK"] < min_rblock:
            cfg.kwargs["RBLOCK"] = min_rblock

    return cached_autotune(
        size_hints,
        configs=configs,
        triton_meta=triton_meta,
        inductor_meta=inductor_meta,
        heuristic_type=HeuristicType.SPLIT_SCAN,
        filename=filename,
    )


def template(num_stages, num_warps, triton_meta, filename=None, inductor_meta=None):
    """
    Compile a triton template
    """
    return cached_autotune(
        None,
        [triton.Config({}, num_stages=num_stages, num_warps=num_warps)],
        triton_meta=triton_meta,
        inductor_meta=inductor_meta,
        heuristic_type=HeuristicType.TEMPLATE,
        filename=filename,
    )


def user_autotune(
    configs, triton_meta, filename=None, inductor_meta=None, custom_kernel=False
):
    """
    Compile a user defined triton kernel
    """
    defaults = inspect.signature(triton.Config).parameters
    default_num_stages = defaults["num_stages"].default
    default_num_warps = defaults["num_warps"].default

    if len(configs) == 0:
        configs = [
            triton.Config(
                {}, num_stages=default_num_stages, num_warps=default_num_warps
            )
        ]
    else:
        configs = [
            triton.Config(
                c.get("kwargs", {}),
                num_stages=c.get("num_stages", default_num_stages),
                num_warps=c.get("num_warps", default_num_warps),
            )
            for c in configs
        ]

    return cached_autotune(
        None,
        configs,
        triton_meta=triton_meta,
        heuristic_type=HeuristicType.USER_AUTOTUNE,
        filename=filename,
        inductor_meta=inductor_meta,
        custom_kernel=custom_kernel,
    )


def foreach(triton_meta, num_warps, filename=None, inductor_meta=None):
    """
    Compile a triton foreach kernel
    """
    return cached_autotune(
        None,
        [triton.Config({}, num_stages=1, num_warps=num_warps)],
        triton_meta=triton_meta,
        inductor_meta=inductor_meta,
        heuristic_type=HeuristicType.TEMPLATE,
        filename=filename,
    )


def grid(*numels):
    """Helper function to compute triton grids"""
    if len(numels) == 1:
        xnumel, ynumel, znumel = numels[0], None, None
    elif len(numels) == 2:
        xnumel, ynumel, znumel = numels[1], numels[0], None
    elif len(numels) == 3:
        xnumel, ynumel, znumel = numels[2], numels[1], numels[0]
    else:
        raise AssertionError(f"invalid size for numels {len(numels)}")

    def get_grid_dim(numel, block):
        if numel is None:
            return 1
        if block is None:
            return numel
        return ceildiv(numel, block)

    def grid_fn(meta):
        x_grid = get_grid_dim(xnumel, meta.get("XBLOCK", 1))
        y_grid = get_grid_dim(ynumel, meta.get("YBLOCK", None))

        max_y_grid = get_max_y_grid()
        if znumel is None:
            div = ceildiv(y_grid, max_y_grid)
            y_grid = y_grid // div
            z_grid = div
        else:
            z_grid = get_grid_dim(znumel, meta.get("ZBLOCK", None))
            torch._check(
                y_grid <= max_y_grid,
                lambda: f"Generated y grid beyond 2^16 ({y_grid}) not supported with z dimension present. File issue",
            )

        return (
            x_grid,
            y_grid,
            z_grid,
        )

    setattr(grid_fn, "grid_fn_str", f"grid({numels})")  # noqa: B010

    return grid_fn


def split_scan_grid(xnumel, rnumel):
    def grid_fn(meta):
        assert meta.get("XBLOCK", 1) == 1
        return (ceildiv(rnumel, meta.get("RBLOCK", 1)), xnumel, 1)

    grid_fn_str = f"split_scan_grid({xnumel}, {rnumel})"
    setattr(grid_fn, "grid_fn_str", grid_fn_str)  # noqa: B010

    return grid_fn<|MERGE_RESOLUTION|>--- conflicted
+++ resolved
@@ -328,9 +328,6 @@
                 ),
             )
 
-<<<<<<< HEAD
-            target = (compile_meta["device_type"], compile_meta["cc"])
-=======
             cc_str = str(compile_meta["cc"])
             if "gfx10" in cc_str or "gfx11" in cc_str:
                 rocm_warp_size = 32
@@ -343,7 +340,6 @@
                 else [compile_meta["device_type"], compile_meta["cc"], rocm_warp_size]
             )
 
->>>>>>> 599a2e25
             options = {
                 "num_warps": compile_meta["num_warps"],
                 "num_stages": compile_meta["num_stages"],
@@ -705,27 +701,12 @@
 
         from torch._inductor.codecache import CudaKernelParamCache
 
-<<<<<<< HEAD
-        if self.device_props.type != "hip":
-            CudaKernelParamCache.set(key, params, launcher.bin.asm["cubin"])
-        else:
-            # There is some divergence between CUDA and ROCm here.
-            # On ROCm's triton we only have the the path to the binary, not the binary itself.
-            # For ROCm we will copy the binary to the new location instead of writing to file
-            import pathlib
-
-            launcher.bin.asm["hsaco"] = pathlib.Path(
-                launcher.bin.asm["hsaco_path"]
-            ).read_bytes()
-            CudaKernelParamCache.set(key, params, launcher.bin.asm["hsaco"])
-=======
         binary = (
             launcher.bin.asm["cubin"]
             if self.device_props.type != "hip"
             else launcher.bin.asm["hsaco"]
         )
         CudaKernelParamCache.set(key, params, binary)
->>>>>>> 599a2e25
 
         self.cuda_kernel_saved = True
 
