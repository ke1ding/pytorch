--- conflicted
+++ resolved
@@ -157,12 +157,7 @@
 
     def __init__(self, scheduler: Scheduler, node: ir.Operation) -> None:
         self.scheduler: Scheduler = scheduler
-<<<<<<< HEAD
         self.node: Optional[ir.Operation] = node
-=======
-        self.node: Optional[ir.Buffer] = node
-        self.users: List[NodeUser] = []
->>>>>>> 5ee893a8
         self.set_read_writes(node.get_read_writes())
         self.ancestors: Set[str] = set()
         self.min_order: int
@@ -970,10 +965,6 @@
         self.snodes = snodes
         self.scheduler = scheduler
         self.node = None
-<<<<<<< HEAD
-=======
-        self.users: List[NodeUser] = []
->>>>>>> 5ee893a8
         self.group = max(snodes, key=lambda x: int(x.is_reduction())).group
         self.ancestors = set.union(
             *[x.ancestors for x in snodes if x.ancestors is not None]
@@ -1728,6 +1719,7 @@
                     node.add_fake_dep(StarDep(alt_name, mode=node_mode))
                     known_dep_node_names = dep_closure(node)
                     for user in name_to_users[alt_name].items:
+                        assert isinstance(user.node, BaseSchedulerNode)
                         for other_name in user.node.get_buffer_names():
                             # this node must run after all prior readers
                             other_name = rename(other_name)
@@ -1789,12 +1781,8 @@
 
         # copy users information onto the nodes
         for node in self.nodes:
-<<<<<<< HEAD
             for buf in node.get_outputs():
                 buf.set_users(name_to_users[buf.get_name()].items)
-=======
-            node.set_users(name_to_users[node.get_name()].items)
->>>>>>> 5ee893a8
 
     def dead_node_elimination(self) -> None:
         """
@@ -1805,7 +1793,6 @@
         # given node.
         updated_nodes = []
         for node in reversed(self.nodes):
-<<<<<<< HEAD
 
             def can_eliminate_user(user: NodeUser) -> bool:
                 return user.is_weak or user.get_name() in V.graph.removed_operations
@@ -1828,23 +1815,6 @@
                 log.debug("removed dead operation: %s", node.get_name())
                 V.graph.removed_operations.add(node.get_name())
 
-=======
-
-            def can_eliminate_user(user: NodeUser) -> bool:
-                return user.is_weak or user.get_name() in V.graph.removed_buffers
-
-            can_eliminate = not node.has_side_effects() and all(
-                can_eliminate_user(u) for u in node.users
-            )
-
-            if not can_eliminate:
-                updated_nodes.append(node)
-            else:
-                # dead code
-                log.debug("removed dead node: %s", node.get_name())
-                V.graph.removed_buffers.add(node.get_name())
-
->>>>>>> 5ee893a8
         self.nodes = list(reversed(updated_nodes))
 
         # Prune any WeakDeps no longer needed
