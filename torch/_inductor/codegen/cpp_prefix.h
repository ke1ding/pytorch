#pragma once

#include <algorithm>
#include <atomic>
#include <cmath>
#include <cstdlib>
#include <limits>
#include <memory>
#include <omp.h>

// WARNING: be extra careful when including more ATen/c10 header files here!
// Because AOTInductor generated code will copy-paste this cpp_prefix.h for
// the CPU backend, we have to make sure the used headers are implemented
// in a header-only way, i.e. all the function and class definitions are
// in .h files instead of .cpp files, to avoid ABI backward-compatiblity breakage.

#include <ATen/NumericUtils.h>
#include <ATen/core/PhiloxRNGEngine.h>

#include <c10/util/Float8_e4m3fn.h>
#include <c10/util/Float8_e5m2.h>
#include <c10/util/BFloat16.h>
#include <c10/util/BFloat16-math.h>
#include <c10/util/generic_math.h>
#include <c10/util/Half.h>
#include <c10/util/TypeCast.h>

#if defined(CPU_CAPABILITY_AVX512) || defined(CPU_CAPABILITY_AVX2) || defined(CPU_CAPABILITY_ZVECTOR) || defined(CPU_CAPABILITY_NEON)
#define INDUCTOR_USE_VECTOR_TYPES() 1
#else
#define INDUCTOR_USE_VECTOR_TYPES() 0
#endif

#if INDUCTOR_USE_VECTOR_TYPES()
#include <ATen/cpu/vec/functional.h>
#include <ATen/cpu/vec/vec.h>
#else
// For calc_erfinv
#include <ATen/native/Math.h>
#endif

typedef at::Half half;
typedef at::BFloat16 bfloat16;

typedef at::Float8_e4m3fn float8_e4m3fn;
typedef at::Float8_e5m2 float8_e5m2;

template <typename T>
struct Welford {
  T mean = T(0);
  T m2 = T(0);
  int64_t index = 0;
};


template <typename T>
struct IsVecType: std::false_type {};

#if INDUCTOR_USE_VECTOR_TYPES()
template <typename T>
struct IsVecType<at::vec::Vectorized<T>>: std::true_type {};
#endif

template <typename T>
struct WeightRecp {
  using scalar_t = typename T::value_type;
  int64_t N;
  std::vector<scalar_t> weight_recps;
  WeightRecp(int64_t N) : N(N) {
    weight_recps.reserve(N);
    for (const auto i : c10::irange(N)) {
      weight_recps.push_back(
          scalar_t(static_cast<double>(1) / static_cast<double>(i + 1)));
    }
  }
};

template <typename T>
Welford<T> welford_combine(const Welford<T> &a, const Welford<T> &b) {
  if (a.index == 0) {
    return b;
  }
  if (b.index == 0) {
    return a;
  }
  auto delta = b.mean - a.mean;
  auto new_index = a.index + b.index;
  auto wb_over_w = T(b.index) / T(new_index);
  auto result = Welford<T>{
    a.mean + delta * wb_over_w,
    a.m2 + b.m2 + delta * delta * T(a.index) * wb_over_w,
    new_index,
  };
  return result;
}

template <typename T>
Welford<T> welford_combine(const Welford<T> &acc, T data, const WeightRecp<T>* w=nullptr) {
  // Add a single data point
  int64_t index = acc.index + 1;
  auto delta = data - acc.mean;
  T new_mean;
  if constexpr (!IsVecType<T>::value) {
    new_mean = acc.mean + delta / T(index);
  } else {
    new_mean = acc.mean +
      ((w == nullptr || acc.index >= w->weight_recps.size())
            ? delta / T(index)
            : delta * T(w->weight_recps[acc.index]));
  }
  auto new_delta = data - new_mean;
  auto result = Welford<T>{
    new_mean,
    acc.m2 + delta * new_delta,
    index
  };
  return result;
}

// Refer to https://github.com/pytorch/pytorch/blob/b5b36cf0c4e1958f1ff25120f5d4beeef3288187/
// aten/src/ATen/native/SharedReduceOps.h#L419-L445
template <typename scalar_t>
inline bool greater_or_nan(scalar_t a, scalar_t b, int64_t idx_a, int64_t idx_b) {
  // If (a == b), then choose the one with lower idx, else max(a, b)
  if (at::_isnan(a)) {
    if (at::_isnan(b)) {
      return idx_a < idx_b;
    }
    return true;
  }
  return (a == b) ? idx_a < idx_b : (a > b);
}

template <typename scalar_t>
inline bool less_or_nan(scalar_t a, scalar_t b, int64_t idx_a, int64_t idx_b) {
  // If (a == b), then choose the one with lower idx, else min(a, b)
  if (at::_isnan(a)) {
    if (at::_isnan(b)) {
      return idx_a < idx_b;
    }
    return true;
  }
  return (a == b) ? idx_a < idx_b : (a < b);
}

#if INDUCTOR_USE_VECTOR_TYPES()
template <typename scalar_t>
inline at::vec::Vectorized<scalar_t> vec_shuffle_down(at::vec::Vectorized<scalar_t> x, size_t n) {
  using Vec = at::vec::Vectorized<scalar_t>;
  alignas(alignof(Vec)) scalar_t array[Vec::size()];
  x.store(array);
  for (size_t i = 0; i + n < Vec::size(); i += 2 * n) {
    array[i] = array[i + n];
  }
  return Vec::loadu(array);
}

#ifdef CPU_CAPABILITY_AVX2
inline at::vec::Vectorized<float> vec_shuffle_down(at::vec::Vectorized<float> x, size_t n) {
  using vec_t = at::vec::Vectorized<float>;
#define SHUFFLE_MASK(z, y, x, w) ((z << 6) | (y << 4) | (x << 2) | w)
  switch (n) {
  case 1:
    return vec_t(_mm256_permute_ps(x, SHUFFLE_MASK(1, 1, 3, 3)));
  case 2:
    return vec_t(_mm256_permute_ps(x, SHUFFLE_MASK(2, 2, 2, 2)));
  case 4:
    return vec_t(_mm256_permute2f128_ps(x, x, SHUFFLE_MASK(1, 1, 1, 1)));
  }
  TORCH_CHECK(false, "Unhandled vec_shuffle_down value ", n);
}
#endif

#ifdef CPU_CAPABILITY_AVX512
inline at::vec::Vectorized<float> vec_shuffle_down(at::vec::Vectorized<float> x, size_t n) {
  using vec_t = at::vec::Vectorized<float>;
#define SHUFFLE_MASK(z, y, x, w) ((z << 6) | (y << 4) | (x << 2) | w)
  switch (n) {
    case 1:
      return vec_t(_mm512_permute_ps(x, SHUFFLE_MASK(1, 1, 3, 3)));
    case 2:
      return vec_t(_mm512_permute_ps(x, SHUFFLE_MASK(2, 2, 2, 2)));
    case 4:
      return vec_t(_mm512_permutexvar_ps(
          _mm512_set_epi32(
              12, 12, 12, 12, 12, 12, 12, 12, 4, 4, 4, 4, 4, 4, 4, 4),
          x));
    case 8:
      return vec_t(_mm512_permutexvar_ps(
          _mm512_set_epi32(8, 8, 8, 8, 8, 8, 8, 8, 8, 8, 8, 8, 8, 8, 8, 8), x));
  }
  TORCH_CHECK(false, "Unhandled vec_shuffle_down value ", n);
}
#endif

template <typename scalar_t>
Welford<scalar_t> welford_vec_reduce_all(Welford<at::vec::Vectorized<scalar_t>> acc) {
  using Vec = at::vec::Vectorized<scalar_t>;
  for (size_t n = 1; n < Vec::size(); n *= 2) {
    auto index = acc.index;
    auto shuffled = Welford<Vec>{
      vec_shuffle_down(acc.mean, n),
      vec_shuffle_down(acc.m2, n),
      index,
    };
    acc = welford_combine(acc, shuffled);
  }

  Welford<scalar_t> result;
  alignas(alignof(Vec)) scalar_t array[Vec::size()];
  acc.mean.store(array);
  result.mean = array[0];

  acc.m2.store(array);
  result.m2 = array[0];

  result.index = acc.index;

  return result;
}
#endif


template <typename T, typename U> inline typename std::common_type<T, U>::type mod(T a, U b) { return a % b; }
template <> inline float mod(float a, float b) { return std::fmod(a, b); }
template <> inline double mod(double a, double b) { return std::fmod(a, b); }

template <typename scalar_t>
inline scalar_t max_propagate_nan(scalar_t a, scalar_t b) {
  if (at::_isnan(a)) {
    return a;
  }
  return a > b ? a : b;
}

template <typename scalar_t>
inline scalar_t min_propagate_nan(scalar_t a, scalar_t b) {
  if (at::_isnan(a)) {
    return a;
  }
  return a < b ? a : b;
}

constexpr float uint32_to_uniform_float(uint32_t value) {
  // maximum value such that `MAX_INT * scale < 1.0` (with float rounding)
  constexpr float scale = 4.6566127342e-10;
  return static_cast<float>(value & 0x7FFFFFFF) * scale;
}

float normalized_rand_cpu(uint32_t seed, uint32_t offset) {
  return uint32_to_uniform_float(at::Philox4_32(seed, 0, offset)());
}

float randn_cpu(uint32_t seed, uint32_t offset) {
  at::Philox4_32 engine(seed, 0, offset);
  return engine.randn(10);
}

int64_t randint64_cpu(uint32_t seed, uint32_t offset, int64_t low, int64_t high) {
  auto gen = at::Philox4_32(seed, 0, offset);
  uint64_t r0 = gen();
  uint64_t r1 = gen();
  uint64_t result = r0 | (r1 << 32);
  return static_cast<int64_t>(result % (high - low)) + low;
}

template <typename T> struct AsIntegerType { typedef T type; };
template <> struct AsIntegerType<float> { typedef uint32_t type; };
template <> struct AsIntegerType<double> { typedef uint64_t type; };
template <> struct AsIntegerType<bfloat16> { typedef uint16_t type; };

template <typename T>
typename std::enable_if_t<!std::is_reduced_floating_point_v<T>, T>
inline fetch_value(volatile T *addr) {
  return *addr;
}

template <typename T>
typename std::enable_if_t<std::is_reduced_floating_point_v<T>, T>
inline fetch_value(volatile T *addr) {
  return T(addr->x, T::from_bits());
}

template <typename T>
typename std::enable_if_t<!std::is_integral_v<T>>
atomic_add(volatile T *addr, T offset) {
  typedef typename AsIntegerType<T>::type alt_type;

  static_assert(sizeof(std::atomic<alt_type>) == sizeof(T),
                "std::atomic issue");

  alt_type expected;

  alt_type desired;

  std::atomic<alt_type> *atomic_addr = (std::atomic<alt_type> *)addr;
  do {
    T val = fetch_value(addr);
    reinterpret_cast<T *>(&expected)[0] = val;
    reinterpret_cast<T *>(&desired)[0] = val + offset;
  } while (!atomic_addr->compare_exchange_weak(expected, desired,
                                               std::memory_order_relaxed));
}

// Since C++20 float is supported by fetch_add, but the performance may not
// better than compare_exchange_weak, which can be checked by microbenchmark
// inductor_cpu_atomic.py
template <typename T>
typename std::enable_if_t<std::is_integral_v<T>>
atomic_add(volatile T *addr, T offset) {
  static_assert(sizeof(std::atomic<T>) == sizeof(T),
                "std::atomic issue");
  std::atomic<T> *atomic_addr = (std::atomic<T> *)addr;
  atomic_addr->fetch_add(offset, std::memory_order_relaxed);
<<<<<<< HEAD
}
=======
}

void mm_get_thread_blocking(
    int num_threads,
    int64_t M,
    int64_t N,
    int64_t K,
    int64_t M0,
    int64_t N0,
    int64_t K0,
    int64_t& Mt,
    int64_t& Nt,
    int64_t& Kt) {
  auto get_factors = [](int64_t number) {
    int count = 0;
    for (int64_t i = std::sqrt(number); i > 0; --i) {
      if (number % i == 0) {
        count += 2;
      }
    }
    auto factors = std::make_unique<int64_t[]>(count);
    int index = 0;
    for (int64_t i = std::sqrt(number); i > 0; --i) {
      if (number % i == 0) {
        factors[index++] = number / i;
        factors[index++] = i;
      }
    }
    return std::make_tuple(std::move(factors), count);
  };

  auto get_blocking = [](int64_t num_threads,
                         int64_t factor,
                         int64_t m_blocks,
                         int64_t n_blocks,
                         int64_t k_blocks) {
    int64_t thread_block_n = (n_blocks + factor - 1) / factor;
    int64_t cofactor = num_threads / factor;
    int64_t thread_block_m = (m_blocks + cofactor - 1) / cofactor;
    return std::make_tuple(thread_block_m, thread_block_n, k_blocks);
  };

  int64_t m_blocks = (M + M0 - 1) / M0;
  int64_t n_blocks = (N + N0 - 1) / N0;
  int64_t k_blocks = (K + K0 - 1) / K0;

  auto [factors, count] = get_factors(num_threads);
  assert(count > 0);

  for (int i = 0; i < count; ++i) {
    int64_t factor = factors[i];
    if (n_blocks % factor == 0 &&
        m_blocks % (num_threads / factor) == 0) {
      std::tie(Mt, Nt, Kt) = get_blocking(
          num_threads, factor, m_blocks, n_blocks, k_blocks);
      return;
    }
  }

  for (int i = 0; i < count; ++i) {
    int64_t factor = factors[i];
    if (n_blocks % factor == 0) {
      std::tie(Mt, Nt, Kt) = get_blocking(
          num_threads, factor, m_blocks, n_blocks, k_blocks);
      return;
    }
    int64_t cofactor = num_threads / factor;
    if (m_blocks % cofactor == 0) {
      std::tie(Mt, Nt, Kt) = get_blocking(
          num_threads, factor, m_blocks, n_blocks, k_blocks);
      return;
    }
  }

  assert(false && "Should not reach here.");
  // Dummy return to avoid compiler warning
  return;
}

inline void mm_get_thread_blocks(
    int thread_id,
    int64_t M_blocks,
    int64_t N_blocks,
    int64_t K_blocks,
    int64_t Mt_blocks,
    int64_t Nt_blocks,
    int64_t Kt_blocks,
    int64_t& m_block_start,
    int64_t& m_block_end,
    int64_t& n_block_start,
    int64_t& n_block_end,
    int64_t& k_block_start,
    int64_t& k_block_end) {
  int64_t num_Kt = (K_blocks + Kt_blocks - 1) / Kt_blocks;
  k_block_start = (thread_id % num_Kt) * Kt_blocks;
  k_block_end = std::min(k_block_start + Kt_blocks, K_blocks);
  thread_id /= num_Kt;
  int64_t num_Nt = (N_blocks + Nt_blocks - 1) / Nt_blocks;
  n_block_start = (thread_id % num_Nt) * Nt_blocks;
  n_block_end = std::min(n_block_start + Nt_blocks, N_blocks);
  thread_id /= num_Nt;
  m_block_start = std::min(thread_id * Mt_blocks, M_blocks);
  m_block_end = std::min(m_block_start + Mt_blocks, M_blocks);
}

struct amx_tilecfg {
  uint8_t palette_id;
  uint8_t start_row;
  uint8_t reserved_0[14];
  uint16_t colsb[16];
  uint8_t rows[16];
};

class AMXState {
 private:
  amx_tilecfg tilecfg_;
  uint8_t rows_;
  uint16_t colsb_;
  uint8_t num_tile_rows_;
  uint8_t num_tile_columns_;

 public:
  AMXState() : rows_(0), colsb_(0), num_tile_rows_(0), num_tile_columns_(0) {
    memset(&tilecfg_, 0, sizeof(tilecfg_));
  }

  inline void configure(
      uint8_t rows,
      uint16_t colsb,
      uint8_t num_tile_rows,
      uint8_t num_tile_columns,
      void (*loadconfig)(const amx_tilecfg&)) {
    if (tilecfg_.palette_id == 1 && rows_ == rows && colsb_ == colsb &&
        num_tile_rows_ == num_tile_rows &&
        num_tile_columns_ == num_tile_columns) {
      return;
    }
    tilecfg_.palette_id = 1;
    rows_ = rows;
    colsb_ = colsb;
    num_tile_rows_ = num_tile_rows;
    num_tile_columns_ = num_tile_columns;
    const auto num_c_tiles = num_tile_rows * num_tile_columns;
    // For C
    for (int i = 0; i < num_c_tiles; i++) {
      tilecfg_.rows[i] = rows;
      tilecfg_.colsb[i] = 64;
    }
    // For A
    for (int i = 0; i < num_tile_rows; i++) {
      tilecfg_.rows[i + num_c_tiles] = rows;
      tilecfg_.colsb[i + num_c_tiles] = colsb;
    }
    // For B
    for (int i = 0; i < num_tile_columns; i++) {
      tilecfg_.rows[i + num_c_tiles + num_tile_rows] = colsb / 4;
      tilecfg_.colsb[i + num_c_tiles + num_tile_rows] = 64;
    }
    loadconfig(tilecfg_);
  }

  inline void release(void (*tile_release)()) {
    tilecfg_.palette_id = 0;
    tile_release();
  }
};
>>>>>>> 71285044
<|MERGE_RESOLUTION|>--- conflicted
+++ resolved
@@ -312,9 +312,6 @@
                 "std::atomic issue");
   std::atomic<T> *atomic_addr = (std::atomic<T> *)addr;
   atomic_addr->fetch_add(offset, std::memory_order_relaxed);
-<<<<<<< HEAD
-}
-=======
 }
 
 void mm_get_thread_blocking(
@@ -480,5 +477,4 @@
     tilecfg_.palette_id = 0;
     tile_release();
   }
-};
->>>>>>> 71285044
+};