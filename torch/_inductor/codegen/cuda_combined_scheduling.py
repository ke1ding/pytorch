from typing import List, Union

from ..scheduler import (
    BaseSchedulerNode,
    BaseScheduling,
    FusedSchedulerNode,
    Scheduler,
    SchedulerNode,
)
from .cuda.cuda_cpp_scheduling import CUDACPPScheduling

from .triton import TritonScheduling


class CUDACombinedScheduling(BaseScheduling):
    """
    Scheduler for CUDA Kernels, which delegates calls as appropriate
    to the CUDA-C++ and Triton Schedulers, which both work for CUDA devices
    and use a unified-wrapper for codegen.

    If Scheduling code needs to be specialized for the case of mixed Triton / CUDA C++ code,
    this would also be the place to do it.
    """

    def __init__(self, scheduler: Scheduler):
        super().__init__()
        self._scheduler = scheduler
        self._triton_scheduling = TritonScheduling(scheduler)
        self._cuda_cpp_scheduling = CUDACPPScheduling(scheduler)

    def choose_node_backend(self, node: BaseSchedulerNode) -> BaseScheduling:
        if self._cuda_cpp_scheduling.is_cuda_cpp_template(
            node
        ) or self._cuda_cpp_scheduling.is_cuda_cpp_fused_template(node):
            return self._cuda_cpp_scheduling
        return self._triton_scheduling

    def can_fuse_vertical(self, node1: BaseSchedulerNode, node2: BaseSchedulerNode):
        if self._cuda_cpp_scheduling.can_fuse_vertical(node1, node2):
            return True
        return self._triton_scheduling.can_fuse_vertical(node1, node2)

    def can_fuse_horizontal(self, node1: BaseSchedulerNode, node2: BaseSchedulerNode):
        for node in (node1, node2):
            if self._cuda_cpp_scheduling.is_cuda_cpp_template(
                node
            ) or self._cuda_cpp_scheduling.is_cuda_cpp_fused_template(node):
                return self._cuda_cpp_scheduling.can_fuse_horizontal(
                    node1, node2
                )  # always False at the moment
        return self._triton_scheduling.can_fuse_horizontal(node1, node2)

    def group_fn(self, sizes):
        return self._triton_scheduling.group_fn(sizes)

    def codegen_template(
        self, template_node: SchedulerNode, epilogue_nodes: List[SchedulerNode]
    ):
        if self._cuda_cpp_scheduling.is_cuda_cpp_template(template_node):
            return self._cuda_cpp_scheduling.codegen_template(
                template_node, epilogue_nodes
            )
        else:
            return self._triton_scheduling.codegen_template(
                template_node, epilogue_nodes
            )

<<<<<<< HEAD
    def codegen_nodes(self, nodes: List[SchedulerNode]):
        return self._triton_scheduling.codegen_nodes(nodes)
=======
    def codegen_node(self, node: Union[FusedSchedulerNode, SchedulerNode]):
        return self._triton_scheduling.codegen_node(node)
>>>>>>> f34905f6

    def codegen_sync(self):
        return self._triton_scheduling.codegen_sync()

    def flush(self):
        return self._triton_scheduling.flush()

    def codegen_foreach(self, *args, **kwargs):
        return self._triton_scheduling.codegen_foreach(*args, **kwargs)

    def benchmark_fused_nodes(self, nodes):
        return self._triton_scheduling.benchmark_fused_nodes(nodes)<|MERGE_RESOLUTION|>--- conflicted
+++ resolved
@@ -65,13 +65,8 @@
                 template_node, epilogue_nodes
             )
 
-<<<<<<< HEAD
-    def codegen_nodes(self, nodes: List[SchedulerNode]):
-        return self._triton_scheduling.codegen_nodes(nodes)
-=======
     def codegen_node(self, node: Union[FusedSchedulerNode, SchedulerNode]):
         return self._triton_scheduling.codegen_node(node)
->>>>>>> f34905f6
 
     def codegen_sync(self):
         return self._triton_scheduling.codegen_sync()
