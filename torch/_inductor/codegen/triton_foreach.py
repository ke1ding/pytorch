--- conflicted
+++ resolved
@@ -168,12 +168,6 @@
             "kernel_name": str(Placeholder.DESCRIPTIVE_NAME),
             "backend_hash": torch.utils._triton.triton_hash_with_backend(),
         }
-<<<<<<< HEAD
-        return (
-            f"@foreach(num_warps={self.num_warps}, triton_meta={triton_meta!r}, inductor_meta={inductor_meta!r})\n"
-            + "@triton.jit"
-        )
-=======
         return f"""
             @triton_heuristics.foreach(
                 num_warps={self.num_warps},
@@ -182,7 +176,6 @@
             )
             @triton.jit
         """
->>>>>>> 22ba180e
 
     def grid(self):
         return (
