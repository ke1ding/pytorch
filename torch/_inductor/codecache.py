# mypy: allow-untyped-defs
from __future__ import annotations

import base64
import copyreg
import dataclasses
import functools
import hashlib
import importlib
import io
import json
import logging
import os
import pickle
import pkgutil
import platform
import re
import shlex
import shutil
import struct
import subprocess
import sys
import sysconfig
import tempfile
import textwrap
import threading
import warnings
from bisect import bisect_right
from copy import copy
from ctypes import c_void_p, cdll, CDLL
from functools import partial
from pathlib import Path
from time import time, time_ns
from types import ModuleType
from typing import (
    Any,
    Callable,
    cast,
    Dict,
    Generator,
    List,
    Optional,
    Sequence,
    Set,
    Tuple,
    TYPE_CHECKING,
    Union,
)
from typing_extensions import TypeAlias

import torch
from torch._dynamo.utils import counters, dynamo_timed
from torch._inductor import config, exc, metrics
from torch._inductor.codegen.cuda import cuda_env
from torch._inductor.codegen.rocm.compile_command import (
    rocm_compile_command,
    rocm_compiler,
)
from torch._inductor.runtime.compile_tasks import (
    _module_to_triton_kernel,
    _reload_python_module,
    _reload_python_module_in_subproc,
)
from torch._inductor.runtime.runtime_utils import cache_dir
from torch._inductor.utils import ALIGN_BYTES, clear_on_fresh_inductor_cache, is_linux

from torch._logging import trace_structured
from torch._subclasses.fake_tensor import (
    extract_tensor_metadata,
    FakeTensor,
    TensorMetadata,
)
from torch.fx.experimental.symbolic_shapes import has_hint, hint_int, ShapeEnv

if TYPE_CHECKING:
    from concurrent.futures import Future

    from torch._inductor.graph import GraphLowering
    from torch._inductor.ir import ChoiceCaller
    from torch._inductor.runtime.hints import HalideMeta


_HERE = os.path.abspath(__file__)
_TORCH_PATH = os.path.dirname(os.path.dirname(_HERE))
_LINKER_SCRIPT = os.path.join(_TORCH_PATH, "_inductor/script.ld")

_IS_WINDOWS = sys.platform == "win32"

if config.is_fbcode():
    from triton.fb import build_paths
    from triton.fb.build import _run_build_command

    from torch._inductor.fb.utils import (
        log_global_cache_errors,
        log_global_cache_stats,
        log_global_cache_vals,
        use_global_cache,
    )
else:

    def log_global_cache_errors(*args, **kwargs):
        pass

    def log_global_cache_stats(*args, **kwargs):
        pass

    def log_global_cache_vals(*args, **kwargs):
        pass

    def use_global_cache() -> bool:
        return False


output_code_log = torch._logging.getArtifactLogger(__name__, "output_code")

LOCK_TIMEOUT = 600

_IS_WINDOWS = sys.platform == "win32"


log = logging.getLogger(__name__)


def cpp_wrapper_cache_dir(name: str) -> str:
    cu_str = (
        "cpu"
        if torch.version.cuda is None
        else f'cu{torch.version.cuda.replace(".", "")}'
    )
    python_version = f"py{sys.version_info.major}{sys.version_info.minor}"
    build_folder = f"{python_version}_{cu_str}"

    cpp_wrapper_dir = os.path.join(cache_dir(), build_folder)
    cpp_wrapper_build_directory = os.path.join(cpp_wrapper_dir, name)
    os.makedirs(cpp_wrapper_build_directory, exist_ok=True)
    return cpp_wrapper_build_directory


def get_cpp_wrapper_cubin_path_name():
    return "cubin_path" if torch.version.hip is None else "hsaco_path"


class CacheBase:
    @staticmethod
    @functools.lru_cache(None)
    def get_system() -> Dict[str, Any]:
        try:
            from triton.compiler.compiler import triton_key

            # Use triton_key instead of triton.__version__ as the version
            # is not updated with each code change
            triton_version = triton_key()
        except ModuleNotFoundError:
            triton_version = None

        try:
            system: Dict[str, Any] = {
                "device": {
                    "name": torch.cuda.get_device_properties(
                        torch.cuda.current_device()
                    ).name,
                },
                "version": {
                    "cuda": torch.version.cuda,
                    "triton": triton_version,
                },
            }
        except (AssertionError, RuntimeError):
            # If cuda is not installed, none of the above config is relevant.
            system = {}

        system["hash"] = hashlib.sha256(
            json.dumps(system, sort_keys=True).encode("utf-8")
        ).hexdigest()

        return system

    @staticmethod
    @clear_on_fresh_inductor_cache
    @functools.lru_cache(None)
    def get_local_cache_path() -> Path:
        return Path(os.path.join(cache_dir(), "cache", CacheBase.get_system()["hash"]))

    @staticmethod
    @functools.lru_cache(None)
    def get_global_cache_path() -> Optional[Path]:
        return (
            Path(os.path.join(config.global_cache_dir, CacheBase.get_system()["hash"]))
            if config.global_cache_dir is not None
            else None
        )

    def __init__(self) -> None:
        self.system = CacheBase.get_system()

    def get_local_cache(self) -> Dict[str, Any]:
        local_cache_path = self.get_local_cache_path()
        if not local_cache_path.is_file():
            return {}
        with open(local_cache_path) as local_cache_fp:
            local_cache = json.load(local_cache_fp)
        return local_cache["cache"]

    def update_local_cache(self, local_cache: Dict[str, Any]) -> None:
        local_cache_path = self.get_local_cache_path()
        write_atomic(
            str(local_cache_path),
            json.dumps({"system": self.system, "cache": local_cache}, indent=4),
            make_dirs=True,
        )


class LocalCache(CacheBase):
    def lookup(self, *keys: str) -> Optional[Dict[str, Any]]:
        cache = self.get_local_cache()

        sub_cache = cache
        for key in keys:
            if key in cache:
                sub_cache = cache[key]
            else:
                return None

        return sub_cache

    def set_value(self, *keys: str, value: Any) -> None:
        cache = self.get_local_cache()

        sub_cache = cache
        for key in keys[0:-1]:
            sub_cache.setdefault(key, {})
            sub_cache = sub_cache[key]
        sub_cache[keys[-1]] = value

        self.update_local_cache(cache)


class PersistentCache(CacheBase):
    @functools.lru_cache(None)  # noqa: B019
    def get_global_cache(self):
        global_cache_path = self.get_global_cache_path()
        if global_cache_path is None or not global_cache_path.is_file():
            return {}
        with open(global_cache_path) as global_cache_fp:
            global_cache = json.load(global_cache_fp)
        return global_cache["cache"]

    def lookup(
        self,
        choices: List[ChoiceCaller],
        op: str,
        inputs: str,
        benchmark: Optional[Callable[[Any], Dict[ChoiceCaller, float]]],
    ) -> Dict[ChoiceCaller, float]:
        """
        Check to see if we have benchmarked the given choice callers. For each
        choice caller:

            1. Check global_cache[op][inputs][choice][precision], return benchmark if cached.
            2. Check local_cache[op][inputs][choice][precision], return benchmark if cached.
            3. If benchmark is not None:
                a. `max_autotune_gemm=True`: benchmark the choice, update
                    local_cache[op][inputs][choice], and return the benchmark.
                b. `max_autotune_gemm=False`: don't benchmark the choice, return nothing.
        """
        precision = torch.get_float32_matmul_precision()

        log_stats = partial(log_global_cache_stats, self.system, op, inputs, precision)
        log_vals = partial(log_global_cache_vals, self.system, op, inputs, precision)
        log_errors = partial(
            log_global_cache_errors, self.system, op, inputs, precision
        )
        timings = {}

        def check_cache(cache, callback=None) -> bool:
            """Check if `cache` contains data for all the choices"""
            hit = True
            for choice in choices:
                choice_hash = choice.hash_key()
                if choice_hash in cache.get(op, {}).get(inputs, {}).get(precision, {}):
                    # cache hit
                    timings[choice] = cache[op][inputs][precision][choice_hash]
                else:
                    # cache miss
                    hit = False
                    break
            if callback:
                callback(cached=hit)
            return hit

        if config.max_autotune or config.max_autotune_gemm:
            local_cache = self.get_local_cache() if config.autotune_local_cache else {}
            # check local cache first since it is data specific to the current machine
            if (
                not check_cache(local_cache)
                and not (
                    use_global_cache()
                    and check_cache(self.get_global_cache(), callback=log_stats)
                )
                and benchmark is not None
            ):
                try:
                    # re-benchmark everything to try to get consistent numbers from the same machine
                    timings = benchmark(choices)
                    assert all(choice in timings for choice in choices)
                    local_cache.setdefault(op, {})
                    local_cache[op].setdefault(inputs, {}).setdefault(precision, {})
                    for choice, timing in timings.items():
                        local_cache[op][inputs][precision][choice.hash_key()] = timing
                except RuntimeError as e:
                    # catch and log autotuning failures
                    log_errors(e)
                    raise e

                self.update_local_cache(local_cache)

                timings_to_log = {
                    choice.hash_key(): timings[choice] for choice in choices
                }
                log_vals(timings_to_log)
        elif use_global_cache():
            # only check global cache, not local one
            check_cache(self.get_global_cache(), callback=log_stats)
            # may have a partial cache hit, where not everything is benchmarked

        return timings


def get_lock_dir() -> str:
    lock_dir = os.path.join(cache_dir(), "locks")
    if not os.path.exists(lock_dir):
        os.makedirs(lock_dir, exist_ok=True)
    return lock_dir


def sha256_hash(data: bytes) -> str:
    # [:51] to strip off the "Q====" suffix common to every hash value.
    return base64.b32encode(hashlib.sha256(data).digest())[:51].decode("utf-8").lower()


def code_hash(code: Union[str, bytes], extra: str = ""):
    hashing_str = code if isinstance(code, bytes) else code.encode("utf-8")
    if extra != "":
        hashing_str = hashing_str + b"||" + extra.encode("utf-8")
    return "c" + sha256_hash(hashing_str)


def get_path(
    basename: str, extension: str, specified_dir: str = ""
) -> Tuple[str, str, str]:
    if specified_dir:
        if os.path.isabs(specified_dir):
            subdir = specified_dir
        else:
            subdir = os.path.join(cache_dir(), specified_dir)
    else:
        subdir = os.path.join(cache_dir(), basename[1:3])
    path = os.path.join(subdir, f"{basename}.{extension}")
    return basename, subdir, path


def get_hash(content: Union[str, bytes], extra: str = "", hash_type: str = "code"):
    if hash_type == "code":
        return code_hash(content, extra)
    if hash_type in ["cubin", "hsaco"]:
        return code_hash(repr(content))
    raise AssertionError(f"Unknown hash type {hash_type}")


def write(
    content: Union[str, bytes],
    extension: str,
    extra: str = "",
    hash_type: str = "code",
    specified_dir: str = "",
) -> Tuple[str, str]:
    # use striped content to compute hash so we don't end up with different
    # hashes just because the content begins/ends with different number of
    # spaces.
    key: str = get_hash(content.strip(), extra, hash_type)
    basename, subdir, path = get_path(key, extension, specified_dir)
    if not os.path.exists(path):
        write_atomic(path, content, make_dirs=True)
    return basename, path


def write_text(text: str) -> str:
    """
    Write the `text` to a file and return the path computed based on the hash.
    """
    return write(text, "txt")[1]


def write_atomic(
    path: str, content: Union[str, bytes], make_dirs: bool = False
) -> None:
    # Write into temporary file first to avoid conflicts between threads
    # Avoid using a named temporary file, as those have restricted permissions
    assert isinstance(
        content, (str, bytes)
    ), "Only strings and byte arrays can be saved in the cache"
    path = Path(path)
    if make_dirs:
        path.parent.mkdir(parents=True, exist_ok=True)
    tmp_path = path.parent / f".{os.getpid()}.{threading.get_ident()}.tmp"
    write_mode = "w" if isinstance(content, str) else "wb"
    with tmp_path.open(write_mode) as f:
        f.write(content)
    tmp_path.rename(path)


@dataclasses.dataclass
class TensorMetadataAndValues:
    """
    TensorMetadata plus the elements as a list of raw values.
    Used for hashing inlined constants.
    """

    tensor_metadata: TensorMetadata
    values: List[Any]


def _ident(x: Any) -> Any:
    return x


def extract_tensor_metadata_for_cache_key(device_map, t):
    """
    Extracts the tensor metadata and removes fields of the TensorMetadata
    that are not needed for caching
    """
    meta = extract_tensor_metadata(t)
    if not hasattr(t, "_is_inductor_static"):
        meta = dataclasses.replace(meta, storage_offset=0, storage_bytes=None)

    # The pickle implementation avoids serializing the same object more than once.
    # That behavior means the byte stream we create to hash will vary if, for example,
    # we see two tensor objects with the same device, but the torch.device object is
    # actually the same object vs. merely equivalent. We want to produce the same hash
    # value in either situation, so we memoize the device objects and always reference
    # the same object for a given device. It's possible other metadata fields deserve
    # the same treatment, but so far we've only observed this issue with the device.
    if meta.device not in device_map:
        device_map[meta.device] = meta.device
    meta = dataclasses.replace(meta, device=device_map[meta.device])

    return meta


def _reduce_fake_tensor(device_map, t):
    """
    See FxGraphCachePickler. Custom reducer to pickle FakeTensors.
    """
    metadata = extract_tensor_metadata_for_cache_key(device_map, t)
    return (_ident, (metadata,))


def _reduce_tensor(device_map, t):
    """
    See FxGraphCachePickler. Custom reducer to pickle Tensors.
    If we see tensors, we know they're constants stored as attributes on
    the GraphModule. Include the values in the key calculation. Small
    tensors will be inlined, so we can't serve the same cache entry for
    different values anyway. Large constants are treated as parameters,
    so we could conceivably reuse a cache entry. To do that, however,
    PyCodeCache would need more complexity to create a new module from its
    cache, but with the right constants attached as attributes.
    """
    if t.is_mkldnn:
        # TODO: These tensors don't currently pickle, so we can't cache a
        # compiled graph containing them. Just fail now. If mkldnn tensors
        # get pickling support, we can remove this.
        raise BypassFxGraphCache

    # Very large tensors could be expensive to copy to cpu and hash. Let's
    # at least report if we find slowness.
    start = time()
    values = t.tolist()
    elapsed = time() - start
    if elapsed > 1.0:
        warnings.warn(
            f"FX graph cache handling of a large constant took {elapsed:.1}s. Please file an issue."
        )

    metadata = extract_tensor_metadata_for_cache_key(device_map, t)
    return (_ident, (TensorMetadataAndValues(metadata, values),))


def _reduce_symint(s):
    """
    See FxGraphCachePickler. Custom reducer to pickle SymInts.
    """
    # For hashing purposes, we only care about the name of the symbol and
    # not the backed value. We evaluate guards stored with a cached graph
    # to ensure a cached entity with SymInt args is safe to reuse.
    return (_ident, (str(s),))


def _reduce_unsupported(s):
    """
    See FxGraphCachePickler. Custom reducer to handle any objects that we don't
    support and therefore raise to bypass caching.
    """
    raise BypassFxGraphCache


class FxGraphCachePickler(pickle.Pickler):
    """
    Custom pickler to customize the pickling of some objects (Tensors), only for the
    purpose of computing a hash for keying into the FxGraphCache. Tensors contain
    objects that don't pickle and/or vary between runs, and we want to capture the
    data that allow us to compute a stable, but safe hash.
    """

    # See extract_tensor_metadata_for_cache_key. Whenever we extract metadata during
    # pickling, we make sure devices always reference the same torch.device object.
    _device_map: Dict[torch.device, torch.device] = {}

    dispatch_table = copyreg.dispatch_table.copy()
    dispatch_table[FakeTensor] = functools.partial(_reduce_fake_tensor, _device_map)
    dispatch_table[torch.Tensor] = functools.partial(_reduce_tensor, _device_map)
    dispatch_table[torch.SymInt] = _reduce_symint
    dispatch_table[
        torch.fx.experimental._backward_state.BackwardState
    ] = _reduce_unsupported

    @classmethod
    def dumps(cls, obj) -> bytes:
        """
        Pickle an object using the FxGraphCachePickler.
        """
        with io.BytesIO() as stream:
            pickler = cls(stream)
            try:
                pickler.dump(obj)
            except (TypeError, AttributeError) as e:
                # Some configs options are callables, e.g., post_grad_custom_pre_pass,
                # and may not pickle.
                log.warning("Can't pickle", exc_info=True)
                raise BypassFxGraphCache from e
            return stream.getvalue()

    @classmethod
    def get_hash(cls, obj: Any) -> str:
        """
        Serialize an object using the FxGraphCachePickler and return a hash
        of the pickled object.
        """
        serialized_data = cls.dumps(obj)
        return sha256_hash(serialized_data)

    @classmethod
    def debug_str(cls, inp: Any) -> str:
        """
        Get a printable string describing in more detail all the attributes
        comprising an object. Useful for debugging when one graph hashes
        to a different value than another.
        """

        def get_str(obj) -> str:
            if isinstance(obj, torch.Tensor):
                return str(extract_tensor_metadata_for_cache_key(cls._device_map, obj))
            elif isinstance(obj, bytes):
                return "<bytes>"
            elif type(obj) in cls.dispatch_table:
                # Run the reducer on the object
                return str(cls.dispatch_table[type(obj)](obj)[1])
            else:
                return str(obj)

        lines = []
        for attr, obj in vars(inp).items():
            if isinstance(obj, list):
                for ii in range(len(obj)):
                    h = cls.get_hash(obj[ii])
                    lines.append(f"[{h}] {attr}[{ii}]: {get_str(obj[ii])}")
            elif isinstance(obj, dict):
                for k, v in obj.items():
                    h = cls.get_hash(v)
                    lines.append(f"[{h}] {attr}[{k}]: {get_str(v)}")
            else:
                h = cls.get_hash(obj)
                lines.append(f"[{h}] {attr}: {get_str(obj)}")
        return "\n".join(lines)


def build_code_hash(roots, prefix, hasher):
    for lib in sorted(pkgutil.iter_modules(roots, prefix), key=lambda x: x.name):
        spec = lib.module_finder.find_spec(lib.name, None)
        assert spec is not None
        module = spec.origin
        assert module is not None
        with open(module, "rb") as f:
            hasher.update(spec.name.encode("utf-8"))
            hasher.update(f.read())
        if lib.ispkg:
            # need to also hash submodules
            build_code_hash(spec.submodule_search_locations, f"{spec.name}.", hasher)


def get_code_hash(roots, extra_files=()):
    hasher = hashlib.sha256()
    hasher.update(torch.__version__.encode("utf-8"))
    build_code_hash(roots, "", hasher)
    for path in extra_files:
        if os.path.exists(path):
            with open(path, "rb") as f:
                hasher.update(f.read())
    return hasher.digest()


@functools.lru_cache(None)
def torch_key():
    """
    Compute a key that contains relevant information about torch source files
    """
    if not config.is_fbcode():
        inductor_root = os.path.dirname(__file__)
        extra_files = (
            "codegen/aoti_runtime/interface.cpp",
            "codegen/aoti_runtime/implementation.cpp",
            "codegen/cpp_prefix.h",
            "script.ld",
        )
        return get_code_hash(
            [inductor_root], [os.path.join(inductor_root, x) for x in extra_files]
        )

    from libfb.py import parutil

    return parutil.get_file_contents("torch/src_hash.txt").rstrip()


def get_inductor_root():
    return os.path.dirname(__file__)


@dataclasses.dataclass
class OrderedSetHolder:
    """
    See FxGraphHashDetails. Holds a sorted list to support stable hashing
    of set kwargs.
    """

    items: List[Any]


class BypassFxGraphCache(Exception):
    """
    Exception to indicate that the FxGraphCache should be bypassed.
    """

    pass


class FxGraphHashDetails:
    """
    Object to capture all the details for a compiled FX graph relevant to computing
    a safe and stable cache key.
    """

    # Excluded kwargs param that are not stable between runs
    EXCLUDED_KWARGS = ["graph_id"]

    def __init__(
        self,
        gm: torch.fx.GraphModule,
        example_inputs: List[torch.Tensor],
        fx_kwargs: Dict[str, Any],
        inputs_to_check: Sequence[int],
    ):
        self.gm = gm
        self.example_inputs = example_inputs

        # Order kwargs so hashing is stable to changes in kwarg order.
        self.fx_kwargs = {}
        for k in sorted(fx_kwargs):
            if k not in self.EXCLUDED_KWARGS:
                if type(fx_kwargs[k]) is set:
                    # Special case to handle set params. Python sets can't be
                    # ordered, so sort the elements and store them in a proxy.
                    self.fx_kwargs[k] = OrderedSetHolder(sorted(fx_kwargs[k]))
                else:
                    self.fx_kwargs[k] = fx_kwargs[k]

        # Alignment checks
        self.inputs_to_check = inputs_to_check

        # 'Deterministic algorithms' can affect codegen via lowering to cuda kernels.
        self.deterministic_algorithms_settings = (
            torch.are_deterministic_algorithms_enabled(),
            torch.is_deterministic_algorithms_warn_only_enabled(),
            torch.utils.deterministic.fill_uninitialized_memory,  # type: ignore[attr-defined]
        )

        # Global settings affecting matmul codegen.
        self.cuda_matmul_settings = (
            torch.backends.cuda.matmul.allow_tf32,
            torch.backends.cuda.matmul.allow_fp16_reduced_precision_reduction,
            torch.backends.cuda.matmul.allow_bf16_reduced_precision_reduction,
        )

        # Also hash on various system info (including the triton compiler version).
        self.torch_version = torch_key()
        self.system_info = CacheBase.get_system()
        self.inductor_config = config.save_config_portable()

    def debug_str(self) -> str:
        """
        Get a printable string describing in more detail all the attributes
        comprising this object. Useful for debugging when one graph hashes
        to a different value than another.
        """
        return FxGraphCachePickler.debug_str(self)


def compiled_fx_graph_hash(
    gm: torch.fx.GraphModule,
    example_inputs: List[torch.Tensor],
    fx_kwargs: Dict[str, Any],
    inputs_to_check: Sequence[int],
) -> str:
    """
    Generate a unique hash of the FX graph for caching.
    """
    details = FxGraphHashDetails(gm, example_inputs, fx_kwargs, inputs_to_check)
    # The prefix distinguishes among the other kinds of objects we
    # cache in this module.
    key = "f" + FxGraphCachePickler.get_hash(details)
    debug_str = details.debug_str()
    log.debug(f"FX graph cache hash details for key {key}:\n{debug_str}")  # noqa: G004
    torch._logging.trace_structured(
        "artifact",
        metadata_fn=lambda: {
            "name": "fx_graph_cache_hash",
            "encoding": "json",
        },
        payload_fn=lambda: json.dumps(
            {"key": key, "components": debug_str.split("\n")}
        ),
    )

    return key


class FxGraphCache:
    """
    Supports caching and reusing compiled Fx graphs.

    The overall strategy is as follows:
    - This cache stores entries on disk. When saving an entry, we can't
      serialize callables (that could be C++, Triton, etc.), so we serialize
      their own disk cache location. We then recreate the compiled artifact
      after fetching from disk.
    - For indexing the cache, we gather the fields relevant to identifying an
      FxGraph (the graph module, graph inputs, system settings etc.) into an
      FxGraphCacheDetails object, pickle it, and compute a hash for the key.
      See FxGraphCachePickler.
    - Among the metadata we store, we also include a guards expression that's
      appropriate for validating any symbols for Tensor arguments that have
      symbolic bounds. On cache lookup then, we evaluate those guards in the
      current context to validate that a cached entry can be served.
    - A given graph could have multiple compiled versions, corresponding to
      different sets of guards. Therefore, we store cache entries in the form:
          <temp dir>/<fx graph hash>/<serialized metatdata>
    - On lookup, we compute the key from the graph details, iterate over all
      leaf files in the corresponding subdirectory, deserialize the entry, and
      evaluate its guards expression. If the evaluation succeeds, we have a
      cache hit. If it fails, we compile the graph and store a new entry.
    - Finally, on a cache hit, we need to make sure any guards that would
      have been created during compilation are added to the current context.
    """

    # TODO(masnesral): Investigate whether it's beneficial to store compiled graphs
    # in an in-memory cache after loading from disk.
    @staticmethod
    def _get_tmp_dir() -> str:
        """
        Get the toplevel temporary directory for storing compiled graphs.
        """
        return os.path.join(cache_dir(), "fxgraph")

    @staticmethod
    def _get_tmp_dir_for_key(key: str) -> str:
        """
        Return the disk location for a given cache key.
        """
        return os.path.join(FxGraphCache._get_tmp_dir(), key[1:3], key)

    @staticmethod
    def _filter_backed_symints(inputs: List[Any]) -> List[torch.SymInt]:
        """
        Get the backed SymInt objects from the input list. Note that we can never
        have guards that depend on unbacked symint.
        """
        return [s for s in inputs if isinstance(s, torch.SymInt) and has_hint(s)]

    @staticmethod
    def _get_shape_env() -> Optional[ShapeEnv]:
        """
        Helper to get the shape env from the tracing context.
        """
        ctx = torch._guards.TracingContext.try_get()
        if not ctx:
            return None
        return ctx.fake_mode.shape_env

    @staticmethod
    def _lookup_graph(
        key: str,
        example_inputs: List[torch.Tensor],
        local: bool,
        remote_cache: Optional[Any],
    ) -> Optional[CompiledFxGraph]:
        """
        Lookup a compiled graph in the cache by key. On a hit, return the
        deserialized CompiledFxGraph object. On a miss, return None.
        """
        shape_env = FxGraphCache._get_shape_env()
        assert shape_env is not None

        symints = FxGraphCache._filter_backed_symints(example_inputs)
        hints = [hint_int(s) for s in symints]

        def iterate_over_candidates() -> Generator[CompiledFxGraph, None, None]:
            if local:
                subdir = FxGraphCache._get_tmp_dir_for_key(key)
                if os.path.exists(subdir):
                    for path in sorted(os.listdir(subdir)):
                        try:
                            with open(os.path.join(subdir, path), "rb") as f:
                                yield pickle.load(f)
                        except Exception:
                            log.warning(
                                "fx graph cache unable to load compiled graph",
                                exc_info=True,
                            )

            if remote_cache:
                try:
                    if (data := remote_cache.get(key)) is not None:
                        yield pickle.loads(data)
                except Exception:
                    log.warning(
                        "fx graph cache unable to load compiled graph", exc_info=True
                    )

        # Iterate over any entries in the subdir for this key and evaluate
        # their guards to determine whether there's a hit.
        graph = None

        for candidate in iterate_over_candidates():
            if not candidate.guards_expr:
                # No guards to evaluate, so this is a hit.
                graph = candidate
                break

            # Evaluate the guard expression in the current context.
            # If there's not a cache hit, we don't want the evaluation to
            # affect the current env, e.g., cause the creation of new guards,
            # so we evaluate with the hints instead of the symbols.
            hit = bool(
                shape_env.evaluate_guards_expression(candidate.guards_expr, hints)
            )
            log.debug(
                "fx graph cache key %s evaluating guards [%s] with values %s => hit=%s",
                key,
                candidate.guards_expr,
                hints,
                hit,
            )
            if hit:
                graph = candidate
                break

        if graph is None:
            return None

        # See _save_graph(); we don't store the callable in the cache entry so
        # recreate it here from the PyCodeCache disk cache.
        artifact_path = get_path(graph.cache_key, "py")[2]
        code = graph.source_code
        if not os.path.exists(artifact_path):
            counters["inductor"]["fxgraph_lookup_write_file"] += 1
            Path(os.path.dirname(artifact_path)).mkdir(parents=True, exist_ok=True)
            cpp_pp = cpp_prefix_path()
            if os.path.basename(cpp_pp) in code:
                if cpp_pp in code:
                    # Great the name is correct
                    pass
                else:
                    # Old dir name is included, replace it
                    pattern = rf'#include\s*"[^"]+{os.path.basename(cpp_pp)}"'
                    code = re.sub(pattern, f'#include "{cpp_pp}"', code)

            write_atomic(artifact_path, code, make_dirs=True)

        try:
            graph.current_callable = PyCodeCache.load_by_key_path(
                graph.cache_key,
                artifact_path,
                graph.cache_linemap,
                graph.constants,
            ).call
        except OSError:
            # Not expected, but in case the PyCodeCache entry is removed from
            # underneath us, treat it as a cache miss and recompile.
            log.error("Failed to load cached artifact: %s", artifact_path)
            return None

        # Now re-evaluate with the symints to add any guards to the current env.
        if graph.guards_expr:
            check = bool(
                shape_env.evaluate_guards_expression(graph.guards_expr, symints)
            )
            assert check is True
            log.debug(
                "fx graph cache key %s post-load guards: %s", key, shape_env.guards
            )

        # Increment the cached metrics by the amounts recorded when the FX
        # graph was compiled for this cache entry. Pretending these counters
        # were incremented normally is useful for testing with the cache enabled.
        metrics.CachedMetricsHelper.apply_deltas(graph.metrics_deltas)

        from .graph import GraphLowering

        GraphLowering.save_output_code(code)
        output_code_log.debug("Output code: \n%s", code)

        return graph

    @staticmethod
    def _save_graph(
        key: str,
        compiled_graph: CompiledFxGraph,
        example_inputs: List[torch.Tensor],
        time_taken_ns,
        local,
        remote_cache,
    ):
        """
        Store a serialized CompiledFxGraph on disk.
        """
        disk_compiled_graph = copy(compiled_graph)
        # We can't really serialize callables that may be C++/Triton/etc.,
        # so we serialize their PyCodeCache disk cache location instead.
        # TODO: This could be better if we're ever able to serialize compiled
        # models to disk.
        disk_compiled_graph.current_callable = None

        # Before serializing, compute the guard expression that will be used to
        # ensure that a CompiledFxGraph is valid when loaded from the cache. It's
        # sufficient to consider only the SymInt args to the fx graph since the
        # Tensor shapes are already captured in the hash for the cache key. Any
        # Tensor arg with a symbolic shape will have a SymInt arg for the graph.
        shape_env = FxGraphCache._get_shape_env()
        assert shape_env is not None
        symints = FxGraphCache._filter_backed_symints(example_inputs)
        guards = shape_env.get_pruned_guards(symints)
        disk_compiled_graph.guards_expr = shape_env.produce_guards_expression(
            placeholders=symints, guards=guards
        )

        try:
            content = pickle.dumps(disk_compiled_graph)
        except Exception:
            log.warning(
                "fx graph cache unable to serialize compiled graph", exc_info=True
            )
            counters["inductor"]["fxgraph_cache_pickle_error"] += 1
            return

        try:
            if local:
                subdir = FxGraphCache._get_tmp_dir_for_key(key)
                if not os.path.exists(subdir):
                    os.makedirs(subdir, exist_ok=True)

                # Use a hash of the serialized CompiledFxGraph to get a unique file
                # name. The specific name doesn't matter since a lookup involves
                # iterating over all entries in the parent subdir.
                path = os.path.join(subdir, sha256_hash(content))
                write_atomic(path, content, make_dirs=True)

            if remote_cache:
                cache_data = (
                    {
                        "data": content,
                        "time_taken_ms": time_taken_ns
                        // 1000000,  # Convert from NS to MS
                    }
                    if config.is_fbcode()
                    else content
                )
                remote_cache.put(key, cache_data)
        except Exception:
            log.warning("fx graph unable to write to cache", exc_info=True)
            counters["inductor"]["fxgraph_cache_write_error"] += 1

    @staticmethod
    def _check_can_cache(gm: torch.fx.GraphModule):
        """
        Check some conditions that would preclude caching and raise BypassFxGraphCache
        to bypass in case caching is not possible.
        """
        # Freezing can embed constants that wouldn't be static across runs.
        if config.freezing or config.aot_inductor.use_runtime_constant_folding:
            raise BypassFxGraphCache

        # The treatment of guards in the caching implementation requires that
        # we have a shape env.
        if FxGraphCache._get_shape_env() is None:
            log.debug("fx graph cache no shape env")
            raise BypassFxGraphCache

        # HigherOrderOperators should be handled on a case-by-case basis.
        # Currently, we just skip caching if we have any.
        # We also skip if there are any torchbind objects.
        for node in gm.graph.nodes:
            if isinstance(node.target, torch._ops.HigherOrderOperator):
                raise BypassFxGraphCache
            if node.op == "getattr" and isinstance(
                getattr(gm, node.target), torch._C.ScriptObject
            ):
                raise BypassFxGraphCache

    @staticmethod
    def load(
        compile_fx_fn: Callable[..., Any],
        gm: torch.fx.GraphModule,
        example_inputs: List[torch.Tensor],
        fx_kwargs: Dict[str, Any],
        inputs_to_check: Sequence[int],
        local: bool,
        remote: bool,
    ):
        """
        Load a compiled graph from the cache. If a cached entry does not exist,
        compile the graph and save it to the cache.
        """
        assert local or remote, "at least one of them needs to be enabled"
        compiled_graph = None
        try:
            FxGraphCache._check_can_cache(gm)
            key = compiled_fx_graph_hash(gm, example_inputs, fx_kwargs, inputs_to_check)

            remote_cache = None
            if remote:
                cache_id = "fx-graph-v1"
                try:
                    if config.is_fbcode():
                        from triton.fb.fb_memcache import (
                            FbMemcacheRemoteFxGraphCacheBackend,
                        )

                        remote_cache = FbMemcacheRemoteFxGraphCacheBackend(cache_id)
                    else:
                        from torch._inductor.remote_cache import RedisRemoteCacheBackend

                        remote_cache = RedisRemoteCacheBackend(cache_id)
                except Exception:
                    remote_cache = None
                    log.warning("Unable to create a remote cache", exc_info=True)

            compiled_graph = FxGraphCache._lookup_graph(
                key, example_inputs, local, remote_cache
            )

            if compiled_graph is None:
                log.debug("fx graph cache miss for key %s", key)
                counters["inductor"]["fxgraph_cache_miss"] += 1
                start_time = time_ns()
                compiled_graph = compile_fx_fn(gm, example_inputs, **fx_kwargs)
                time_taken_ns = time_ns() - start_time
                FxGraphCache._save_graph(
                    key,
                    compiled_graph,
                    example_inputs,
                    time_taken_ns,
                    local,
                    remote_cache,
                )
            else:
                log.debug("fx graph cache hit for key %s", key)
                counters["inductor"]["fxgraph_cache_hit"] += 1
            compiled_graph._fx_graph_cache_key = key
        except BypassFxGraphCache:
            counters["inductor"]["fxgraph_cache_bypass"] += 1
            if not compiled_graph:
                compiled_graph = compile_fx_fn(gm, example_inputs, **fx_kwargs)

        return compiled_graph

    @staticmethod
    def clear():
        """
        Clear out the on-disk cache.
        """
        try:
            shutil.rmtree(FxGraphCache._get_tmp_dir())
        except FileNotFoundError:
            pass


_StrideExprStr: TypeAlias = str


@dataclasses.dataclass
class CompiledFxGraph:
    """
    Class holding a compiled FX graph. This is the object serialized on disk
    to support FxGraph caching.
    """

    current_callable: Optional[Callable[..., Any]]
    cache_key: str
    source_code: str = dataclasses.field(repr=False)  # Do not display source_code
    cache_linemap: Optional[List[Tuple[int, str]]]
    device_types: Set[str]
    device_idxs: Set[int]
    mutated_inputs: Set[str]
    mutated_input_idxs: Set[int]
    constants: Dict[str, torch.Tensor]
    torchbind_constants: Dict[str, torch._C.ScriptObject]
    output_strides: Optional[List[Optional[Tuple[_StrideExprStr, ...]]]]
    disabled_cudagraphs_reason: Optional[str]
    metrics_deltas: metrics.CachedMetricsDeltas
    # This is a string representation of an expression we serialize
    # with the object so the guards can be evaluated in a different
    # context in order to verify the validity of serving a cached
    # fx graph. The expression must be generated by:
    # ShapeEnv.produce_guards_expression()
    guards_expr: Optional[str]

    _boxed_call: Optional[bool] = None
    _fx_graph_cache_key: Optional[str] = None

    def __init__(
        self,
        current_callable: Optional[Callable[..., Any]],
        graph: GraphLowering,
        output_strides: List[Optional[Tuple[_StrideExprStr, ...]]],
        disabled_cudagraphs_reason: Optional[str],
        metrics_deltas: metrics.CachedMetricsDeltas,
    ):
        self.current_callable = current_callable
        self.cache_key = graph.cache_key
        if graph.cache_path:
            with open(graph.cache_path) as f:
                self.source_code = f.read()
        self.cache_linemap = graph.cache_linemap
        self.device_types = graph.device_types
        self.device_idxs = graph.device_idxs
        self.mutated_inputs = graph.mutated_inputs
        self.mutated_input_idxs = set(graph.mutated_input_idxs)
        self.constants = graph.constants
        self.torchbind_constants = graph.torchbind_constants
        self.output_strides = output_strides
        self.disabled_cudagraphs_reason = disabled_cudagraphs_reason
        self.metrics_deltas = metrics_deltas
        self.guards_expr = None

    def __call__(self, inputs: List[Any]) -> Any:
        assert self.current_callable is not None
        return self.current_callable(inputs)


def cpp_compiler() -> str:
    if config.is_fbcode():
        return build_paths.cc() if torch.version.hip is None else build_paths.clang()
    if isinstance(config.cpp.cxx, (list, tuple)):
        search = tuple(config.cpp.cxx)
    else:
        search = (config.cpp.cxx,)
    return cpp_compiler_search(search)


@functools.lru_cache(1)
def cpp_compiler_search(search: str) -> str:
    for cxx in search:
        try:
            if cxx is None:
                # gxx package is only available for Linux
                # according to https://anaconda.org/conda-forge/gxx/
                if sys.platform != "linux":
                    continue
                # Do not install GXX by default
                if not os.getenv("TORCH_INDUCTOR_INSTALL_GXX"):
                    continue
                from filelock import FileLock

                lock_dir = get_lock_dir()
                lock = FileLock(
                    os.path.join(lock_dir, "g++.lock"), timeout=LOCK_TIMEOUT
                )
                with lock:
                    cxx = install_gcc_via_conda()
            subprocess.check_output([cxx, "--version"])
            return cxx
        except (subprocess.SubprocessError, FileNotFoundError, ImportError):
            continue
    raise exc.InvalidCxxCompiler


def install_gcc_via_conda() -> str:
    """On older systems, this is a quick way to get a modern compiler"""
    prefix = os.path.join(cache_dir(), "gcc")
    cxx_path = os.path.join(prefix, "bin", "g++")
    if not os.path.exists(cxx_path):
        log.info("Downloading GCC via conda")
        conda = os.environ.get("CONDA_EXE", "conda")
        if conda is None:
            conda = shutil.which("conda")
        if conda is not None:
            subprocess.check_call(
                [
                    conda,
                    "create",
                    f"--prefix={prefix}",
                    "--channel=conda-forge",
                    "--quiet",
                    "-y",
                    "python=3.8",
                    "gxx",
                ],
                stdout=subprocess.PIPE,
            )
    return cxx_path


def is_gcc() -> bool:
    if sys.platform == "darwin" and is_apple_clang():
        return False
    return bool(re.search(r"(gcc|g\+\+)", cpp_compiler()))


@functools.lru_cache(None)
def is_apple_clang() -> bool:
    cxx = cpp_compiler()
    version_string = subprocess.check_output([cxx, "--version"]).decode("utf8")
    return "Apple" in version_string.splitlines()[0]


def is_clang() -> bool:
    # Mac OS apple clang maybe named as gcc, need check compiler info.
    if sys.platform == "darwin":
        return is_apple_clang()
    return bool(re.search(r"(clang|clang\+\+)", cpp_compiler()))


def get_compiler_version_info(compiler):
    SUBPROCESS_DECODE_ARGS = ("oem",) if _IS_WINDOWS else ()
    env = os.environ.copy()
    env["LC_ALL"] = "C"  # Don't localize output
    try:
        version_string = subprocess.check_output(
            [compiler, "-v"], stderr=subprocess.STDOUT, env=env
        ).decode(*SUBPROCESS_DECODE_ARGS)
    except Exception as e:
        try:
            version_string = subprocess.check_output(
                [compiler, "--version"], stderr=subprocess.STDOUT, env=env
            ).decode(*SUBPROCESS_DECODE_ARGS)
        except Exception as e:
            return ""
    # Mutiple lines to one line string.
    version_string = version_string.replace("\r", "_")
    version_string = version_string.replace("\n", "_")
    return version_string


def _get_isa_dry_compile_fingerprint(isa_flags: str) -> str:
    # ISA dry compile will cost about 1 sec time each startup time.
    # Please check the issue: https://github.com/pytorch/pytorch/issues/100378
    # Actually, dry compile is checking compile capability for ISA.
    # We just record the compiler version, isa options and pytorch version info,
    # and generated them to output binary hash path.
    # It would optimize and skip compile existing binary.
    compiler_info = get_compiler_version_info(cpp_compiler())
    torch_version = torch.__version__
    fingerprint = f"{compiler_info}={isa_flags}={torch_version}"
    return fingerprint


class VecISA:
    _bit_width: int
    _macro: List[str]
    _arch_flags: str
    _dtype_nelements: Dict[torch.dtype, int]

    # Note [Checking for Vectorized Support in Inductor]
    # TorchInductor CPU vectorization reuses PyTorch vectorization utility functions
    # Hence, TorchInductor would depend on Sleef* to accelerate mathematical functions
    # like exp, pow, sin, cos and etc.
    # But PyTorch and TorchInductor might use different compilers to build code. If
    # PyTorch uses gcc-7/g++-7 to build the release package, the libtorch_cpu.so
    # will not expose the Sleef* AVX512 symbols since gcc-7/g++-7 cannot pass
    # avx512 check in CMake - FindAVX.cmake. But TorchInductor install the latest
    # gcc/g++ compiler by default while it could support the AVX512 compilation.
    # Therefore, there would be a conflict sleef version between PyTorch and
    # TorchInductor. Hence, we dry-compile the following code to check whether current
    # HW platform and PyTorch both could support AVX512 or AVX2. And suppose ARM
    # also needs the logic
    # In fbcode however, we are using the same compiler for pytorch and for inductor codegen,
    # making the runtime check unnecessary.
    _avx_code = """
#if defined(CPU_CAPABILITY_AVX512) || defined(CPU_CAPABILITY_AVX2) || defined(CPU_CAPABILITY_ZVECTOR) || defined(CPU_CAPABILITY_NEON)
#include <ATen/cpu/vec/functional.h>
#include <ATen/cpu/vec/vec.h>
#endif

alignas(64) float in_out_ptr0[16] = {0.0};

extern "C" void __avx_chk_kernel() {
    auto tmp0 = at::vec::Vectorized<float>(1);
    auto tmp1 = tmp0.exp();
    tmp1.store(in_out_ptr0);
}
"""  # noqa: B950

    _avx_py_load = """
import torch
from ctypes import cdll
cdll.LoadLibrary("__lib_path__")
"""

    def bit_width(self) -> int:
        return self._bit_width

    def nelements(self, dtype: torch.dtype = torch.float) -> int:
        return self._dtype_nelements[dtype]

    def build_macro(self) -> List[str]:
        return self._macro

    def build_arch_flags(self) -> str:
        return self._arch_flags

    def __hash__(self) -> int:
        return hash(str(self))

    def check_build(self, code) -> bool:
        from torch._inductor.cpp_builder import CppBuilder, CppTorchOptions

        key, input_path = write(
            code,
            "cpp",
            extra=_get_isa_dry_compile_fingerprint(self._arch_flags),
        )
        from filelock import FileLock

        lock_dir = get_lock_dir()
        lock = FileLock(os.path.join(lock_dir, key + ".lock"), timeout=LOCK_TIMEOUT)
        with lock:
            output_dir = os.path.dirname(input_path)
            buid_options = CppTorchOptions(vec_isa=self, warning_all=False)
            x86_isa_help_builder = CppBuilder(
                key,
                [input_path],
                buid_options,
                output_dir,
            )
            try:
                # Check if the output file exist, and compile when not.
                output_path = x86_isa_help_builder.get_target_file_path()
                if not os.path.isfile(output_path):
                    status, target_file = x86_isa_help_builder.build()

                # Check build result
                subprocess.check_call(
                    [
                        sys.executable,
                        "-c",
                        VecISA._avx_py_load.replace("__lib_path__", output_path),
                    ],
                    stderr=subprocess.DEVNULL,
                    env={**os.environ, "PYTHONPATH": ":".join(sys.path)},
                )
            except Exception as e:
                return False

            return True

    @functools.lru_cache(None)  # noqa: B019
    def __bool__(self) -> bool:
        if config.cpp.vec_isa_ok is not None:
            return config.cpp.vec_isa_ok

        if config.is_fbcode():
            return True

        return self.check_build(VecISA._avx_code)


@dataclasses.dataclass
class VecNEON(VecISA):
    _bit_width = 256  # This is required to leverage the compute implemented in aten/src/ATen/cpu/vec/vec256/vec256_float_neon.h
    _macro = ["CPU_CAPABILITY_NEON"]
    if sys.platform == "darwin" and platform.processor() == "arm":
        _macro.append("AT_BUILD_ARM_VEC256_WITH_SLEEF")
    _arch_flags = ""  # Unused
    _dtype_nelements = {torch.float: 8, torch.bfloat16: 16, torch.float16: 16}

    def __str__(self) -> str:
        return "asimd"  # detects the presence of advanced SIMD on armv8-a kernels

    __hash__: Callable[[VecISA], Any] = VecISA.__hash__


@dataclasses.dataclass
class VecAVX512(VecISA):
    _bit_width = 512
    _macro = ["CPU_CAPABILITY_AVX512"]
    _arch_flags = (
        "-mavx512f -mavx512dq -mavx512vl -mavx512bw -mfma"
        if not _IS_WINDOWS
        else "/arch:AVX512"
    )  # TODO: use cflags
    _dtype_nelements = {torch.float: 16, torch.bfloat16: 32, torch.float16: 32}

    def __str__(self) -> str:
        return "avx512"

    __hash__: Callable[[VecISA], Any] = VecISA.__hash__


@dataclasses.dataclass
class VecAMX(VecAVX512):
    _arch_flags = VecAVX512._arch_flags + " -mamx-tile -mamx-bf16 -mamx-int8"

    def __str__(self) -> str:
        return super().__str__() + " amx_tile"

    __hash__: Callable[[VecISA], Any] = VecISA.__hash__

    _amx_code = """
#include <cstdint>
#include <immintrin.h>

struct amx_tilecfg {
  uint8_t palette_id;
  uint8_t start_row;
  uint8_t reserved_0[14];
  uint16_t colsb[16];
  uint8_t rows[16];
};

extern "C" void __amx_chk_kernel() {
  amx_tilecfg cfg = {0};
  _tile_loadconfig(&cfg);
  _tile_zero(0);
  _tile_dpbf16ps(0, 1, 2);
  _tile_dpbusd(0, 1, 2);
}
"""

    @functools.lru_cache(None)  # noqa: B019
    def __bool__(self) -> bool:
        if super().__bool__():
            if config.is_fbcode():
                return False
            if self.check_build(VecAMX._amx_code) and torch.cpu._init_amx():
                return True
        return False


@dataclasses.dataclass
class VecAVX2(VecISA):
    _bit_width = 256
    _macro = ["CPU_CAPABILITY_AVX2"]
    _arch_flags = (
        "-mavx2 -mfma -mf16c" if not _IS_WINDOWS else "/arch:AVX2"
    )  # TODO: use cflags
    _dtype_nelements = {torch.float: 8, torch.bfloat16: 16, torch.float16: 16}

    def __str__(self) -> str:
        return "avx2"

    __hash__: Callable[[VecISA], Any] = VecISA.__hash__


@dataclasses.dataclass
class VecZVECTOR(VecISA):
    _bit_width = 256
    _macro = [
        "CPU_CAPABILITY_ZVECTOR",
        "CPU_CAPABILITY=ZVECTOR",
        "HAVE_ZVECTOR_CPU_DEFINITION",
    ]
    _arch_flags = "-mvx -mzvector"
    _dtype_nelements = {torch.float: 8, torch.bfloat16: 16, torch.float16: 16}

    def __str__(self) -> str:
        return "zvector"

    __hash__: Callable[[VecISA], Any] = VecISA.__hash__


class InvalidVecISA(VecISA):
    _bit_width = 0
    _macro = [""]
    _arch_flags = ""
    _dtype_nelements = {}

    def __str__(self) -> str:
        return "INVALID_VEC_ISA"

    def __bool__(self) -> bool:  # type: ignore[override]
        return False

    __hash__: Callable[[VecISA], Any] = VecISA.__hash__


def x86_isa_checker() -> List[str]:
    supported_isa: List[str] = []

    def _check_and_append_supported_isa(
        dest: List[str], isa_supported: bool, isa_name: str
    ):
        if isa_supported:
            dest.append(isa_name)

    Arch = platform.machine()
    """
    Arch value is x86_64 on Linux, and the value is AMD64 on Windows.
    """
    if Arch != "x86_64" and Arch != "AMD64":
        return supported_isa

    avx2 = torch.cpu._is_cpu_support_avx2()
    avx512 = torch.cpu._is_cpu_support_avx512()
    amx_tile = torch.cpu._is_cpu_support_amx_tile()

    _check_and_append_supported_isa(supported_isa, avx2, "avx2")
    _check_and_append_supported_isa(supported_isa, avx512, "avx512")
    _check_and_append_supported_isa(supported_isa, amx_tile, "amx_tile")

    return supported_isa


invalid_vec_isa = InvalidVecISA()
supported_vec_isa_list = [VecAMX(), VecAVX512(), VecAVX2(), VecNEON()]


# Cache the cpuinfo to avoid I/O overhead. Meanwhile, the cpuinfo content
# might have too much redundant content that is useless for ISA check. Hence,
# we only cache some key isa information.
@functools.lru_cache(None)
def valid_vec_isa_list() -> List[VecISA]:
    isa_list: List[VecISA] = []
    if sys.platform == "darwin" and platform.processor() == "arm":
        isa_list.append(VecNEON())

    if sys.platform not in ["linux", "win32"]:
        return isa_list

    arch = platform.machine()
    if arch == "s390x":
        with open("/proc/cpuinfo") as _cpu_info:
            while True:
                line = _cpu_info.readline()
                if not line:
                    break
                # process line
                featuresmatch = re.match(r"^features\s*:\s*(.*)$", line)
                if featuresmatch:
                    for group in featuresmatch.groups():
                        if re.search(r"[\^ ]+vxe[\$ ]+", group):
                            isa_list.append(VecZVECTOR())
                            break
    elif arch == "aarch64":
        isa_list.append(VecNEON())
    elif arch in ["x86_64", "AMD64"]:
        """
        arch value is x86_64 on Linux, and the value is AMD64 on Windows.
        """
        _cpu_supported_x86_isa = x86_isa_checker()
        for isa in supported_vec_isa_list:
            if all(flag in _cpu_supported_x86_isa for flag in str(isa).split()) and isa:
                isa_list.append(isa)

    return isa_list


def pick_vec_isa() -> VecISA:
    if config.is_fbcode():
        return VecAVX2()

    _valid_vec_isa_list: List[VecISA] = valid_vec_isa_list()
    if not _valid_vec_isa_list:
        return invalid_vec_isa

    # If the simdlen is None, it indicates determine the vectorization length automatically
    if config.cpp.simdlen is None:
        assert _valid_vec_isa_list
        return _valid_vec_isa_list[0]

    for isa in _valid_vec_isa_list:
        if config.cpp.simdlen == isa.bit_width():
            return isa

    return invalid_vec_isa


def get_compile_only(compile_only: bool = True) -> str:
    return "-c" if compile_only else ""


def get_shared(shared: bool = True, compile_only: bool = False) -> str:
    if not shared:
        return ""
    if compile_only:
        return "-fPIC"
    if platform.system() == "Darwin" and "clang" in cpp_compiler():
        # This causes undefined symbols to behave the same as linux
        return "-shared -fPIC -undefined dynamic_lookup"
    else:
        return "-shared -fPIC"


def get_warning_all_flag(warning_all: bool = True) -> str:
    return "-Wall" if warning_all else ""


def get_glibcxx_abi_build_flags() -> str:
    return "-D_GLIBCXX_USE_CXX11_ABI=" + str(int(torch._C._GLIBCXX_USE_CXX11_ABI))


def cpp_flags() -> str:
    flags = ["-std=c++17", "-Wno-unused-variable", "-Wno-unknown-pragmas"]
    if is_clang():
        flags.append("-Werror=ignored-optimization-argument")
    return " ".join(flags)


def cpp_wrapper_flags() -> str:
    return "-D TORCH_INDUCTOR_CPP_WRAPPER"


def optimization_flags() -> str:
    base_flags = "-O0 -g" if config.aot_inductor.debug_compile else "-O3 -DNDEBUG"
    base_flags += " -ffast-math -fno-finite-math-only"
    if not config.cpp.enable_unsafe_math_opt_flag:
        base_flags += " -fno-unsafe-math-optimizations"
    if not config.cpp.enable_floating_point_contract_flag:
        base_flags += " -ffp-contract=off"

    if config.is_fbcode():
        # FIXME: passing `-fopenmp` adds libgomp.so to the generated shared library's dependencies.
        # This causes `ldopen` to fail in fbcode, because libgomp does not exist in the default paths.
        # We will fix it later by exposing the lib path.
        return base_flags

    if sys.platform == "darwin":
        # Per https://mac.r-project.org/openmp/ right way to pass `openmp` flags to MacOS is via `-Xclang`
        # Also, `-march=native` is unrecognized option on M1
        base_flags += " -Xclang"
    else:
        if platform.machine() == "ppc64le":
            base_flags += " -mcpu=native"
        else:
            base_flags += " -march=native"

    # Internal cannot find libgomp.so
    if not config.is_fbcode():
        base_flags += " -fopenmp"
    return base_flags


def use_custom_generated_macros() -> str:
    return "-D C10_USING_CUSTOM_GENERATED_MACROS"


def use_fb_internal_macros() -> str:
    if config.is_fbcode():
        # TODO: this is to avoid FC breakage for fbcode. When using newly
        # generated model.so on an older verion of PyTorch, need to use
        # the v1 version for aoti_torch_create_tensor_from_blob
        create_tensor_from_blob_v1 = "-D AOTI_USE_CREATE_TENSOR_FROM_BLOB_V1"
        openmp_lib = build_paths.openmp_lib()
        preprocessor_flags = " ".join(
            (
                "-D C10_USE_GLOG",
                "-D C10_USE_MINIMAL_GLOG",
                "-D C10_DISABLE_TENSORIMPL_EXTENSIBILITY",
            )
        )
        return f"-Wp,-fopenmp {openmp_lib} {preprocessor_flags} {create_tensor_from_blob_v1}"
    else:
        return ""


def use_standard_sys_dir_headers() -> str:
    if config.is_fbcode():
        return "-nostdinc"
    else:
        return ""


@functools.lru_cache(None)
def is_conda_llvm_openmp_installed() -> bool:
    try:
        command = "conda list llvm-openmp --json"
        output = subprocess.check_output(command.split()).decode("utf8")
        return len(json.loads(output)) > 0
    except subprocess.SubprocessError:
        return False


@functools.lru_cache(None)
def homebrew_libomp() -> Tuple[bool, str]:
    try:
        # check if `brew` is installed
        subprocess.check_output(["which", "brew"])
        # get the location of `libomp` if it is installed
        # this is the location that `libomp` **would** be installed
        # see https://github.com/Homebrew/brew/issues/10261#issuecomment-756563567 for details
        libomp_path = (
            subprocess.check_output(["brew", "--prefix", "libomp"])
            .decode("utf8")
            .strip()
        )
        # check if `libomp` is installed
        omp_available = os.path.exists(libomp_path)
        return omp_available, libomp_path
    except subprocess.SubprocessError:
        return False, ""


def _set_gpu_runtime_env() -> None:
    if (
        config.is_fbcode()
        and torch.version.hip is None
        and "CUDA_HOME" not in os.environ
        and "CUDA_PATH" not in os.environ
    ):
        os.environ["CUDA_HOME"] = build_paths.cuda()


def _get_python_include_dirs():
    include_dir = Path(sysconfig.get_path("include"))
    # On Darwin Python executable from a framework can return
    # non-existing /Library/Python/... include path, in which case
    # one should use Headers folder from the framework
    if not include_dir.exists() and platform.system() == "Darwin":
        std_lib = Path(sysconfig.get_path("stdlib"))
        include_dir = (std_lib.parent.parent / "Headers").absolute()
    if not (include_dir / "Python.h").exists():
        warnings.warn(f"Can't find Python.h in {str(include_dir)}")
    return [str(include_dir)]


def _transform_cuda_paths(lpaths):
    # This handles two cases:
    # 1. Meta internal cuda-12 where libs are in lib/cuda-12 and lib/cuda-12/stubs
    # 2. Linux machines may have CUDA installed under either lib64/ or lib/
    for i, path in enumerate(lpaths):
        if (
            "CUDA_HOME" in os.environ
            and path.startswith(os.environ["CUDA_HOME"])
            and not os.path.exists(f"{path}/libcudart_static.a")
        ):
            for root, dirs, files in os.walk(path):
                if "libcudart_static.a" in files:
                    lpaths[i] = os.path.join(path, root)
                    lpaths.append(os.path.join(lpaths[i], "stubs"))
                    break


def get_include_and_linking_paths(
    include_pytorch: bool = False,
    vec_isa: VecISA = invalid_vec_isa,
    cuda: bool = False,
    aot_mode: bool = False,
) -> Tuple[List[str], str, str, str, str]:
    _set_gpu_runtime_env()
    from torch.utils import cpp_extension

    # Remove below in the further
    # macros = "-D {}".format(vec_isa.build_macro()) if vec_isa != invalid_vec_isa else ""
    macros = ""
    if vec_isa != invalid_vec_isa:
        for x in vec_isa.build_macro():
            macros_def = f"-D {x} "
            macros += macros_def

    build_arch_flags = ""
    if sys.platform == "linux" and (
        include_pytorch
        or vec_isa != invalid_vec_isa
        or cuda
        or config.cpp.enable_kernel_profile
    ):
        # Note - We include pytorch only on linux right now. There is more work
        # to do to enable OMP build on darwin where PyTorch is built with IOMP
        # and we need a way to link to what PyTorch links.
        ipaths = cpp_extension.include_paths(cuda) + _get_python_include_dirs()
        lpaths = cpp_extension.library_paths(cuda) + [
            sysconfig.get_config_var("LIBDIR")
        ]

        libs = []

        # No need to manually specify libraries in fbcode.
        if not config.is_fbcode():
            libs += ["torch", "torch_cpu"]
            libs += ["gomp"]
            if not aot_mode:
                libs += ["torch_python"]
        else:
            # internal remote execution is able to find omp, but not gomp
            libs += ["omp"]
            if aot_mode:
                ipaths += [os.path.dirname(cpp_prefix_path())]
                if cuda and torch.version.hip is None:
                    _transform_cuda_paths(lpaths)
        if macros:
            if config.is_fbcode() and vec_isa != invalid_vec_isa:
                cap = str(vec_isa).upper()
                macros = " ".join(
                    [
                        vec_isa.build_arch_flags(),
                        f"-D CPU_CAPABILITY={cap}",
                        f"-D CPU_CAPABILITY_{cap}",
                        f"-D HAVE_{cap}_CPU_DEFINITION",
                    ]
                )

        if cuda:
            if macros is None:
                macros = ""
            macros += " -D USE_ROCM" if torch.version.hip else " -D USE_CUDA"

        if cuda:
            if torch.version.hip is not None:
                if config.is_fbcode():
                    libs += ["amdhip64"]
                else:
                    libs += ["c10_hip", "torch_hip"]
                macros += " -D __HIP_PLATFORM_AMD__"
            else:
                if config.is_fbcode():
                    libs += ["cuda"]
                else:
                    libs += ["c10_cuda", "cuda", "torch_cuda"]
        build_arch_flags = vec_isa.build_arch_flags()
    else:
        # Note - this is effectively a header only inclusion. Usage of some header files may result in
        # symbol not found, if those header files require a library.
        # For those cases, include the lpath and libs command as we do for pytorch above.
        # This approach allows us to only pay for what we use.
        ipaths = cpp_extension.include_paths(cuda) + _get_python_include_dirs()
        if aot_mode:
            ipaths += [os.path.dirname(cpp_prefix_path())]
        lpaths = []
        if sys.platform == "darwin":
            # only Apple builtin compilers (Apple Clang++) require openmp
            omp_available = not is_apple_clang()

            # check the `OMP_PREFIX` environment first
            if os.getenv("OMP_PREFIX") is not None:
                header_path = os.path.join(os.getenv("OMP_PREFIX"), "include", "omp.h")  # type: ignore[arg-type]
                valid_env = os.path.exists(header_path)
                if valid_env:
                    ipaths.append(os.path.join(os.getenv("OMP_PREFIX"), "include"))  # type: ignore[arg-type]
                    lpaths.append(os.path.join(os.getenv("OMP_PREFIX"), "lib"))  # type: ignore[arg-type]
                else:
                    warnings.warn("environment variable `OMP_PREFIX` is invalid.")
                omp_available = omp_available or valid_env

            libs = [] if omp_available else ["omp"]

            # prefer to use openmp from `conda install llvm-openmp`
            if not omp_available and os.getenv("CONDA_PREFIX") is not None:
                omp_available = is_conda_llvm_openmp_installed()
                if omp_available:
                    conda_lib_path = os.path.join(os.getenv("CONDA_PREFIX"), "lib")  # type: ignore[arg-type]
                    ipaths.append(os.path.join(os.getenv("CONDA_PREFIX"), "include"))  # type: ignore[arg-type]
                    lpaths.append(conda_lib_path)
                    # Prefer Intel OpenMP on x86 machine
                    if os.uname().machine == "x86_64" and os.path.exists(
                        os.path.join(conda_lib_path, "libiomp5.dylib")
                    ):
                        libs = ["iomp5"]

            # next, try to use openmp from `brew install libomp`
            if not omp_available:
                omp_available, libomp_path = homebrew_libomp()
                if omp_available:
                    ipaths.append(os.path.join(libomp_path, "include"))
                    lpaths.append(os.path.join(libomp_path, "lib"))

            # if openmp is still not available, we let the compiler to have a try,
            # and raise error together with instructions at compilation error later
        else:
            libs = ["omp"] if config.is_fbcode() else ["gomp"]

        # For AOT mode, the produced library relies on torch cpu to set grad mode
        # like aoti_torch_grad_mode_set_enabled
        if aot_mode and sys.platform == "linux" and not config.is_fbcode():
            libs += ["torch", "torch_cpu"]

    # Unconditionally import c10 for non-abi-compatible mode to use TORCH_CHECK - See PyTorch #108690
    if not config.abi_compatible:
        libs += ["c10"]
        lpaths += [cpp_extension.TORCH_LIB_PATH]

    # third party libs
    if config.is_fbcode():
        # Note that the order of include paths do matter, as a result
        # we need to have several branches interleaved here
        if torch.version.hip is None:
            ipaths.append(build_paths.sleef())
        ipaths.append(build_paths.openmp())
        ipaths.append(build_paths.python())
        if torch.version.hip is not None:
            ipaths.append(build_paths.clang_include())
            ipaths.append(build_paths.gcc_include())
            ipaths.append(build_paths.gcc_install_tools_include())
        else:
            ipaths.append(build_paths.cc_include())
            ipaths.append(build_paths.libgcc())
            ipaths.append(build_paths.libgcc_arch())
        ipaths.append(build_paths.libgcc_backward())
        ipaths.append(build_paths.glibc())
        ipaths.append(build_paths.linux_kernel())
        if torch.version.hip is not None:
            ipaths.append(build_paths.rocm())
        else:
            ipaths.append(os.path.join(build_paths.cuda(), "include"))
        # We also need to bundle includes with absolute paths into a remote directory
        # (later on, we copy the include paths from cpp_extensions into our remote dir)
        ipaths.append("include")

    static_link_libs = []
    if aot_mode and cuda and config.is_fbcode():
        # For Meta internal cuda-12, it is recommended to static link cudart
        if torch.version.hip is None:
            static_link_libs = ["-Wl,-Bstatic", "-lcudart_static", "-Wl,-Bdynamic"]

    lpaths_str = " ".join(["-L" + p for p in lpaths])
    libs_str = " ".join(static_link_libs + ["-l" + p for p in libs])
    return ipaths, lpaths_str, libs_str, macros, build_arch_flags


def cpp_compile_command(
    input: Union[str, List[str]],
    output: str,
    warning_all: bool = True,
    shared: bool = True,
    include_pytorch: bool = False,
    vec_isa: VecISA = invalid_vec_isa,
    cuda: bool = False,
    aot_mode: bool = False,
    compile_only: bool = False,
    use_absolute_path: bool = False,
    use_mmap_weights: bool = False,
    extra_flags: Sequence[str] = (),
) -> str:
    ipaths, lpaths, libs, macros, build_arch_flags = get_include_and_linking_paths(
        include_pytorch, vec_isa, cuda, aot_mode
    )
    if isinstance(input, str):
        input = [input]
    ipaths_str = " ".join(["-I" + p for p in ipaths])
    clang_flags = ""
    if config.is_fbcode():
        if aot_mode and not use_absolute_path:
            inp_name = input
            out_name = output
            linker_script = _LINKER_SCRIPT
        else:
            # We need to copy any absolute-path torch includes
            inp_name = [os.path.basename(i) for i in input]
            out_name = os.path.basename(output)
            linker_script = os.path.basename(_LINKER_SCRIPT)
        assert is_clang()
        # Use clang runtime instead of libgcc
        clang_flags += " --rtlib=compiler-rt"
        clang_flags += " -fuse-ld=lld"
        clang_flags += f" -Wl,--script={linker_script}"
        linker_paths = "-B" + build_paths.glibc_lib()
        linker_paths += " -L" + build_paths.glibc_lib()
    else:
        inp_name = input
        out_name = output
        linker_paths = ""  # let the compiler pick
    if compile_only:
        libs, lpaths = "", ""
    inp_name_str = " ".join(inp_name)
    if use_mmap_weights:
        macros += " -D USE_MMAP_SELF"

    return re.sub(
        r"[ \n]+",
        " ",
        f"""
            {cpp_compiler()} {inp_name_str} {get_shared(shared, compile_only)}
            {get_warning_all_flag(warning_all)} {cpp_flags()}
            {get_glibcxx_abi_build_flags()}
            {ipaths_str} {lpaths} {libs} {build_arch_flags}
            {macros} {linker_paths} {clang_flags}
            {optimization_flags()} {cpp_wrapper_flags()}
            {use_custom_generated_macros()}
            {use_fb_internal_macros()}
            {use_standard_sys_dir_headers()}
            {get_compile_only(compile_only)}
            {' '.join(extra_flags)}
            -o {out_name}
        """,
    ).strip()


def run_command_and_check(cmd: str):
    cmd = shlex.split(cmd)
    try:
        subprocess.check_call(cmd)
    except subprocess.CalledProcessError as e:
        raise exc.CppCompileError(cmd, e.output) from e


@functools.lru_cache(None)
def split_aot_inductor_output_path(path: str) -> Tuple[str, str]:
    """Returns the path where the AOT Inductor compiled kernels are stored."""
    if path.endswith(".so"):
        return os.path.split(path)
    else:
        return path, ""


@clear_on_fresh_inductor_cache
class CudaKernelParamCache:
    cache: Dict[str, Dict[str, str]] = dict()
    cache_clear = staticmethod(cache.clear)

    @classmethod
    def set(cls, key: str, params: Dict[str, str], cubin: str) -> None:
        bin_type = "cubin" if torch.version.hip is None else "hsaco"
        _, path = write(
            cubin,
            bin_type,
            hash_type=bin_type,
            specified_dir=split_aot_inductor_output_path(
                config.aot_inductor.output_path
            )[0],
        )

        params[get_cpp_wrapper_cubin_path_name()] = path

        cls.cache[key] = params

    @classmethod
    def get(cls, key: str) -> Optional[Dict[str, str]]:
        return cls.cache.get(key, None)

    @classmethod
    def get_keys(cls):
        return cls.cache.keys()


class AotCodeCompiler:
    @classmethod
    def compile(
        cls,
        graph: GraphLowering,
        source_code: str,
        serialized_extern_kernel_nodes: Optional[str],
        cuda: bool,
    ) -> str:
        picked_vec_isa = pick_vec_isa()
        cpp_command = repr(
            cpp_compile_command(
                "i",
                "o",
                vec_isa=picked_vec_isa,
                cuda=cuda,
                aot_mode=graph.aot_mode,
            )
        )
        fbcode_aot_cpu_re = False
        use_absolute_path = False
        if config.is_fbcode():
            ld_command = build_paths.ld()
            if not cuda and graph.aot_mode:  # Meta internal AOTInductor CPU
                objcopy_command = build_paths.objcopy_fallback()
                fbcode_aot_cpu_re = True
                use_absolute_path = True
            else:
                objcopy_command = build_paths.objcopy()
        else:
            ld_command = "ld"
            objcopy_command = "objcopy"

        (
            specified_output_path,
            specified_so_name,
        ) = split_aot_inductor_output_path(config.aot_inductor.output_path)
        key, input_path = write(
            source_code,
            "cpp",
            extra=cpp_command,
            specified_dir=specified_output_path,
        )
        output_code_log.info("Output code written to: %s", input_path)
        trace_structured(
            "graph_dump",
            lambda: {
                "name": "inductor_aot_code",
                "type": "cpp",
                "filename": input_path,
            },
            payload_fn=lambda: source_code,
        )

        def _compile_consts_linux(consts: bytes) -> str:
            _, consts_path = write(
                consts,
                "bin",
                specified_dir=specified_output_path,
            )

            consts_o = os.path.splitext(consts_path)[0] + ".o"
            if fbcode_aot_cpu_re:
                cmd = f"{ld_command} -r -b binary -o {os.path.basename(consts_o)} {os.path.basename(consts_path)}"
                compile_file(consts_path, consts_o, cmd.split())
                os.chmod(consts_o, 0o644)
            else:
                cmd = f"{ld_command} -r -b binary -o {consts_o} {consts_path}"
                run_command_and_check(cmd)
            log.debug("aot constant binary command: %s", cmd)

            if graph.mutated_buffers & set(graph.constants.keys()):
                # .data section is between .text and .bss. When the size of .data is large,
                # during the linking, the relocation of .text against .bss may overflow.
                # Rename it to .ldata so that it won't be in between the .text and .bss section
                if len(consts) > 2_000_000_000:
                    raise ValueError(
                        "Models with buffer mutation included doesn't support constants greater than 2GB!"
                    )
                rename_data = " .data=.ldata"
            else:
                # if no buffer mutation is needed, we could instead set the data region
                # as read-only (i.e. .lrodata) which could accomodate larger size of data
                # to be linked.
                rename_data = " .data=.lrodata,alloc,load,readonly,data,contents"

            assert (
                ALIGN_BYTES & (ALIGN_BYTES - 1)
            ) == 0 and ALIGN_BYTES >= 64, "must be power of 2 and >= 64"
            cmd = (
                f"{objcopy_command} --rename-section"
                f"{rename_data}"
                f" --set-section-alignment .data={ALIGN_BYTES}"  # following the gAlignment of CPU in c10/core/alignment.h
                f" {consts_o} {consts_o}"
            )
            log.debug("aot constant rename section command: %s", cmd)
            run_command_and_check(cmd)

            cmd = f"rm {consts_path}"
            log.debug("aot constant bin removal command: %s", cmd)
            run_command_and_check(cmd)

            if fbcode_aot_cpu_re:
                body = re.sub(r"[\W]", "_", os.path.basename(consts_path))
            else:
                body = re.sub(r"[\W]", "_", consts_path)

            symbol_list = []
            symbol_list.append(
                f"{objcopy_command} --redefine-sym _binary_{body}_start=_binary_constants_bin_start {consts_o}"
            )
            symbol_list.append(
                f"{objcopy_command} --redefine-sym _binary_{body}_size=_binary_constants_bin_size {consts_o}"
            )
            symbol_list.append(
                f"{objcopy_command} --redefine-sym _binary_{body}_end=_binary_constants_bin_end {consts_o}"
            )
            log.debug("aot constant binary redefine symbol: %s", " ".join(symbol_list))
            for cmd in symbol_list:
                run_command_and_check(cmd)
            return consts_o

        def _compile_consts_darwin(consts: bytes) -> str:
            if config.aot_inductor.debug_dump_consts_bin:
                _, _binary_constants_path = write(
                    consts,
                    "bin",
                    specified_dir=specified_output_path,
                )
                log.debug("binary constants path: %s", _binary_constants_path)

            is_large_consts = len(consts) > 1024
            consts_asm = "\t.section\t__DATA,__data\n"
            consts_asm += "\t.globl\t__binary_constants_bin_start\n"
            consts_asm += "__binary_constants_bin_start:\n"
            if not is_large_consts:
                for c in consts:
                    consts_asm += f"\t.byte {c}\n"
                # Add one element even if constants are empty
                # Otherwise assembler will not put them in data section
                if not consts:
                    consts_asm += "\t.space 1\n"
            else:
                consts_asm += "\t.quad 0x1234567899abcdef\n"
                consts_asm += f"\t.space {len(consts) - 8}\n"
            consts_asm += ".globl\t__binary_constants_bin_end\n"
            consts_asm += "__binary_constants_bin_end:\n"
            _, consts_path = write(
                consts_asm,
                "S",
                specified_dir=specified_output_path,
            )
            consts_o = os.path.splitext(consts_path)[0] + ".o"
            cmd = f"{cpp_compiler()} -c -o {consts_o} {consts_path}"
            run_command_and_check(cmd)
            if is_large_consts:
                with open(consts_o, "r+b") as f:
                    f.seek(0)
                    hdr = f.read(1024)
                    # Search for magic number and write the actual data over it
                    start_idx = hdr.find(b"\xef\xcd\xab\x99\x78\x56\x34\x12")
                    assert start_idx != -1
                    f.seek(start_idx)
                    pos = 0
                    while pos < len(consts):
                        rc = f.write(consts[pos:])
                        pos += rc
            return consts_o

        from filelock import FileLock

        lock_dir = get_lock_dir()
        lock = FileLock(os.path.join(lock_dir, key + ".lock"), timeout=LOCK_TIMEOUT)
        with lock:
            # Currently, this only support serializing extern nodes in fbcode
            # Eventually, we should also have a serializer for OSS.
            if config.is_fbcode() and serialized_extern_kernel_nodes:
                output_json = os.path.splitext(input_path)[0] + ".json"
                with open(output_json, "w") as f:
                    f.write(serialized_extern_kernel_nodes)

            output_so = (
                config.aot_inductor.output_path
                if specified_so_name
                else os.path.splitext(input_path)[0] + ".so"
            )

            output_o = os.path.splitext(input_path)[0] + ".o"
            consts_size = sum(
                torch.ops.mkldnn._nbytes(tensor)
                if tensor.is_mkldnn
                else tensor.untyped_storage().nbytes()
                for (name, tensor) in graph.constants.items()
                if name not in graph.folded_constants
            )
            # TODO: Fix mmap weights with cuda
            use_mmap_weights = not config.is_fbcode() and consts_size > 2_000_000_000
            if config.aot_inductor.force_mmap_weights:
                use_mmap_weights = True
            compile_cmd = cpp_compile_command(
                input=input_path,
                output=output_o,
                vec_isa=picked_vec_isa,
                cuda=cuda,
                aot_mode=graph.aot_mode,
                compile_only=True,
                use_absolute_path=use_absolute_path,
                use_mmap_weights=use_mmap_weights,
            )
            log.debug("aot compilation command: %s", compile_cmd)
            if fbcode_aot_cpu_re:
                compile_file(input_path, output_o, compile_cmd.split())
                os.chmod(output_o, 0o644)
            else:
                run_command_and_check(compile_cmd)

            def _to_bytes(t: torch.Tensor, all_cuda: bool) -> bytes:
                def _pad_to_alignment(raw_bytes):
                    padded_bytes = raw_bytes.ljust(
                        (len(raw_bytes) + ALIGN_BYTES - 1) // ALIGN_BYTES * ALIGN_BYTES,
                        b"\x00",
                    )
                    return padded_bytes

                # This serializes the tensor's untyped_storage to bytes by accessing
                # the raw data of the underlying structure.
                import ctypes

                if t.numel() == 0:
                    return b""

                if t.is_mkldnn:
                    data_ptr = torch.ops.mkldnn.data_ptr(t)
                    nbytes = torch.ops.mkldnn._nbytes(t)
                else:
                    t_cpu = t.untyped_storage().cpu()
                    data_ptr = t_cpu.data_ptr()
                    nbytes = t_cpu.nbytes()

                raw_array = ctypes.cast(
                    data_ptr,
                    ctypes.POINTER(ctypes.c_ubyte * nbytes),
                )
                raw_bytes = bytes(raw_array.contents)
                return raw_bytes if all_cuda else _pad_to_alignment(raw_bytes)

            all_cuda = all(
                graph.get_original_value_of_constant(name).is_cuda
                for name in graph.constants.keys()
                if name not in graph.folded_constants
            )
            serialized_weights = b"".join(
                _to_bytes(graph.get_original_value_of_constant(name), all_cuda)
                for name in graph.constants.keys()
                if name not in graph.folded_constants
            )
            if not use_mmap_weights:
                aot_constants = serialized_weights
                magic_number = 0
            else:
                magic_number = cast(
                    int, torch.randint(0, torch.iinfo(torch.int64).max, (1,)).item()
                )
                aot_constants = struct.pack("qq", consts_size + 8, magic_number)
            consts_o = {
                "linux": _compile_consts_linux,
                "darwin": _compile_consts_darwin,
            }[sys.platform](aot_constants)

            link_cmd = cpp_compile_command(
                input=[output_o, consts_o],
                output=output_so,
                vec_isa=picked_vec_isa,
                cuda=cuda,
                aot_mode=graph.aot_mode,
                use_absolute_path=use_absolute_path,
            )
            log.debug("aot linkage command: %s", link_cmd)
            if fbcode_aot_cpu_re:
                compile_file([output_o, consts_o], output_so, link_cmd.split())
                os.chmod(output_so, 0o755)
            else:
                run_command_and_check(link_cmd)

            if use_mmap_weights:
                with open(output_so, "a+b") as f_so:
                    so_size = f_so.tell()
                    # Page align the weights
                    f_so.write(b" " * (16384 - so_size % 16384))
                    f_so.write(serialized_weights)
                    f_so.write(struct.pack("q", magic_number))

            # Append cmds to the end of codegen-ed wrapper file
            with open(input_path, "a") as f:
                f.write("\n")
                f.write(f"// Compile cmd\n// {compile_cmd}\n")
                f.write(f"// Link cmd\n// {link_cmd}\n")

        return output_so


# Putting this fn in cpp.py (unfortunately) causes a deadlock, which is why it's in codecache.py.
# Why? importing from cpp.py invokes codecache.pick_vec_isa(), which takes out a lock.
# Cycle goes:
# - CppCodeCache.load()
# - pick_vec_isa()
# - valid_vec_isa_list()
# - VecISA.__bool__() <-- takes out a lock
# - compile_file() <-- imports cpp_prefix_path from cpp, which causes us to try to take out the same lock.
@clear_on_fresh_inductor_cache
@functools.lru_cache
def cpp_prefix_path() -> str:
    path = Path(__file__).parent / "codegen/cpp_prefix.h"
    with path.open() as f:
        content = f.read()
        _, filename = write(
            content,
            "h",
        )
    return filename


def cpp_prefix() -> str:
    filename = cpp_prefix_path()
    if config.is_fbcode():
        # We need relative paths, since we bundle up
        # everything that we compile into a folder for remote compilation.
        return f'#include "{os.path.basename(filename)}"'
    else:
        return f'#include "{filename}"'


# Given a path to an input cpp file and an output path,
# Attempts to compile the file, storing the output in "output_path"
@dynamo_timed
def compile_file(
    input_path: Union[str, List[str]], output_path: str, cmd: List[str]
) -> None:
    input_paths = [input_path] if isinstance(input_path, str) else input_path
    input_files = [
        os.path.basename(ip) if config.is_fbcode() else ip for ip in input_paths
    ]
    try:
        if config.is_fbcode():
            # Need to copy our header into the same folder as the sourcecode.
            header_path = cpp_prefix_path()
            header_name = os.path.basename(header_path)
            output_name = os.path.basename(output_path)
            # When we build remotely, we need to make sure to carefully copy any files
            # that are required during the compilation process into our build directly.
            # This is where all of the ATen/c10/Torch includes come from.
            torch_includes_path = os.path.join(_TORCH_PATH, "include")
            with tempfile.TemporaryDirectory() as tmp_dir:
                # Copy everything to tmp compilation folder
                shutil.copy(header_path, os.path.join(tmp_dir, header_name))
                shutil.copy(_LINKER_SCRIPT, os.path.join(tmp_dir, "script.ld"))
                for p, f in zip(input_paths, input_files):
                    shutil.copy(p, os.path.join(tmp_dir, f))
                dest_include_path = os.path.join(tmp_dir, "include")
                shutil.copytree(torch_includes_path, dest_include_path)
                # Run the build
                output_file_path = _run_build_command(cmd, tmp_dir, output_name)
                # Copy output from the build
                if os.path.exists(output_path):
                    os.remove(output_path)
                shutil.copy(output_file_path, output_path)
        else:
            subprocess.check_output(cmd, stderr=subprocess.STDOUT)
    except subprocess.CalledProcessError as e:
        output = e.output.decode("utf-8")
        openmp_problem = "'omp.h' file not found" in output or "libomp" in output
        if openmp_problem and sys.platform == "darwin":
            instruction = (
                "\n\nOpenMP support not found. Please try one of the following solutions:\n"
                "(1) Set the `CXX` environment variable to a compiler other than Apple clang++/g++ "
                "that has builtin OpenMP support;\n"
                "(2) install OpenMP via conda: `conda install llvm-openmp`;\n"
                "(3) install libomp via brew: `brew install libomp`;\n"
                "(4) manually setup OpenMP and set the `OMP_PREFIX` environment variable to point to a path"
                " with `include/omp.h` under it."
            )
            output += instruction
        raise exc.CppCompileError(cmd, output) from e


_libgomp: Optional[CDLL] = None


def custom_op_wrapper(op: str, *args):
    # This function will be called from generated cpp wrapper code in the JIT mode.
    # Because tensors will be passed in as AtenTensorHandle, we need to explicitly convert them.
    def convert_arg(arg):
        if str(type(arg)) == "<class 'PyCapsule'>":
            # No easy way to do isinstance check on PyCapsule
            return torch._C._aoti.alloc_tensor_by_stealing_from_void_ptr(arg)
        elif isinstance(arg, (list, tuple)):
            return type(arg)(convert_arg(a) for a in arg)
        else:
            return arg

    converted_args = [convert_arg(arg) for arg in args]

    assert op.startswith("torch.ops."), (
        op + " can not be called through custom_op_wrapper"
    )
    func = None
    for i, s in enumerate(op.split(".")):
        if i == 0:
            func = importlib.import_module(s)
        func = getattr(func, s)

    assert callable(func), op + " can not be loaded through custom_op_wrapper"
    result = func(*converted_args)
    if isinstance(result, (list, tuple)):
        for r in result:
            assert isinstance(r, torch.Tensor), op + " returns a list of non-tensors"
        return torch._C._aoti.unsafe_alloc_void_ptrs_from_tensors(result)  # type: ignore[arg-type]
    else:
        assert isinstance(result, torch.Tensor), op + " returns a non-tensor"
        return torch._C._aoti.unsafe_alloc_void_ptr_from_tensor(result)


@clear_on_fresh_inductor_cache
class CppCodeCache:
    cache: Dict[str, Callable[[], Union[CDLL, ModuleType]]] = {}
    cache_clear = staticmethod(cache.clear)
    cpp_compile_command_flags: Dict[str, Any] = {}

    @staticmethod
    def _load_library_inner(path: str, key: str) -> Union[CDLL, ModuleType]:
        return cdll.LoadLibrary(path)

    @classmethod
    def _load_library(cls, path: str, key: str) -> Union[CDLL, ModuleType]:
        try:
            result = cls._load_library_inner(path, key)
            result.key = key  # type: ignore[union-attr]
            return result
        except (ImportError, OSError) as e:
            if "gomp" in str(e) and os.path.exists("/usr/lib64/libgomp.so.1"):
                # hacky workaround for fbcode/buck
                global _libgomp
                _libgomp = cdll.LoadLibrary("/usr/lib64/libgomp.so.1")
                result = cls._load_library_inner(path, key)
                result.key = key  # type: ignore[union-attr]
                return result
            if "failed to map segment from shared object" in str(e):
                raise OSError(
                    f"{e}.  The most common reason this may occur is if the {tempfile.gettempdir()} folder "
                    "is mounted with noexec (e.g., by default Docker mounts tmp file systems "
                    f"as noexec).  Please remount {tempfile.gettempdir()} with exec enabled, or set another "
                    "temporary directory with TORCHINDUCTOR_CACHE_DIR environment variable."
                ) from e
            raise

    @classmethod
    def load_async(cls, source_code: str, cuda=False, submit_fn=None, extra_flags=()):
        compile_command = {
            **cls.cpp_compile_command_flags,
            "cuda": cuda,
            "vec_isa": pick_vec_isa(),
            "extra_flags": extra_flags,
        }

        _set_gpu_runtime_env()  # cpp_extension consults the env

        from torch._inductor.cpp_builder import CppBuilder, CppTorchCudaOptions

        dummy_builder = CppBuilder(
            name="o", sources="i", BuildOption=CppTorchCudaOptions(**compile_command)
        )
        # write function will calc source_code hash, the same source code with different
        # ISA level should be generate different hash.
        # So we need get a command_line which contains isa related parameter as a part of hash key.
        # And then pass the command_line to below write function as extra parameter to
        # guarantee the source code hash contains ISA difference.
        dummy_cmd = repr(dummy_builder.get_command_line())
        key, input_path = write(source_code, "cpp", extra=dummy_cmd)

        if key not in cls.cache:
            from filelock import FileLock

            lock_path = os.path.join(get_lock_dir(), key + ".lock")
            output_path = input_path[:-3] + "so"
            future: Optional[Future[Any]] = None
            lib = None
            worker_fn = functools.partial(
                _worker_compile_cpp,
                lock_path,
                input_path,
                output_path,
                cpp_compile_command(
                    input=input_path, output=output_path, **compile_command
                ),
            )

            def load_fn():
                nonlocal lib
                if lib is None:
                    if future is not None:
                        future.result()
                    result = worker_fn()
                    assert result is None
                    lib = cls._load_library(output_path, key)
                    assert lib is not None
                return lib

            if submit_fn is not None:
                with FileLock(lock_path, timeout=LOCK_TIMEOUT):
                    if not os.path.exists(output_path):
                        future = submit_fn(worker_fn)

            cls.cache[key] = load_fn

        return cls.cache[key]

    @classmethod
    def load(cls, source_code: str, cuda: bool = False):
        return cls.load_async(source_code, cuda)()


def _worker_compile_cpp(lock_path, input_path, output_path, cmd):
    from filelock import FileLock

    with FileLock(lock_path, timeout=LOCK_TIMEOUT):
        if not os.path.exists(output_path):
            compile_file(input_path, output_path, shlex.split(cmd))


# Customized Python binding for cpp kernels
@clear_on_fresh_inductor_cache
class CppPythonBindingsCodeCache(CppCodeCache):
    cache: Dict[str, Callable[[], Union[CDLL, ModuleType]]] = {}
    cache_clear = staticmethod(cache.clear)
    cpp_compile_command_flags = {
        # kernels have no dependency on libtorch
        "include_pytorch": False,
        "shared": True,
    }
    entry_function = "kernel"
    call_entry_function = "kernel(%s);Py_RETURN_NONE;"
    extra_parse_arg = ""
    suffix_template = textwrap.dedent(
        """
        // Python bindings to call %s():
        #define PY_SSIZE_T_CLEAN
        #include <Python.h>
        #include <sstream>
        #include <cstdlib>

        #ifndef _MSC_VER
        #if __cplusplus < 202002L
        // C++20 (earlier) code
        // https://en.cppreference.com/w/cpp/language/attributes/likely
        #define likely(x)       __builtin_expect(!!(x), 1)
        #define unlikely(x)     __builtin_expect(!!(x), 0)
        #endif
        #else
        #define likely(x) (x)
        #define unlikely(x) (x)
        #endif

        // This is defined in guards.cpp so we don't need to import PyTorch headers that are slooow.
        // We manually link it below to workaround issues with fbcode build.
        static void* (*_torchinductor_pyobject_tensor_data_ptr)(PyObject* obj);

        template <typename T> static inline T parse_arg(PyObject* args, size_t n) {
            static_assert(std::is_pointer<T>::value, "arg type must be pointer or long");
            return static_cast<T>(_torchinductor_pyobject_tensor_data_ptr(PyTuple_GET_ITEM(args, n)));
        }
        template <> inline long parse_arg<long>(PyObject* args, size_t n) {
            auto result = PyLong_AsSsize_t(PyTuple_GET_ITEM(args, n));
            if(result == -1 && PyErr_Occurred())
                [[unlikely]] throw std::runtime_error("expected int arg");
            return result;
        }

        %s

        static PyObject* %s_py(PyObject* self, PyObject* args) {
            try {
                if(!PyTuple_CheckExact(args))
                    [[unlikely]] throw std::runtime_error("tuple args required");
                if(PyTuple_GET_SIZE(args) != %s)
                    [[unlikely]] throw std::runtime_error("requires %s args");
                %s
            } catch(std::exception const& e) {
                PyErr_SetString(PyExc_RuntimeError, e.what());
                return nullptr;
            } catch(...) {
                PyErr_SetString(PyExc_RuntimeError, "unhandled error");
                return nullptr;
            }
        }

        static PyMethodDef py_methods[] = {
            {"%s", %s_py, METH_VARARGS, ""},
            {NULL, NULL, 0, NULL}};

        static struct PyModuleDef py_module =
            {PyModuleDef_HEAD_INIT, "%s", NULL, -1, py_methods};

        PyMODINIT_FUNC PyInit_%s(void) {
            const char* str_addr = std::getenv("_TORCHINDUCTOR_PYOBJECT_TENSOR_DATA_PTR");
            if(!str_addr) {
                PyErr_SetString(PyExc_RuntimeError, "_TORCHINDUCTOR_PYOBJECT_TENSOR_DATA_PTR must be set");
                return nullptr;
            }
            std::istringstream iss(str_addr);
            uintptr_t addr = 0;
            iss >> addr;
            _torchinductor_pyobject_tensor_data_ptr =
                reinterpret_cast<decltype(_torchinductor_pyobject_tensor_data_ptr)>(addr);
            return PyModule_Create(&py_module);
        }
        """
    )

    @classmethod
    def _load_library_inner(cls, path: str, key: str) -> ModuleType:
        os.environ["_TORCHINDUCTOR_PYOBJECT_TENSOR_DATA_PTR"] = str(
            torch._C._dynamo.guards._torchinductor_pyobject_tensor_data_ptr  # type: ignore[attr-defined]
        )
        module_name = f"{key}.{cls.entry_function}"
        try:
            return sys.modules[module_name]
        except KeyError:
            pass
        spec = importlib.util.spec_from_file_location(module_name, path)
        assert spec is not None
        module = importlib.util.module_from_spec(spec)
        sys.modules[module_name] = module
        spec.loader.exec_module(module)  # type: ignore[union-attr]
        return module

    @classmethod
    def load_pybinding_async(
        cls,
        argtypes: List[str],
        source_code: str,
        cuda: bool = False,
        num_outputs: int = -1,
        submit_fn=None,
        extra_flags=(),
    ) -> Any:
        """
        Wrap a C++ function in fast Python bindings.

        Args:
            argtypes: The types of args to ENTRY_FUNCTION(), e.g. ["float*", "long"]
            source_code: C++ source code containing a ENTRY_FUNCTION() function

        Returns:
            A python version of ENTRY_FUNCTION()
        """
        parseargs = ", ".join(
            f"parse_arg<{argtype.replace('const ', '')}>(args, {n})"
            for n, argtype in enumerate(argtypes)
        )
        suffix = cls.suffix_template % (
            cls.entry_function,
            cls.extra_parse_arg % num_outputs if cls.extra_parse_arg else "",
            cls.entry_function,
            len(argtypes),
            len(argtypes),
            cls.call_entry_function % parseargs,
            cls.entry_function,
            cls.entry_function,
            cls.entry_function,
            cls.entry_function,
        )
        get_result = cls.load_async(
            source_code + suffix, cuda, submit_fn=submit_fn, extra_flags=extra_flags
        )
        result = None

        def future():
            nonlocal result
            if result is None:
                result = get_result()
                assert isinstance(result, ModuleType)
            return getattr(result, cls.entry_function)

        return future

    @classmethod
    def load_pybinding(cls, *args, **kwargs) -> Any:
        return cls.load_pybinding_async(*args, **kwargs)()


@clear_on_fresh_inductor_cache
class CppWrapperCodeCache(CppPythonBindingsCodeCache):
    cache: Dict[str, Callable[[], Union[CDLL, ModuleType]]] = {}
    cache_clear = staticmethod(cache.clear)
    cpp_compile_command_flags = {
        "include_pytorch": True,
        "shared": True,
    }
    entry_function = "inductor_entry_cpp"
    call_entry_function = "return inductor_entry_cpp(%s);"
    extra_parse_arg = textwrap.dedent(
        """
        #include <torch/csrc/inductor/aoti_torch/c/shim.h>

        static inline std::vector<AtenTensorHandle> unpack_tensor_handle_list(PyObject* pyvec) {
            std::vector<AtenTensorHandle> result;
            size_t result_len = PyList_GET_SIZE(pyvec);
            result.reserve(result_len);
            for (size_t i = 0; i < result_len; i++) {
                // AtenTensorHandle is essentially a pointer
                void* elem = PyCapsule_GetPointer(PyList_GET_ITEM(pyvec, i), NULL);
                result.push_back(reinterpret_cast<AtenTensorHandle>(elem));
            }
            return result;
        }

        static inline PyObject* pack_tensor_handle_list(const std::vector<AtenTensorHandle>& cppvec) {
            size_t result_len = cppvec.size();
            PyObject* result = PyList_New(static_cast<Py_ssize_t>(result_len));
            for (size_t i = 0; i < result_len; i++) {
                PyObject *elem =
                    cppvec[i] == nullptr
                        ? Py_None
                        // Store AtenTensorHandle as PyCapsulate
                        : PyCapsule_New(reinterpret_cast<void*>(cppvec[i]), NULL, NULL);
                PyList_SET_ITEM(result, i, elem);
            }
            return result;
        }

        template <> inline std::vector<AtenTensorHandle> parse_arg<std::vector<AtenTensorHandle>>(PyObject* args, size_t n) {
            return unpack_tensor_handle_list(PyTuple_GET_ITEM(args, n));
        }

        PyObject* inductor_entry_cpp(std::vector<AtenTensorHandle>&& input_handles) {
            // For outputs, we only allocate a vector to hold returned tensor handles,
            // not allocating the actual output tensor storage here
            std::vector<AtenTensorHandle> output_handles(%s);
            try {
                inductor_entry_impl(input_handles.data(), output_handles.data());
                return pack_tensor_handle_list(output_handles);
            } catch(std::exception const& e) {
                PyErr_SetString(PyExc_RuntimeError, e.what());
                return {};
            } catch(...) {
                PyErr_SetString(PyExc_RuntimeError, "unhandled error");
                return {};
            }
        }
        """
    )


# TODO: Will remove the temp code after switch to new cpp_builder
def _temp_validate_new_and_old_command(new_cmd: List[str], old_cmd: List[str]):
    new_diff: List[str] = [x for x in new_cmd if x not in old_cmd]
    old_diff: List[str] = [y for y in old_cmd if y not in new_cmd]

    if new_diff or old_diff:
        print("!!! new_cmd: ", new_cmd)
        print("!!! old_cmd: ", old_cmd)
        print("!!! new_diff: ", new_diff)
        print("!!! old_diff: ", old_diff)
        raise RuntimeError("Error in new and old command different.")


def _do_validate_cpp_commands(
    include_pytorch: bool,
    cuda: bool,
    compile_only: bool,
    mmap_weights: bool,
    use_absolute_path: bool,
):
    # PreCI will failed if test machine can't run cuda.
    temp_dir = tempfile.TemporaryDirectory()
    test_dir_path = temp_dir.name
    test_cuda = torch.cuda.is_available() and cuda
    input_path = os.path.join(test_dir_path, "dummy_input.cpp")
    output_path = os.path.join(test_dir_path, "dummy_output.so")
    extra_flags = ["-D TEST_EXTRA_FLAGS"]
    if compile_only:
        output_path = os.path.join(test_dir_path, "dummy_output.o")
    picked_isa = pick_vec_isa()

    old_cmd = cpp_compile_command(
        input=input_path,
        output=output_path,
        include_pytorch=include_pytorch,
        vec_isa=picked_isa,
        cuda=test_cuda,
        aot_mode=False,
        compile_only=compile_only,
        use_absolute_path=use_absolute_path,
        use_mmap_weights=mmap_weights,
        extra_flags=extra_flags,
    ).split(" ")

    from torch._inductor.cpp_builder import CppBuilder, CppTorchCudaOptions

    dummy_build_option = CppTorchCudaOptions(
        vec_isa=picked_isa,
        include_pytorch=include_pytorch,
        cuda=test_cuda,
        compile_only=compile_only,
        use_absolute_path=use_absolute_path,
        use_mmap_weights=mmap_weights,
        extra_flags=extra_flags,
    )

    dummy_builder = CppBuilder(
        name="dummy_output",
        sources=input_path,
        BuildOption=dummy_build_option,
        output_dir=test_dir_path,
    )
    new_cmd = dummy_builder.get_command_line().split(" ")

    _temp_validate_new_and_old_command(new_cmd, old_cmd)

    temp_dir.cleanup()


# TODO: Will remove the temp code after switch to new cpp_builder
# It could help on sync new cpp_builder generate same command line as the old one.
def validate_new_cpp_commands():
    cuda = [True, False]
    use_mmap_weights = [True, False]
    compile_only = [True, False]
    include_pytorch = [True, False]
    use_absolute_path = [True, False]

    for x in cuda:
        for y in use_mmap_weights:
            for z in compile_only:
                for m in include_pytorch:
                    for n in use_absolute_path:
                        print(
                            f"!!! cuda:{x}, use_mmap_weights:{y}, compile_only:{z}, include_pytorch:{m}， use_absolute_path:{n}"
                        )
                        _do_validate_cpp_commands(
                            include_pytorch=m,
                            cuda=x,
                            mmap_weights=y,
                            compile_only=z,
                            use_absolute_path=n,
                        )


@clear_on_fresh_inductor_cache
class HalideCodeCache(CppPythonBindingsCodeCache):
    cache: Dict[str, Callable[[], Union[ModuleType, CDLL]]] = {}
    cache_clear = staticmethod(cache.clear)
    glue_template = textwrap.dedent(
        """
        #include "{halidebuffer_h}"
        #include "{headerfile}"
        #include <stdexcept>
        #include <cmath>
        void kernel({argdefs}) {{
            {buffers}
            int err = halide_kernel({buffer_names});
            if(err != 0) {{
                throw std::runtime_error("halide_kernel failed");
            }}
        }}
        """
    )

    @classmethod
    def _codegen_glue(cls, argtypes, headerfile):
        buffers = []
        buffer_names = []
        for i, arg in enumerate(argtypes):
            if arg.numel:
                buffer_names.append(f"hl_buf_{i}")
                buffers.append(
                    f"    Halide::Runtime::Buffer {buffer_names[-1]}({arg.halide_type()}, {arg.name}, {arg.numel});"
                )
            else:
                assert "*" not in arg.ctype
                buffer_names.append(arg.name)
        glue_code = cls.glue_template.format(
            halidebuffer_h=cls.find_header("HalideBuffer.h"),
            headerfile=headerfile,
            argdefs=", ".join(f"{a.bindings_type()} {a.name}" for a in argtypes),
            buffers="\n".join(buffers).lstrip(),
            buffer_names=", ".join(buffer_names),
        )
        return glue_code

    @classmethod
    @functools.lru_cache(None)
    def config_hash(cls):
        from torch._inductor.cpp_builder import CppBuilder, CppOptions

        command_gen = CppBuilder(
            name="O",
            sources="I",
            BuildOption=CppOptions(compile_only=False),
        )
        command_line = command_gen.get_command_line()
        return sha256_hash(
            "\n".join(
                [
                    cls.glue_template,
                    f"{cls.cpu_cache_size()}",
                    command_line,
                ]
            ).encode("utf-8")
        )

    @staticmethod
    @functools.lru_cache(None)
    def cpu_cache_size():
        try:
            cpuinfo = open("/proc/cpuinfo").read()
        except OSError:
            return 16777216
        m = re.search(r"cache size\s*: (\d+) KB", cpuinfo)
        if m:
            return int(m.group(1)) * 1024
        m = re.search(r"cache size\s*: (\d+) MB", cpuinfo)
        if m:
            return int(m.group(1)) * 1024 * 1024
        raise RuntimeError("failed to find 'cache size: ... KB' in /proc/cpuinfo")

    @staticmethod
    def _search_for_file(suffix, errmsg):
        try:
            search, *_ = importlib.machinery.PathFinder.find_spec(  # type: ignore[union-attr,misc]
                "halide"
            ).submodule_search_locations
            for file in os.listdir(search):
                if file.endswith(".so"):
                    try:
                        out = subprocess.check_output(
                            ["ldd", os.path.join(search, file)]
                        )
                    except subprocess.SubprocessError:
                        continue
                    m = re.search(r"(/.*)/libHalide.so", out.decode("utf-8"))
                    if m:
                        path = os.path.join(os.path.abspath(m.group(1)), suffix)
                        if os.path.exists(path):
                            return os.path.abspath(path)
        except Exception as e:
            raise RuntimeError(errmsg) from e
        raise RuntimeError(errmsg)

    @staticmethod
    @functools.lru_cache(None)
    def find_libautoschedule(name):
        sofile = f"libautoschedule_{name.lower()}.so"
        if "HALIDE_LIB" in os.environ:
            path = os.path.join(os.environ["HALIDE_LIB"], sofile)
            if os.path.exists(path):
                return path
        errmsg = (
            f"Can't find {sofile}, set env HALIDE_LIB to the directory containing it"
        )
        return HalideCodeCache._search_for_file(sofile, errmsg)

    @staticmethod
    @functools.lru_cache(None)
    def find_header(name):
        if "HALIDE_INCLUDE" in os.environ:
            path = os.path.join(os.environ["HALIDE_INCLUDE"], name)
            if os.path.exists(path):
                return path
        if "HALIDE_LIB" in os.environ:
            path = os.path.abspath(
                os.path.join(os.environ["HALIDE_LIB"], f"../include/{name}")
            )
            if os.path.exists(path):
                return path
        errmsg = (
            f"Can't find {name}, set env HALIDE_INCLUDE to the directory containing it"
        )
        return HalideCodeCache._search_for_file(f"../include/{name}", errmsg)

    @classmethod
    def generate_halide_async(cls, meta: HalideMeta, source_code: str, submit_fn=None):
        dirpath = Path(
            get_path(
                code_hash(
                    source_code,
                    extra=repr((cls.config_hash(), meta)),
                ),
                "halide",
            )[2]
        )
        os.makedirs(dirpath, exist_ok=True)
        wait_for_compile = None
        genfile = str(dirpath / "generate_kernel.py")
        libfile = str(dirpath / "halide_kernel.a")
        headerfile = str(dirpath / "halide_kernel.h")
        donefile = str(dirpath / "done")
        lockfile = str(dirpath / "lock")
        need_compile = not os.path.exists(donefile)
        jobs = []

        if need_compile:
            write_atomic(genfile, source_code)
            jobs.append(
                functools.partial(
                    subprocess.check_call,
                    [
                        sys.executable,
                        genfile,
                        "-g",
                        "kernel",
                        "-o",
                        f"{dirpath}",
                        "-f",
                        "halide_kernel",
                        "-e",
<<<<<<< HEAD
                        "static_library,h,schedule,pytorch_wrapper",
=======
                        "static_library,h,schedule,conceptual_stmt",
>>>>>>> 600bf978
                        "-p",
                        cls.find_libautoschedule(meta.scheduler),
                        *meta.args(),
                    ],
                )
            )
<<<<<<< HEAD

=======
        binding_types = [
            arg.bindings_type() for arg in meta.argtypes if arg.alias_of is None
        ]
        if meta.is_cuda():
            binding_types.append("uintptr_t")  # stream
>>>>>>> 600bf978
        bindings_future = cls.load_pybinding_async(
            [arg.bindings_type() for arg in meta.argtypes],
            cls._codegen_glue(meta.argtypes, headerfile),
            extra_flags=(libfile,),
            submit_fn=jobs.append if need_compile else None,
        )

        if need_compile:
            jobs.append(functools.partial(touch, donefile))
            task = functools.partial(_worker_task_halide, lockfile, jobs)
            if submit_fn:
                wait_for_compile = submit_fn(task).result
            else:
                task()

        def load():
            if wait_for_compile:
                wait_for_compile()
            return bindings_future()

        return load

    @classmethod
    def generate_halide(cls, *args, **kwargs):
        return cls.generate_halide_async(*args, **kwargs)()


def _worker_task_halide(lockfile, jobs):
    from filelock import FileLock

    with FileLock(lockfile, LOCK_TIMEOUT):
        for job in jobs:
            job()


def touch(filename):
    open(filename, "a").close()


@clear_on_fresh_inductor_cache
class PyCodeCache:
    cache: Dict[str, ModuleType] = dict()
    linemaps: Dict[str, List[Tuple[Any, ...]]] = dict()
    cache_clear = staticmethod(cache.clear)

    @classmethod
    def write(cls, source_code: str, extra: str = "") -> Tuple[str, str]:
        return write(source_code, "py", extra=extra)

    @classmethod
    def load(
        cls,
        source_code: str,
        extra: str = "",
        linemap: Optional[List[Tuple[int, str]]] = None,
        attrs: Optional[Dict[str, Any]] = None,
    ) -> ModuleType:
        key, path = write(source_code, "py", extra=extra)
        return cls.load_by_key_path(key, path, linemap, attrs)

    @classmethod
    def load_by_key_path(
        cls,
        key: str,
        path: str,
        linemap: Optional[List[Tuple[int, str]]] = None,
        attrs: Optional[Dict[str, Any]] = None,
    ) -> ModuleType:
        if linemap is None:
            linemap = []
        if key not in cls.cache:
            mod = _reload_python_module(key, path)

            # another thread might set this first
            cls.cache.setdefault(key, mod)
            # unzip into separate lines/nodes lists
            cls.linemaps[path] = list(zip(*linemap))

            if attrs is not None:
                for k, v in attrs.items():
                    setattr(mod, k, v)

            if not (linemap or attrs):
                mod._reload_in_subproc = functools.partial(  # type: ignore[attr-defined]
                    _reload_python_module_in_subproc, key, path
                )

        return cls.cache[key]

    @classmethod
    @functools.lru_cache(None)
    def stack_frames_for_code(
        cls, path: str, lineno: int
    ) -> Optional[List[Dict[str, Any]]]:
        if path not in cls.linemaps:
            return None
        # [(starting_line, <fx node>), ...]
        lines, nodes = cls.linemaps[path]
        p = bisect_right(lines, lineno)
        if p == 0:
            return None
        entry = nodes[p - 1]
        if not entry:
            return None

        def parse_stack_trace(stack_trace: str) -> List[Dict[str, Any]]:
            # ideally fx stores stack traces as data rather than a string
            # but this is not along a performance critical path
            regex = r'File "(.+)", line (\d+), in (.+)\n'
            matches = re.findall(regex, stack_trace)
            return [
                {"filename": f, "line": int(l), "name": n}
                for f, l, n in reversed(matches)
            ]

        return parse_stack_trace(entry)


class TritonCodeCache:
    @classmethod
    def load(cls, kernel_name: str, source_code: str) -> ModuleType:
        return _module_to_triton_kernel(PyCodeCache.load(source_code), kernel_name)


def _cuda_compiler() -> Optional[str]:
    if cuda_env.nvcc_exist(config.cuda.cuda_cxx):
        return config.cuda.cuda_cxx
    if config.is_fbcode():
        return os.path.join(build_paths.cuda(), "bin", "nvcc")
    if cuda_env.nvcc_exist(os.getenv("CUDACXX")):
        return os.getenv("CUDACXX", "")
    if cuda_env.nvcc_exist(os.getenv("CUDA_HOME")):
        return os.path.realpath(os.path.join(os.getenv("CUDA_HOME", ""), "bin/nvcc"))
    return "nvcc"


def _cutlass_include_paths() -> List[str]:
    if config.is_fbcode():
        from libfb.py import parutil

        cutlass_path = parutil.get_dir_path("cutlass-3-headers")
    else:
        cutlass_path = config.cuda.cutlass_dir
    return [
        # Use realpath to get canonical absolute paths, in order not to mess up cache keys
        os.path.realpath(os.path.join(cutlass_path, "include")),
        os.path.realpath(os.path.join(cutlass_path, "tools/library/include")),
        os.path.realpath(os.path.join(cutlass_path, "tools/library/src")),
        os.path.realpath(os.path.join(cutlass_path, "tools/util/include")),
    ]


def _cuda_lib_options() -> List[str]:
    _set_gpu_runtime_env()  # cpp_extension consults the env
    from torch.utils import cpp_extension

    lpaths = cpp_extension.library_paths(cuda=True) + [
        sysconfig.get_config_var("LIBDIR")
    ]
    extra_ldflags: List[str] = []
    if is_linux():
        _transform_cuda_paths(lpaths)
        for path in lpaths:
            # -rpath ensures the DLL can find its dependencies when loaded, even
            # if the library path is non-standard.
            extra_ldflags.extend([f"-L{path}", "-Xlinker", f"-rpath={path}"])
        extra_ldflags.append("-lcuda")
        extra_ldflags.append("-lcudart")
    else:
        raise NotImplementedError(
            "Unsupported env, failed to find cuda libs! Currently only Linux is supported."
        )
    return extra_ldflags


def _nvcc_host_compiler_options() -> List[str]:
    return [
        "-fPIC",
        "-fno-strict-aliasing",
        "-fvisibility=hidden",
        "-Wconversion",
    ]


def _nvcc_compiler_options() -> List[str]:
    arch = cuda_env.get_cuda_arch()
    if arch == "90":
        # Required by cutlass compilation.
        arch = "90a"
    code = [f"sm_{arch}", f"compute_{arch}"]
    if config.cuda.enable_cuda_lto:
        code += [f"lto_{arch}"]
    options = [
        "-t=0",
        "-DCUTLASS_ENABLE_TENSOR_CORE_MMA=1",
        "-w",
        f"-gencode=arch=compute_{arch},code=[{','.join(code)}]",
        config.cuda.compile_opt_level,
        "-std=c++17",
        "--expt-relaxed-constexpr",
        "-DNDEBUG",
    ]
    if config.is_fbcode():
        options.extend(["-ccbin", os.path.dirname(build_paths.gcc())])
    if config.cuda.enable_debug_info:
        options.extend(["-lineinfo", "-g", "-DCUTLASS_DEBUG_TRACE_LEVEL=1"])
    if config.cuda.enable_ptxas_info:
        options.extend(
            [
                "--keep",  # Keep the intermediate files for debugging (including ptx, sass, cubin etc.)
                "--ptxas-options=--warn-on-local-memory-usage",  # warn us if local memory is used in CUDA Kernels
                "--ptxas-options=--warn-on-spills",  # warn us if register spilling happens in CUDA Kernels
                "--resource-usage",  # Report on CUDA resource usage (shared mem, registers etc.)
                "--source-in-ptx",
            ]
        )  # Annotate the ptx file with source information
    if config.cuda.use_fast_math:
        options.extend(
            [
                "--use_fast_math",
                "-DCUTLASS_USE_TANH_FOR_SIGMOID=1",
            ]
        )
    return options


def cuda_compile_command(
    src_files: List[str],
    dst_file: str,
    dst_file_ext: str,
    extra_args: Optional[List[str]] = None,
) -> str:
    if extra_args is None:
        extra_args = []
    include_paths = _cutlass_include_paths()
    cuda_lib_options = _cuda_lib_options()
    nvcc_host_compiler_options = _nvcc_host_compiler_options()
    nvcc_compiler_options = _nvcc_compiler_options()
    options = (
        nvcc_compiler_options
        + extra_args
        + [
            f"-Xcompiler {opt}" if "=" in opt else f"-Xcompiler={opt}"
            for opt in nvcc_host_compiler_options
        ]
        + ["-I" + path for path in include_paths]
        + cuda_lib_options
    )
    src_file = " ".join(src_files)
    res = ""
    if dst_file_ext == "o":
        res = f"{_cuda_compiler()} {' '.join(options)} -c -o {dst_file} {src_file}"
    elif dst_file_ext == "so":
        options.append("-shared")
        res = f"{_cuda_compiler()} {' '.join(options)} -o {dst_file} {src_file}"
    elif dst_file_ext == "exe":
        res = f"{_cuda_compiler()} {' '.join(options)} -o {dst_file} {src_file}"
    else:
        raise NotImplementedError(f"Unsupported output file suffix {dst_file_ext}!")
    log.debug("CUDA command: %s", res)
    return res


class DLLWrapper:
    """A wrapper for a dynamic library."""

    def __init__(
        self,
        lib_path: str,
    ):
        self.lib_path = lib_path
        self.is_open = False
        self.DLL = cdll.LoadLibrary(lib_path)
        self.is_open = True

    def close(self):
        if self.is_open:
            self._dlclose()
            self.is_open = False

    def _dlclose(self):
        f_dlclose = None

        if is_linux():
            syms = CDLL(None)
            if not hasattr(syms, "dlclose"):
                # Apline Linux
                syms = CDLL("libc.so")

            if hasattr(syms, "dlclose"):
                f_dlclose = syms.dlclose
        else:
            raise NotImplementedError("Unsupported env, failed to do dlclose!")

        if f_dlclose is not None:
            f_dlclose.argtypes = [c_void_p]
            f_dlclose(self.DLL._handle)
        else:
            log.warning(
                "dll unloading function was not found, library may not be unloaded properly!"
            )

    def __getattr__(self, name):
        if not self.is_open:
            raise RuntimeError(f"Cannot use closed DLL library: {self.lib_path}")

        method = getattr(self.DLL, name)

        def _wrapped_func(*args):
            err = method(*args)
            if err:
                raise RuntimeError(f"Error in function: {method.__name__}")

        return _wrapped_func

    def __enter__(self):
        return self

    def __exit__(self, *args):
        self.close()

    def __del__(self):
        self.close()


@clear_on_fresh_inductor_cache
class CUDACodeCache:
    @dataclasses.dataclass
    class CacheEntry:
        input_path: str
        output_path: str

    cache: Dict[str, CacheEntry] = dict()
    cache_clear = staticmethod(cache.clear)
    _SOURCE_CODE_SUFFIX = "cu"

    @classmethod
    def write(cls, source_code, dst_file_ext) -> Tuple[str, str]:
        """
        Writes source code into a file with dst_file_ext as the file extension.
        Returns the hash key of source code, and the path to the file.
        """

        cuda_command = repr(
            cuda_compile_command(["dummy_input"], "dummy_output", dst_file_ext)
        )
        key, input_path = write(
            source_code, cls._SOURCE_CODE_SUFFIX, extra=cuda_command
        )
        return key, input_path

    @classmethod
    def compile(
        cls, source_code, dst_file_ext, extra_args: Optional[List[str]] = None
    ) -> Tuple[str, str, str]:
        """
        Compiles CUDA source_code into a file with dst_file_ext extension.
        Returns a tuple of dst_file_path, hash_key, source_code_path
        """
        key, input_path = cls.write(source_code, dst_file_ext)
        if key not in cls.cache:
            from filelock import FileLock

            lock_dir = get_lock_dir()
            lock = FileLock(os.path.join(lock_dir, key + ".lock"), timeout=LOCK_TIMEOUT)
            with lock:
                output_path = input_path[: -len(cls._SOURCE_CODE_SUFFIX)] + dst_file_ext
                if not os.path.exists(output_path):
                    cmd = cuda_compile_command(
                        [input_path], output_path, dst_file_ext, extra_args
                    )
                    start_time = time()
                    log.debug("CUDA Compilation: %s", cmd)
                    cmd_parts = cmd.split(" ")
                    try:
                        subprocess.check_output(
                            cmd_parts, stderr=subprocess.STDOUT, env=os.environ
                        )
                    except subprocess.CalledProcessError as error:
                        raise exc.CUDACompileError(cmd_parts, error.output) from error
                    end_time = time()
                    log_duration_msg = f"CUDA Compilation took {end_time-start_time} seconds. Compile command: {cmd}"
                    log.info(log_duration_msg)
                else:
                    log.debug(
                        "CUDA Compilation skipped: %s since output already exists",
                        input_path,
                    )
                cls.cache[key] = CUDACodeCache.CacheEntry(input_path, output_path)

        return (cls.cache[key].output_path, key, input_path)

    @classmethod
    def load(cls, source_code, dst_file_ext) -> Tuple[DLLWrapper, str, str]:
        """
        Compiles source code and loads the generated .so file.
        Returns a tuple of DLLWrapper, hash_key, source_code_path
        """

        if dst_file_ext != "so":
            raise RuntimeError(
                f"Only support loading a .so file for now. "
                f"Requested file extension: {dst_file_ext}. Source code: {source_code}"
            )
        dst_file_path, hash_key, source_code_path = cls.compile(
            source_code, dst_file_ext
        )
        return (DLLWrapper(dst_file_path), hash_key, source_code_path)


@clear_on_fresh_inductor_cache
class ROCmCodeCache:
    @dataclasses.dataclass
    class CacheEntry:
        input_path: str
        output_path: str

    cache: Dict[str, CacheEntry] = dict()
    cache_clear = staticmethod(cache.clear)
    _SOURCE_CODE_SUFFIX = "cpp"
    _logged_compiler_version = False

    @classmethod
    def write(cls, source_code, dst_file_ext) -> Tuple[str, str]:
        """
        Writes source code into a file with dst_file_ext as the file extension.
        Returns the hash key of source code, and the path to the file.
        """

        cuda_command = repr(
            rocm_compile_command(["dummy_input"], "dummy_output", dst_file_ext)
        )
        key, input_path = write(
            source_code, cls._SOURCE_CODE_SUFFIX, extra=cuda_command
        )
        return key, input_path

    @classmethod
    def compile(
        cls, source_code, dst_file_ext, extra_args: Optional[List[str]] = None
    ) -> Tuple[str, str, str]:
        """
        Compiles source_code into a file with dst_file_ext extension,
        using the compile command specific for the ROCm platform.
        Returns a tuple of dst_file_path, hash_key, source_code_path
        """
        if not cls._logged_compiler_version:
            cls._logged_compiler_version = True
            log.debug(get_compiler_version_info(rocm_compiler()))

        key, input_path = cls.write(source_code, dst_file_ext)
        if key not in cls.cache:
            from filelock import FileLock

            lock_dir = get_lock_dir()
            lock = FileLock(os.path.join(lock_dir, key + ".lock"), timeout=LOCK_TIMEOUT)
            with lock:
                output_path = input_path[: -len(cls._SOURCE_CODE_SUFFIX)] + dst_file_ext
                if not os.path.exists(output_path):
                    cmd = rocm_compile_command(
                        [input_path], output_path, dst_file_ext, extra_args
                    )
                    start_time = time()
                    cmd_parts = cmd.split(" ")
                    try:
                        output = subprocess.check_output(
                            cmd_parts,
                            stderr=subprocess.STDOUT,
                            text=True,
                            env=os.environ,
                        )
                        log.debug("Compilation output: %s", output)
                    except subprocess.CalledProcessError as error:
                        raise exc.CUDACompileError(cmd_parts, error.output) from error
                    end_time = time()
                    log_duration_msg = f"Compilation took {end_time-start_time} seconds. Compile command: {cmd}"
                    log.info(log_duration_msg)
                else:
                    log.debug(
                        "Compilation skipped: %s since output already exists",
                        input_path,
                    )
                cls.cache[key] = ROCmCodeCache.CacheEntry(input_path, output_path)

        return (cls.cache[key].output_path, key, input_path)

    @classmethod
    def load(cls, source_code, dst_file_ext) -> Tuple[DLLWrapper, str, str]:
        """
        Compiles source code and loads the generated .so file.
        Returns a tuple of DLLWrapper, hash_key, source_code_path
        """

        if dst_file_ext != "so":
            raise RuntimeError(
                f"Only support loading a .so file for now. "
                f"Requested file extension: {dst_file_ext}. Source code: {source_code}"
            )
        dst_file_path, hash_key, source_code_path = cls.compile(
            source_code, dst_file_ext
        )
        return (DLLWrapper(dst_file_path), hash_key, source_code_path)


class CodeCacheFuture:
    def result(self):
        raise NotImplementedError


class TritonFuture(CodeCacheFuture):
    kernel: ModuleType

    def __init__(
        self,
        kernel: Any,
        future: Optional[Future[Any]],
    ) -> None:
        self.kernel = kernel
        self.future = future

    # @dynamo_utils.dynamo_timed
    def result(self) -> ModuleType:
        if self.future is not None:
            # If the worker failed this will throw an exception.
            result = self.future.result()
            assert result is None
            self.future = None
            self.kernel.precompile()
        return self.kernel


class LambdaFuture(CodeCacheFuture):
    def __init__(self, result_fn):
        self.result_fn = result_fn

    def result(self):
        return self.result_fn()<|MERGE_RESOLUTION|>--- conflicted
+++ resolved
@@ -61,7 +61,7 @@
     _reload_python_module,
     _reload_python_module_in_subproc,
 )
-from torch._inductor.runtime.runtime_utils import cache_dir
+from torch._inductor.runtime.runtime_utils import cache_dir, default_cache_dir
 from torch._inductor.utils import ALIGN_BYTES, clear_on_fresh_inductor_cache, is_linux
 
 from torch._logging import trace_structured
@@ -77,7 +77,7 @@
 
     from torch._inductor.graph import GraphLowering
     from torch._inductor.ir import ChoiceCaller
-    from torch._inductor.runtime.hints import HalideMeta
+    from torch._inductor.runtime.hints import HalideInputSpec, HalideMeta
 
 
 _HERE = os.path.abspath(__file__)
@@ -927,6 +927,12 @@
 
         GraphLowering.save_output_code(code)
         output_code_log.debug("Output code: \n%s", code)
+        # On cache hit, use artifact path as filename
+        trace_structured(
+            "inductor_output_code",
+            lambda: {"filename": artifact_path},
+            payload_fn=lambda: code,
+        )
 
         return graph
 
@@ -2635,6 +2641,12 @@
                 [[unlikely]] throw std::runtime_error("expected int arg");
             return result;
         }
+        template <> inline uintptr_t parse_arg<uintptr_t>(PyObject* args, size_t n) {
+            auto result = PyLong_AsVoidPtr(PyTuple_GET_ITEM(args, n));
+            if(result == reinterpret_cast<void*>(-1) && PyErr_Occurred())
+                [[unlikely]] throw std::runtime_error("expected int arg");
+            return reinterpret_cast<uintptr_t>(result);
+        }
 
         %s
 
@@ -2911,40 +2923,142 @@
 class HalideCodeCache(CppPythonBindingsCodeCache):
     cache: Dict[str, Callable[[], Union[ModuleType, CDLL]]] = {}
     cache_clear = staticmethod(cache.clear)
-    glue_template = textwrap.dedent(
-        """
-        #include "{halidebuffer_h}"
+    _standalone_runtime_path: Optional[str] = None
+    prefix = textwrap.dedent(
+        """
+        #include "{halideruntime_h}"
         #include "{headerfile}"
         #include <stdexcept>
         #include <cmath>
+
+        namespace c10 {{
+            inline long div_floor_integer(long a, long b) {{
+                if ((a<0) != (b<0)) {{
+                    const auto quot = a / b;
+                    const auto rem = a % b;
+                    return rem ? quot - 1 : quot;
+                }}
+                return a / b;
+            }}
+        }}
+        """
+    )
+    glue_template_cpp = prefix + textwrap.dedent(
+        """
         void kernel({argdefs}) {{
             {buffers}
             int err = halide_kernel({buffer_names});
-            if(err != 0) {{
-                throw std::runtime_error("halide_kernel failed");
-            }}
+            if(err != 0) throw std::runtime_error("halide_kernel failed");
         }}
         """
     )
+    glue_template_cuda = prefix + textwrap.dedent(
+        """
+        #include <cuda.h>
+        static const halide_device_interface_t* cuda_interface = halide_cuda_device_interface();
+
+        void kernel({argdefs}, uintptr_t stream) {{
+            {buffers}
+            int err = halide_kernel(reinterpret_cast<void*>(stream), {buffer_names});
+            if(err != 0) throw std::runtime_error("halide_kernel failed");
+        }}
+        """
+    )
+    standalone_runtime_cuda_init = textwrap.dedent(
+        """
+        #include "{}"
+        #include <cuda.h>
+
+        static int acquire_context(void* user_context,
+                                   void** cuda_context_out,
+                                   bool create) {{
+            return cuCtxGetCurrent(reinterpret_cast<CUcontext*>(cuda_context_out));
+        }}
+
+        static int release_context(void* user_context) {{
+            return 0;
+        }}
+
+        static int get_stream(void* user_context,
+                              void* cuda_context,
+                              void** stream_out) {{
+            *stream_out = user_context;
+            return 0;
+        }}
+
+        static int register_halide_hooks() {{
+            halide_set_cuda_acquire_context(&acquire_context);
+            halide_set_cuda_release_context(&release_context);
+            halide_set_cuda_get_stream(&get_stream);
+            return 0;
+        }}
+
+        int inductor_register_halide_hooks_result = register_halide_hooks();
+        """
+    )
 
     @classmethod
-    def _codegen_glue(cls, argtypes, headerfile):
+    def _codegen_buffer(cls, name: str, arg: HalideInputSpec, cuda: bool):
+        assert arg.shape is not None
+        assert arg.stride is not None and len(arg.shape) == len(arg.stride)
+        assert arg.offset is not None
+        data_ptr = f"{arg.alias_of or arg.name} + {arg.offset}"
+        if cuda:
+            device = f"reinterpret_cast<uint64_t>({data_ptr})"
+            device_interface = "cuda_interface"
+            host = "nullptr"
+            flags = "halide_buffer_flag_device_dirty"
+        else:
+            device = "0"
+            device_interface = "nullptr"
+            host = f"reinterpret_cast<uint8_t*>({data_ptr})"
+            flags = "halide_buffer_flag_host_dirty"
+
+        dims = []
+        for size, stride in zip(arg.shape, arg.stride):
+            dims.append(f"halide_dimension_t(0, {size}, {stride})")
+
+        return [
+            f"halide_buffer_t {name};",
+            f"halide_dimension_t {name}_dims[] = {{{', '.join(dims)}}};",
+            f"{name}.device = {device};",
+            f"{name}.device_interface = {device_interface};",
+            f"{name}.host = {host};",
+            f"{name}.flags = {flags};",
+            f"{name}.type = {arg.halide_type()};",
+            f"{name}.dimensions = {len(dims)};",
+            f"{name}.dim = {name}_dims;",
+            f"{name}.padding = nullptr;",
+        ]
+
+    @classmethod
+    def _codegen_glue(cls, meta, headerfile):
+        is_cuda = meta.is_cuda()
+        assert is_cuda is ("user_context" in meta.target)
+        assert "no_runtime" in meta.target
         buffers = []
         buffer_names = []
-        for i, arg in enumerate(argtypes):
-            if arg.numel:
-                buffer_names.append(f"hl_buf_{i}")
-                buffers.append(
-                    f"    Halide::Runtime::Buffer {buffer_names[-1]}({arg.halide_type()}, {arg.name}, {arg.numel});"
-                )
+        for i, arg in enumerate(meta.argtypes):
+            if arg.is_buffer():
+                buffer_names.append(f"&hl_buf_{i}")
+                buffers.extend(cls._codegen_buffer(f"hl_buf_{i}", arg, is_cuda))
             else:
                 assert "*" not in arg.ctype
                 buffer_names.append(arg.name)
-        glue_code = cls.glue_template.format(
-            halidebuffer_h=cls.find_header("HalideBuffer.h"),
+        buffers = "\n".join([f"    {line}" for line in buffers]).lstrip()
+
+        glue_template = cls.glue_template_cuda if is_cuda else cls.glue_template_cpp
+        glue_code = glue_template.format(
+            halideruntime_h=cls.find_header(
+                "HalideRuntimeCuda.h" if is_cuda else "HalideRuntime.h"
+            ),
             headerfile=headerfile,
-            argdefs=", ".join(f"{a.bindings_type()} {a.name}" for a in argtypes),
-            buffers="\n".join(buffers).lstrip(),
+            argdefs=", ".join(
+                f"{a.bindings_type()} {a.name}"
+                for a in meta.argtypes
+                if a.alias_of is None
+            ),
+            buffers=buffers,
             buffer_names=", ".join(buffer_names),
         )
         return glue_code
@@ -2963,34 +3077,21 @@
         return sha256_hash(
             "\n".join(
                 [
-                    cls.glue_template,
-                    f"{cls.cpu_cache_size()}",
+                    cls.glue_template_cpp,
+                    cls.glue_template_cuda,
+                    cls.standalone_runtime_cuda_init,
                     command_line,
                 ]
             ).encode("utf-8")
         )
 
     @staticmethod
-    @functools.lru_cache(None)
-    def cpu_cache_size():
+    def _search_for_file(suffix, errmsg):
+        spec = importlib.machinery.PathFinder.find_spec("halide")
+        if spec is None or not spec.submodule_search_locations:
+            raise RuntimeError("halide python bindings not installed")
         try:
-            cpuinfo = open("/proc/cpuinfo").read()
-        except OSError:
-            return 16777216
-        m = re.search(r"cache size\s*: (\d+) KB", cpuinfo)
-        if m:
-            return int(m.group(1)) * 1024
-        m = re.search(r"cache size\s*: (\d+) MB", cpuinfo)
-        if m:
-            return int(m.group(1)) * 1024 * 1024
-        raise RuntimeError("failed to find 'cache size: ... KB' in /proc/cpuinfo")
-
-    @staticmethod
-    def _search_for_file(suffix, errmsg):
-        try:
-            search, *_ = importlib.machinery.PathFinder.find_spec(  # type: ignore[union-attr,misc]
-                "halide"
-            ).submodule_search_locations
+            search = spec.submodule_search_locations[0]
             for file in os.listdir(search):
                 if file.endswith(".so"):
                     try:
@@ -3059,7 +3160,6 @@
         lockfile = str(dirpath / "lock")
         need_compile = not os.path.exists(donefile)
         jobs = []
-
         if need_compile:
             write_atomic(genfile, source_code)
             jobs.append(
@@ -3075,31 +3175,24 @@
                         "-f",
                         "halide_kernel",
                         "-e",
-<<<<<<< HEAD
-                        "static_library,h,schedule,pytorch_wrapper",
-=======
                         "static_library,h,schedule,conceptual_stmt",
->>>>>>> 600bf978
                         "-p",
                         cls.find_libautoschedule(meta.scheduler),
                         *meta.args(),
                     ],
                 )
             )
-<<<<<<< HEAD
-
-=======
         binding_types = [
             arg.bindings_type() for arg in meta.argtypes if arg.alias_of is None
         ]
         if meta.is_cuda():
             binding_types.append("uintptr_t")  # stream
->>>>>>> 600bf978
         bindings_future = cls.load_pybinding_async(
-            [arg.bindings_type() for arg in meta.argtypes],
-            cls._codegen_glue(meta.argtypes, headerfile),
-            extra_flags=(libfile,),
+            binding_types,
+            cls._codegen_glue(meta, headerfile),
+            extra_flags=(libfile, cls.build_standalone_runtime()),
             submit_fn=jobs.append if need_compile else None,
+            cuda=meta.is_cuda(),
         )
 
         if need_compile:
@@ -3121,13 +3214,92 @@
     def generate_halide(cls, *args, **kwargs):
         return cls.generate_halide_async(*args, **kwargs)()
 
+    @classmethod
+    def build_standalone_runtime(cls):
+        if cls._standalone_runtime_path and os.path.exists(
+            cls._standalone_runtime_path
+        ):
+            return cls._standalone_runtime_path
+        is_cuda = torch.cuda.is_available()
+        libname = "libStandaloneHalideRuntime.so"
+        target = "host-cuda" if is_cuda else "host"
+        if cls._standalone_runtime_path:
+            assert not os.path.exists(cls._standalone_runtime_path)
+            # We hit this case in unittests when we run with fresh_inductor_cache()
+            # Generating a fresh runtime over and over causes errors because we initialize
+            # cuda hundreds of times in the same process and run out of file descriptors.
+            # Workaround by jail breaking the current fresh_inductor_cache().
+            base = default_cache_dir()
+        else:
+            base = cache_dir()
+        dirpath = Path(base) / f"halide-runtime-{target}-{cls.config_hash()}"
+        os.makedirs(dirpath, exist_ok=True)
+        donefile = str(dirpath / "done")
+        lockfile = str(dirpath / "lock")
+        hookfile = str(dirpath / "hooks.cpp")
+        afile = str(dirpath / "standalone_halide_runtime.a")
+        sofile = str(dirpath / libname)
+        if not os.path.exists(donefile):
+            import filelock
+            import halide as hl  # type: ignore[import-untyped,import-not-found]
+
+            with filelock.FileLock(lockfile, LOCK_TIMEOUT):
+                if not os.path.exists(donefile):
+                    with open(hookfile, "w") as f:
+                        if is_cuda:
+                            f.write(
+                                cls.standalone_runtime_cuda_init.format(
+                                    cls.find_header("HalideRuntimeCuda.h")
+                                )
+                            )
+                    hl.compile_standalone_runtime(afile, hl.Target(target))
+                    subprocess.check_call(
+                        shlex.split(
+                            cpp_compile_command([hookfile, afile], sofile, cuda=is_cuda)
+                        )
+                    )
+                    touch(donefile)
+        assert os.path.exists(sofile)
+        cls._standalone_runtime_path = sofile
+        return sofile
+
 
 def _worker_task_halide(lockfile, jobs):
     from filelock import FileLock
 
-    with FileLock(lockfile, LOCK_TIMEOUT):
-        for job in jobs:
-            job()
+    try:
+        with FileLock(lockfile, LOCK_TIMEOUT):
+            for job in jobs:
+                job()
+    except subprocess.SubprocessError as e:
+        if os.environ.get("HALIDE_REPRO") == "1":
+            python, script, *cmd = getattr(e, "cmd", ("", "", ""))
+            if os.path.basename(python).startswith("python"):
+                code = open(script).read()
+                main = "    hl.main()"
+                assert code.count(main) == 1
+
+                class Out:
+                    def __repr__(self):
+                        return "out"
+
+                cmd[cmd.index("-o") + 1] = Out()  # type: ignore[call-overload]
+                repl = textwrap.indent(
+                    textwrap.dedent(
+                        f"""\
+                        import sys, tempfile
+                        with tempfile.TemporaryDirectory() as out:
+                            sys.argv = {["repro.py", *cmd]!r}
+                            hl.main()
+                        """
+                    ),
+                    "    ",
+                )
+                code = code.replace(main, repl)
+                with open("repro.py", "w") as fd:
+                    fd.write(code.lstrip())
+                raise RuntimeError(f"wrote repro.py: {e}") from e
+        raise
 
 
 def touch(filename):
