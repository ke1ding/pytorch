# mypy: allow-untyped-defs
from typing import List, Optional

import torch
import torch.utils._pytree as pytree
from torch._inductor.kernel.mm_common import mm_args
from . import ir, mkldnn_ir
from .codegen.cpp_gemm_template import CppPackedGemmTemplate
from .ir import TensorBox
from .lowering import (
    add,
    add_needs_realized_inputs,
    aten,
    permute,
    register_lowering,
    to_dtype,
    view,
)
from .select_algorithm import (
    autotune_select_algorithm,
    ChoiceCaller,
    ExternKernelChoice,
)
from .utils import use_aten_gemm_kernels, use_cpp_packed_gemm_template, use_max_autotune
from .virtualized import ops, V


def create_epilogue_with_attr(input_buffer, attr, **kwargs):
    input_loader = input_buffer.make_loader()
    dtype = input_buffer.get_dtype()
    if attr == "relu":

        def inner_fn(index):
            input = input_loader(index)
            zero = ops.constant(0, dtype)
            return ops.maximum(input, zero)

    elif attr == "gelu":
        assert "algorithm" in kwargs
        if kwargs["algorithm"] == "none":

            def inner_fn(index):
                input = input_loader(index)
                if dtype != torch.float:
                    input = ops.to_dtype(input, torch.float)
                half = ops.constant(0.5, torch.float)
                one = ops.constant(1.0, torch.float)
                const = ops.constant(0.7071067811865476, torch.float)
                result = input * half * (ops.erf(input * const) + one)
                if dtype != torch.float:
                    result = ops.to_dtype(result, dtype)
                return result

        else:
            assert kwargs["algorithm"] == "tanh"

            def inner_fn(index):
                input = input_loader(index)
                if dtype != torch.float:
                    input = ops.to_dtype(input, torch.float)
                half = ops.constant(0.5, torch.float)
                one = ops.constant(1.0, torch.float)
                const1 = ops.constant(0.7978845608028654, torch.float)
                const2 = ops.constant(0.044715, torch.float)
                result = (
                    half
                    * input
                    * (
                        one
                        + ops.tanh(const1 * (input + const2 * input * input * input))
                    )
                )
                if dtype != torch.float:
                    result = ops.to_dtype(result, dtype)
                return result

    elif attr == "swish":

        def inner_fn(index):
            input = input_loader(index)
            result = input * ops.sigmoid(input)
            return result

    elif attr == "sigmoid":

        def inner_fn(index):
            return ops.sigmoid(input_loader(index))

    elif attr == "tanh":

        def inner_fn(index):
            return ops.tanh(input_loader(index))

    elif attr == "hardswish" or attr == "hardsigmoid":

        def hardsigmoid_float(input):
            zero = ops.constant(0, torch.float)
            six = ops.constant(6, torch.float)
            three = ops.constant(3, torch.float)
            one_over_six = ops.constant(0.16666666666666666, torch.float)
            max = ops.maximum(input + three, zero)
            min = ops.minimum(max, six)
            return min * one_over_six

        def inner_fn(index):
            input = input_loader(index)
            if dtype != torch.float:
                input = ops.to_dtype(input, torch.float)
            result = hardsigmoid_float(input)
            if attr == "hardswish":
                result = input * result
            if dtype != torch.float:
                result = ops.to_dtype(result, dtype)
            return result

    elif attr == "leaky_relu":
        assert "scalars" in kwargs
        assert len(kwargs["scalars"]) == 1
        negative_slope = kwargs["scalars"][0]

        def inner_fn(index):
            input = input_loader(index)
            if dtype != torch.float:
                input = ops.to_dtype(input, torch.float)
            zero = ops.constant(0, torch.float)
            result = ops.where(
                input > zero, input, input * ops.constant(negative_slope, torch.float)
            )
            if dtype != torch.float:
                result = ops.to_dtype(result, dtype)
            return result

    elif attr == "hardtanh":
        assert "scalars" in kwargs
        assert len(kwargs["scalars"]) == 2
        min_value = kwargs["scalars"][0]
        max_value = kwargs["scalars"][1]

        def inner_fn(index):
            input = input_loader(index)
            if dtype != torch.float:
                input = ops.to_dtype(input, torch.float)
            result = ops.minimum(
                ops.maximum(input, ops.constant(min_value, torch.float)),
                ops.constant(max_value, torch.float),
            )
            if dtype != torch.float:
                result = ops.to_dtype(result, dtype)
            return result

    elif attr == "add" or attr == "sub":
        assert "other" in kwargs
        other = kwargs["other"]
        other_loader = other.make_loader()

        def inner_fn(index):
            op = getattr(ops, attr)
            return op(input_loader(index), other_loader(index))

    else:
        raise ValueError(f"Unsupported epilogue attribute: {attr}")
    return ir.Pointwise(
        device=input_buffer.get_device(),
        dtype=dtype,
        inner_fn=inner_fn,
        ranges=input_buffer.get_size(),
    )


def register_onednn_fusion_ops():
    if torch._C._has_mkldnn:
        aten_mkldnn_linear_unary = ExternKernelChoice(
            torch.ops.mkldnn._linear_pointwise,
            "mkldnn::_linear_pointwise",
            has_out_variant=False,
<<<<<<< HEAD
            kernel_creator=ir.LinearUnary.create,
=======
            kernel_creator=mkldnn_ir.LinearUnary.create,
>>>>>>> d21f311a
        )
        aten_mkldnn_linear_binary = ExternKernelChoice(
            torch.ops.mkldnn._linear_pointwise.binary,
            "mkldnn::_linear_pointwise",
            has_out_variant=False,
<<<<<<< HEAD
            kernel_creator=ir.LinearBinary.create,
=======
            kernel_creator=mkldnn_ir.LinearBinary.create,
>>>>>>> d21f311a
        )
        cpu_needs_realized_inputs = [
            torch.ops.mkldnn._convolution_pointwise,
            torch.ops.mkldnn._convolution_pointwise_,
            torch.ops.mkldnn._convolution_transpose_pointwise,
            torch.ops.mkldnn._linear_pointwise,
            aten.mkldnn_rnn_layer.default,
            torch.ops.onednn.qconv2d_pointwise,
        ]

        @register_lowering(torch.ops.mkldnn._convolution_pointwise)
        def convolution_unary(
            x: TensorBox,
            weight: TensorBox,
            bias: TensorBox,
            padding,
            stride,
            dilation,
            groups,
            attr,
            scalars,
            algorithm,
        ):
            return TensorBox.create(
                mkldnn_ir.ConvolutionUnary.create(
                    x,
                    weight,
                    bias,
                    padding,
                    stride,
                    dilation,
                    groups,
                    attr,
                    scalars,
                    algorithm,
                )
            )

        @register_lowering(torch.ops.mkldnn._convolution_pointwise.binary)
        def convolution_binary(
            x: TensorBox,
            other: TensorBox,
            weight: TensorBox,
            bias: TensorBox,
            padding,
            stride,
            dilation,
            groups,
            binary_attr,
            binary_alpha,
            unary_attr,
            unary_scalars,
            unary_algorithm,
        ):
            return TensorBox.create(
                mkldnn_ir.ConvolutionBinary.create(
                    x,
                    other,
                    weight,
                    bias,
                    padding,
                    stride,
                    dilation,
                    groups,
                    binary_attr,
                    binary_alpha,
                    unary_attr,
                    unary_scalars,
                    unary_algorithm,
                )
            )

        @register_lowering(torch.ops.mkldnn._convolution_pointwise_.binary)
        def convolution_binary_inplace(
            x: TensorBox,
            other: TensorBox,
            weight: TensorBox,
            bias: TensorBox,
            padding,
            stride,
            dilation,
            groups,
            binary_attr,
            binary_alpha,
            unary_attr,
            unary_scalars,
            unary_algorithm,
        ):
            return TensorBox.create(
                mkldnn_ir.ConvolutionBinaryInplace.create(
                    x,
                    other,
                    weight,
                    bias,
                    padding,
                    stride,
                    dilation,
                    groups,
                    binary_attr,
                    binary_alpha,
                    unary_attr,
                    unary_scalars,
                    unary_algorithm,
                )
            )

        @register_lowering(torch.ops.mkldnn._linear_pointwise)
        def linear_unary(
            x: TensorBox,
            w: TensorBox,
            b: TensorBox,
            attr,
            scalars,
            algorithm,
            layout=None,
        ):
            x_size = x.get_size()
            if len(x_size) > 2:
                # GEMM template needs 2D input, normalize input shape here
                x = view(x, [-1, x_size[-1]])
            if b is not None:
                b = ir.ExternKernel.realize_input(b)
            choices: List[ChoiceCaller] = []
            if use_max_autotune():
                transposed_w = permute(w, [1, 0])
                *_, layout, x, transposed_w = mm_args(x, transposed_w, layout=layout)
                if use_cpp_packed_gemm_template(layout, x, transposed_w):

                    def epilogue_creator(buf):
                        return create_epilogue_with_attr(
                            buf, attr, scalars=scalars, algorithm=algorithm
                        )

                    kwargs = dict(
                        has_bias=b is not None,
                        trans_w=True,
                        epilogue_creator=None if attr == "none" else epilogue_creator,
                    )
                    if b is not None:
                        kwargs["input_indices"] = [2, 0, 1]  # type: ignore[assignment]
                    CppPackedGemmTemplate.add_choices(
                        choices,
                        layout,
                        [x, w] if b is None else [x, w, b],
                        **kwargs,  # type: ignore[arg-type]
                    )
            if len(choices) == 0 or use_aten_gemm_kernels():
                kwargs = dict(attr=attr, scalars=scalars, algorithm=algorithm)
                if b is None:
                    kwargs["B"] = None
                choices.append(
                    aten_mkldnn_linear_unary.bind(
                        [x, w] if b is None else [x, w, b],
                        layout,
                        **kwargs,
                    )
                )
            assert w.get_name() in V.graph.constants
            input_gen_fns = {
                1: lambda x: V.graph.constants[x.get_name()],
            }
            result = autotune_select_algorithm(
                "linear_unary",
                choices,
                [x, w] if b is None else [x, w, b],
                layout,
                input_gen_fns=input_gen_fns,
            )
            if len(x_size) > 2:
                result = view(result, (*x_size[:-1], result.get_size()[-1]))
            return result

        @register_lowering(torch.ops.mkldnn._linear_pointwise.binary)
        def linear_binary(
            x: TensorBox, y: TensorBox, w: TensorBox, b: TensorBox, attr, layout=None
        ):
            x_size = x.get_size()
            if len(x_size) > 2:
                # GEMM template needs 2D input, normalize input shape here
                x = view(x, [-1, x_size[-1]])
            y_size = y.get_size()
            if len(y_size) > 2:
                y = view(y, [-1, y_size[-1]])
            if b is not None:
                b = ir.ExternKernel.realize_input(b)
            choices: List[ChoiceCaller] = []
            if use_max_autotune():
                transposed_w = permute(w, [1, 0])
                *_, layout, x, transposed_w, y = mm_args(
                    x, transposed_w, y, layout=layout
                )
                if use_cpp_packed_gemm_template(layout, x, transposed_w):

                    def epilogue_creator(buf):
                        return create_epilogue_with_attr(buf, attr, other=y)

                    kwargs = dict(
                        has_bias=b is not None,
                        trans_w=True,
                        epilogue_creator=epilogue_creator,
                    )
                    kwargs["input_indices"] = [0, 2, 1] if b is None else [3, 0, 2, 1]
                    CppPackedGemmTemplate.add_choices(
                        choices,
                        layout,
                        [x, y, w] if b is None else [x, y, w, b],
                        **kwargs,  # type: ignore[arg-type]
                    )
            if len(choices) == 0 or use_aten_gemm_kernels():
                kwargs = dict(attr=attr)
                if b is None:
                    kwargs["B"] = None
                choices.append(
                    aten_mkldnn_linear_binary.bind(
                        [x, y, w] if b is None else [x, y, w, b],
                        layout,
                        **kwargs,
                    )
                )
            assert w.get_name() in V.graph.constants
            input_gen_fns = {
                2: lambda x: V.graph.constants[x.get_name()],
            }
            result = autotune_select_algorithm(
                "linear_binary",
                choices,
                [x, y, w] if b is None else [x, y, w, b],
                layout,
                input_gen_fns=input_gen_fns,
            )
            if len(x_size) > 2:
                result = view(result, (*x_size[:-1], result.get_size()[-1]))
            return result

        @register_lowering(torch.ops.mkldnn._convolution_transpose_pointwise)
        def convolution_transpose_unary(
            x: TensorBox,
            weight: TensorBox,
            bias: TensorBox,
            padding,
            output_padding,
            stride,
            dilation,
            groups,
            attr,
            scalars,
            algorithm,
        ):
            return TensorBox.create(
                mkldnn_ir.ConvolutionTransposeUnary.create(
                    x,
                    weight,
                    bias,
                    padding,
                    output_padding,
                    stride,
                    dilation,
                    groups,
                    attr,
                    scalars,
                    algorithm,
                )
            )

        @register_lowering(aten.mkldnn_rnn_layer.default)
        def mkldnn_rnn_layer(
            x: TensorBox,
            w0: TensorBox,
            w1: TensorBox,
            w2: TensorBox,
            w3: TensorBox,
            hx: TensorBox,
            cx: TensorBox,
            reverse: bool,
            batch_sizes: List[int],
            mode: int,
            hidden_size: int,
            num_layers: int,
            has_biases: bool,
            bidirectional: bool,
            batch_first: bool,
            train: bool,
        ):
            return pytree.tree_map(
                TensorBox.create,
                mkldnn_ir.MkldnnRnnLayer.create(
                    x,
                    w0,
                    w1,
                    w2,
                    w3,
                    hx,
                    cx,
                    reverse,
                    batch_sizes,
                    mode,
                    hidden_size,
                    num_layers,
                    has_biases,
                    bidirectional,
                    batch_first,
                    train,
                ),
            )

        @register_lowering(torch.ops.onednn.qconv2d_pointwise, type_promotion_kind=None)
        def qconvolution_unary(
            x: TensorBox,
            x_scale,
            x_zp,
            packed_weight: TensorBox,
            w_scale: TensorBox,
            w_zp: TensorBox,
            bias: TensorBox,
            stride,
            padding,
            dilation,
            groups,
            o_inv_scale,
            o_zero_point,
            output_dtype,
            attr,
            scalars,
            algorithm,
        ):
            return TensorBox.create(
                mkldnn_ir.QConvPointWisePT2E.create(
                    x,
                    x_scale,
                    x_zp,
                    packed_weight,
                    w_scale,
                    w_zp,
                    bias,
                    stride,
                    padding,
                    dilation,
                    groups,
                    o_inv_scale,
                    o_zero_point,
                    output_dtype,
                    attr,
                    scalars,
                    algorithm,
                )
            )

        @register_lowering(
            torch.ops.onednn.qconv2d_pointwise.binary, type_promotion_kind=None
        )
        def qconvolution_binary(
            x: TensorBox,
            x_scale,
            x_zp,
            accum: TensorBox,
            accum_scale,
            accum_zp,
            packed_weight: TensorBox,
            w_scale: TensorBox,
            w_zp: TensorBox,
            bias: TensorBox,
            stride,
            padding,
            dilation,
            groups,
            o_inv_scale,
            o_zero_point,
            output_dtype,
            binary_attr,
            alpha,
            unary_attr,
            unary_scalars,
            unary_algorithmm,
        ):
            if (
                binary_attr == "sum"
                and output_dtype in [torch.float32, torch.bfloat16]
                and accum.get_dtype() in [torch.float32, torch.bfloat16]
                and accum.get_dtype() != output_dtype
            ):
                # For int8-mixed-bf16 quantization and inplace add,
                # there is case when accum dtype is float32 but output dtype is bfloat16.
                # Since the accum will be inplaced changed with post op sum,
                # we will do accum dtype convertion here.
                accum = to_dtype(accum, output_dtype)
            return TensorBox.create(
                mkldnn_ir.QConvPointWiseBinaryPT2E.create(
                    x,
                    x_scale,
                    x_zp,
                    accum,
                    accum_scale,
                    accum_zp,
                    packed_weight,
                    w_scale,
                    w_zp,
                    bias,
                    stride,
                    padding,
                    dilation,
                    groups,
                    o_inv_scale,
                    o_zero_point,
                    output_dtype,
                    binary_attr,
                    alpha,
                    unary_attr,
                    unary_scalars,
                    unary_algorithmm,
                )
            )

        @register_lowering(torch.ops.onednn.qlinear_pointwise, type_promotion_kind=None)
        def qlinear_unary(
            x: TensorBox,
            x_scale,
            x_zp,
            packed_weight: TensorBox,
            w_scale: TensorBox,
            w_zp: TensorBox,
            bias: TensorBox,
            o_inv_scale,
            o_zero_point,
            output_dtype,
            attr,
            scalars,
            algorithm,
        ):
            return TensorBox.create(
                mkldnn_ir.QLinearPointwisePT2E.create(
                    x,
                    x_scale,
                    x_zp,
                    packed_weight,
                    w_scale,
                    w_zp,
                    bias,
                    o_inv_scale,
                    o_zero_point,
                    output_dtype,
                    attr,
                    scalars,
                    algorithm,
                )
            )

        @register_lowering(
            torch.ops.onednn.qlinear_pointwise.binary, type_promotion_kind=None
        )
        @register_lowering(
            torch.ops.onednn.qlinear_pointwise.binary_tensor, type_promotion_kind=None
        )
        def qlinear_binary(
            x: TensorBox,
            x_scale,
            x_zp,
            packed_weight: TensorBox,
            w_scale: TensorBox,
            w_zp: TensorBox,
            bias: TensorBox,
            o_inv_scale,
            o_zero_point,
            output_dtype,
            x2: TensorBox,
            x2_scale,
            x2_zp,
            binary_attr,
            alpha,
            unary_attr,
            unary_scalars,
            unary_algorithmm,
        ):
            if binary_attr == "sum":
                if output_dtype in [
                    torch.float32,
                    torch.bfloat16,
                ] and x2.get_dtype() in [torch.float32, torch.bfloat16]:
                    if x2.get_dtype() != output_dtype:
                        # For int8-mixed-bf16 quantization and inplace add,
                        # there is case when accum dtype is float32 but output dtype is bfloat16.
                        # Since the accum will be inplaced changed with post op sum,
                        # we will do accum dtype convertion here.
                        x2 = to_dtype(x2, output_dtype)
                else:
                    assert (
                        x2.get_dtype() == output_dtype
                    ), "dtype of accum for qlinear post op sum should be the same as output"
            return TensorBox.create(
                mkldnn_ir.QLinearPointwiseBinaryPT2E.create(
                    x,
                    x_scale,
                    x_zp,
                    packed_weight,
                    w_scale,
                    w_zp,
                    bias,
                    o_inv_scale,
                    o_zero_point,
                    output_dtype,
                    x2,
                    x2_scale,
                    x2_zp,
                    binary_attr,
                    alpha,
                    unary_attr,
                    unary_scalars,
                    unary_algorithmm,
                )
            )

        if torch._C.has_mkl:
            aten_mkl_linear = ExternKernelChoice(
                torch.ops.mkl._mkl_linear,
                "mkl::_mkl_linear",
                has_out_variant=False,
                kernel_creator=mkldnn_ir.MKLPackedLinear.create,
            )
            cpu_needs_realized_inputs.append(torch.ops.mkl._mkl_linear)

            @register_lowering(torch.ops.mkl._mkl_linear)
            def mkl_packed_linear(
                x: TensorBox,
                packed_w: TensorBox,
                orig_w: TensorBox,
                b: Optional[TensorBox],
                batch_size,
                *,
                layout=None,
            ):
                choices: List[ChoiceCaller] = []
                if use_max_autotune():
                    transposed_w = permute(orig_w, [1, 0])
                    *_, layout, x, transposed_w = mm_args(
                        x, transposed_w, layout=layout
                    )
                    if use_cpp_packed_gemm_template(layout, x, transposed_w):
                        CppPackedGemmTemplate.add_choices(
                            choices,
                            layout,
                            [x, packed_w, orig_w],
                            trans_w=True,
                            input_indices=[0, 2],
                        )

                if len(choices) == 0 or use_aten_gemm_kernels():
                    choices.append(
                        aten_mkl_linear.bind(
                            (x, packed_w, orig_w), layout, B=None, batch_size=batch_size
                        )
                    )

                assert packed_w.get_name() in V.graph.constants
                assert orig_w.get_name() in V.graph.constants
                # packed_w is a mkldnn tensor which we can't generate directly
                # so we use the weights from the original tensor in autotune.
                input_gen_fns = {
                    1: lambda x: V.graph.constants[x.get_name()],
                    2: lambda x: V.graph.constants[x.get_name()],
                }
                result: TensorBox = autotune_select_algorithm(
                    "packed_linear",
                    choices,
                    [x, packed_w, orig_w],
                    layout,
                    input_gen_fns=input_gen_fns,
                )
                if b is not None:
                    result = add(result, b)
                return result

        add_needs_realized_inputs(cpu_needs_realized_inputs)
    else:
        pass<|MERGE_RESOLUTION|>--- conflicted
+++ resolved
@@ -173,21 +173,13 @@
             torch.ops.mkldnn._linear_pointwise,
             "mkldnn::_linear_pointwise",
             has_out_variant=False,
-<<<<<<< HEAD
-            kernel_creator=ir.LinearUnary.create,
-=======
             kernel_creator=mkldnn_ir.LinearUnary.create,
->>>>>>> d21f311a
         )
         aten_mkldnn_linear_binary = ExternKernelChoice(
             torch.ops.mkldnn._linear_pointwise.binary,
             "mkldnn::_linear_pointwise",
             has_out_variant=False,
-<<<<<<< HEAD
-            kernel_creator=ir.LinearBinary.create,
-=======
             kernel_creator=mkldnn_ir.LinearBinary.create,
->>>>>>> d21f311a
         )
         cpu_needs_realized_inputs = [
             torch.ops.mkldnn._convolution_pointwise,
