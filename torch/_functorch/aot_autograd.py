--- conflicted
+++ resolved
@@ -1238,11 +1238,8 @@
     aot_id: int
     keep_inference_input_mutations: bool
     dynamic_shapes: bool = False
-<<<<<<< HEAD
+    aot_autograd_arg_pos_to_source : Optional[List[Source]] = None
     inference_compiler: Optional[Callable] = None
-=======
-    aot_autograd_arg_pos_to_source : Optional[List[Source]] = None
->>>>>>> 77e73b9b
 
 def aot_dispatch_base(flat_fn, flat_args: List[Tensor], aot_config: AOTConfig, *, fw_metadata: ViewAndMutationMeta):
     # aot_dispatch_base requires functionalization, but doesn't need to handle as many cases as the autograd case.
@@ -1275,7 +1272,8 @@
     context = disable_autocast_manager if disable_amp else nullcontext
 
     with context(), track_graph_compiling(aot_config, "inference"):
-        compiled_fw = aot_config.inference_compiler(fw_module, flat_args)
+        compiler = aot_config.inference_compiler if aot_config.inference_compiler is not None else aot_config.fw_compiler
+        compiled_fw = compiler(fw_module, flat_args)
 
     compiled_fn = create_runtime_wrapper(
         compiled_fw,
