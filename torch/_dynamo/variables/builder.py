--- conflicted
+++ resolved
@@ -1235,15 +1235,11 @@
             # specialize for the following conditions
             if not TracingContext.get().force_unspec_int_unbacked_size_like and (
                 # Assume integers from global variables want to be specialized
-<<<<<<< HEAD
                 not self.source.guard_source().is_local()
-=======
-                or not self.source.guard_source().is_local()
                 # Assume that integers that came from NN modules want to be
                 # specialized (as we don't expect users to be changing the
                 # NN modules on the fly)
                 or self.source.guard_source().is_nn_module()
->>>>>>> 78ff0920
                 or is_from_defaults(self.source)
                 or is_cell_contents(self.source)
             ):
