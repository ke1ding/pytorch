--- conflicted
+++ resolved
@@ -63,11 +63,7 @@
     TensorVariable,
     UnspecializedPythonVariable,
 )
-<<<<<<< HEAD
-from .user_defined import UserDefinedVariable
-=======
 from .user_defined import UserDefinedObjectVariable, UserDefinedVariable
->>>>>>> f34905f6
 
 log = logging.getLogger(__name__)
 
@@ -522,8 +518,6 @@
             def compare_set_items(tx, left, right):
                 return ConstantVariable(op(left.set_items, right.set_items))
 
-<<<<<<< HEAD
-=======
             def compare_via_method(tx, left, right):
                 return left.call_method(tx, f"__{op.__name__}__", [right], {})
 
@@ -532,7 +526,6 @@
             else:
                 compare_user_defined = compare_via_method
 
->>>>>>> f34905f6
             op_var = BuiltinVariable(op)
             result.extend(
                 [
@@ -561,16 +554,6 @@
                         list_compare_check,
                     ),
                     ((has_set_items, has_set_items), compare_set_items),
-<<<<<<< HEAD
-                    # TODO(jansel): UserDefinedObjectVariable is wrong and could invoke user code
-                    (
-                        (UserDefinedObjectVariable, UserDefinedObjectVariable),
-                        compare_by_value,
-                    ),
-                    (
-                        (UserDefinedClassVariable, UserDefinedClassVariable),
-                        compare_by_value,
-=======
                     (
                         (UserDefinedObjectVariable, UserDefinedObjectVariable),
                         compare_user_defined,
@@ -578,7 +561,6 @@
                     (
                         (UserDefinedClassVariable, UserDefinedClassVariable),
                         compare_user_defined,
->>>>>>> f34905f6
                     ),
                     (
                         (
@@ -857,7 +839,6 @@
 
         if kwargs and not self.tensor_args(*args, *kwargs.values()):
             return
-<<<<<<< HEAD
 
         fn = self.fn
         try:
@@ -866,16 +847,6 @@
                 from ..bytecode_transformation import unique_id
                 from .functions import invoke_and_store_as_constant
 
-=======
-
-        fn = self.fn
-        try:
-            # Constant fold for constant tensor and python constants
-            if self.python_and_tensor_constant_only(*args, **kwargs):
-                from ..bytecode_transformation import unique_id
-                from .functions import invoke_and_store_as_constant
-
->>>>>>> f34905f6
                 return invoke_and_store_as_constant(
                     tx, fn, unique_id(fn.__name__), args, kwargs
                 )
@@ -1513,8 +1484,6 @@
             unimplemented("non-const getattr() name")
 
         if tx.output.side_effects.is_attribute_mutation(obj):
-<<<<<<< HEAD
-=======
             if isinstance(obj, variables.UnspecializedNNModuleVariable):
                 if (
                     name
@@ -1533,7 +1502,6 @@
                         f"pending mutation on nn module, so graph breaking at {name!r} call"
                     )
 
->>>>>>> f34905f6
             try:
                 # re-read a pending side effect?
                 return tx.output.side_effects.load_attr(obj, name)
