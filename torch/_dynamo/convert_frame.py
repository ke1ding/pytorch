--- conflicted
+++ resolved
@@ -51,6 +51,7 @@
     gen_record_file_name,
     guard_failures,
     increment_frame,
+    is_guard_failure_reporting_enabled,
     is_namedtuple,
     istype,
     LazyString,
@@ -203,18 +204,14 @@
     return False
 
 
-def exception_handler(e, code, frame=None):
+def exception_handler(e, code, frame=None, export=False):
     record_filename = None
     if hasattr(e, "exec_record"):
         record_filename = gen_record_file_name(e, code)
         write_record_to_file(record_filename, e.exec_record)
         e.record_filename = record_filename
 
-    augment_exc_message(e)
-    # Only log the exception if we are going to suppress it
-    # if aren't suppressing it, a higher level except block will handle it
-    if config.suppress_errors:
-        log.error(format_error_msg(e, code, record_filename, frame))
+    augment_exc_message(e, export=export)
 
 
 FRAME_COUNTER = 0
@@ -243,19 +240,19 @@
         if code in input_codes and (
             recompiles_log.isEnabledFor(logging.DEBUG) or config.error_on_recompile
         ):
-            if config.report_guard_failures:
+            if is_guard_failure_reporting_enabled():
                 message = (
                     f"Recompiling function {code.co_name} in {code.co_filename}:{code.co_firstlineno}",
                     f"triggered by the following guard failure: {str(guard_failures[code][-1])}",
                 )
             else:
                 message = (
-                    f"Recompiling function {code.co_name} in {code.co_filename}",
+                    f"Recompiling function {code.co_name} in {code.co_filename}:{code.co_firstlineno}",
                     "set env var TORCHDYNAMO_REPORT_GUARD_FAILURES=1 to debug further",
                 )
 
             if recompiles_log.isEnabledFor(logging.DEBUG):
-                recompiles_log.debug(message)
+                recompiles_log.debug(message, stack_info=True)
 
             if config.error_on_recompile:
                 raise exc.RecompileError(message)
@@ -526,10 +523,10 @@
         ConstraintViolationError,
         GuardOnDataDependentSymNode,
     ) as e:
-        exception_handler(e, code, frame)
+        exception_handler(e, code, frame, export=export)
         raise
     except Exception as e:
-        exception_handler(e, code, frame)
+        exception_handler(e, code, frame, export=export)
         raise InternalTorchDynamoError(str(e)).with_traceback(e.__traceback__) from None
 
 
@@ -545,14 +542,22 @@
             result = inner_convert(frame, cache_size, hooks, frame_state)
             counters["frames"]["ok"] += 1
             return result
-        except (NotImplementedError, Unsupported):
-            log.info("converting frame raised unsupported, leaving it unconverted")
-        except Exception:
-            if not config.suppress_errors:
+        except Exception as e:
+            # These two exception types are "soft" failure, in the sense that
+            # we know this is due to something we didn't implement all the
+            # way, scare the user less about it.  That being said, if you
+            # are trying to understand why a graph break happened, it's still
+            # important to have this information, so offer it.
+            #
+            # NB: NotImplementedError used to be on this list, but actually
+            # it is impossible for it to reach here, as it is converted into
+            # InternalTorchDynamoError.  This behavior seemed reasonable
+            # to me (ezyang, Aug 2023) so I kept it, but maybe at some point
+            # someone wanted these to also get suppressed.  If so, you'll
+            # need to make these exceptions not get wrapped
+            soft_fail = isinstance(e, Unsupported)
+            if not config.suppress_errors and not soft_fail:
                 raise
-<<<<<<< HEAD
-            log.info("converting frame raised error, suppressing error")
-=======
 
             # Suppress the error.  NB: It's very important to do the
             # suppression logging HERE, where the actual suppression
@@ -566,7 +571,6 @@
                 log.info(error_msg, exc_info=True)
             else:
                 log.warning(error_msg, exc_info=True)
->>>>>>> c379d628
         return None
 
     _convert_frame._torchdynamo_orig_callable = compiler_fn  # type: ignore[attr-defined]
