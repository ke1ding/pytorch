# Owner(s): ["module: inductor"]
import contextlib
import copy
import dataclasses
import functools
import gc
import importlib
import itertools
import math
import operator
import os
import random
import re
import subprocess
import sys
import threading
import time
import typing
import unittest
import unittest.mock
import weakref
from pathlib import Path
from typing import Tuple
from unittest.mock import patch

import numpy as np

import torch

import torch._dynamo.config as dynamo_config
import torch.nn as nn
from torch._dispatch.python import enable_python_dispatcher
from torch._dynamo.debug_utils import aot_graph_input_parser
from torch._dynamo.testing import (
    CompileCounterWithBackend,
    expectedFailureCodegenDynamic,
    rand_strided,
    same,
    skipIfPy312,
)
from torch._dynamo.utils import ifdynstaticdefault
from torch._inductor.codegen.common import DataTypePropagation, OptimizationContext
from torch._inductor.fx_passes import pad_mm
from torch._inductor.test_case import TestCase as InductorTestCase
from torch._inductor.utils import (
    add_scheduler_init_hook,
    aoti_compile_with_persistent_cache,
    aoti_eager_cache_dir,
    load_aoti_eager_cache,
    run_and_get_code,
    run_and_get_cpp_code,
    run_and_get_triton_code,
)
from torch._inductor.virtualized import V
from torch._prims_common import is_integer_dtype
from torch.fx.experimental.proxy_tensor import make_fx
from torch.library import _scoped_library
from torch.nn import functional as F
from torch.testing import FileCheck, make_tensor
from torch.testing._internal.common_cuda import (
    PLATFORM_SUPPORTS_FLASH_ATTENTION,
    PLATFORM_SUPPORTS_MEM_EFF_ATTENTION,
    SM80OrLater,
    TEST_CUDNN,
    with_tf32_off,
)

from torch.testing._internal.common_device_type import (
    _has_sufficient_memory,
    expectedFailureXPU,
)
from torch.testing._internal.common_dtype import all_types, get_all_dtypes
from torch.testing._internal.common_utils import (
    DeterministicGuard,
    instantiate_parametrized_tests,
    IS_CI,
    IS_FBCODE,
    IS_MACOS,
    IS_WINDOWS,
    IS_X86,
    parametrize,
    serialTest,
    skipIfNNModuleInlined,
    skipIfRocm,
    skipIfXpu,
    subtest,
    TEST_WITH_ASAN,
    TEST_WITH_ROCM,
)
from torch.utils import _pytree as pytree
from torch.utils._python_dispatch import TorchDispatchMode
from torch.utils._pytree import tree_flatten, tree_unflatten
from torch.utils.weak import WeakTensorKeyDictionary

DO_PERF_TEST = os.environ.get("DO_PERF_TEST") == "1"

if IS_WINDOWS and IS_CI:
    sys.stderr.write(
        "Windows CI does not have necessary dependencies for test_torchinductor yet\n"
    )
    if __name__ == "__main__":
        sys.exit(0)
    raise unittest.SkipTest("requires sympy/functorch/filelock")

importlib.import_module("functorch")
importlib.import_module("filelock")

from torch._inductor import config, test_operators

from torch._inductor.compile_fx import (
    compile_fx,
    compile_fx_inner,
    complex_memory_overlap,
)
from torch._inductor.utils import has_torchvision_roi_align

from torch.testing._internal.common_utils import slowTest
from torch.testing._internal.inductor_utils import (
    GPU_TYPE,
    HAS_CPU,
    HAS_GPU,
    HAS_MULTIGPU,
    requires_gpu,
    skipCPUIf,
    skipCUDAIf,
)

HAS_AVX2 = "fbgemm" in torch.backends.quantized.supported_engines

aten = torch.ops.aten

requires_multigpu = functools.partial(
    unittest.skipIf, not HAS_MULTIGPU, f"requires multiple {GPU_TYPE} devices"
)
skip_if_x86_mac = functools.partial(
    unittest.skipIf, IS_MACOS and IS_X86, "Does not work on x86 Mac"
)
vec_dtypes = [torch.float, torch.bfloat16, torch.float16]

libtest = torch.library.Library("test", "FRAGMENT")  # noqa: TOR901
ids = set()

f32 = torch.float32
i64 = torch.int64
i32 = torch.int32


def _large_cumprod_input(shape, dim, dtype, device):
    # Construct a cumprod input which guaruntees not to overflow or underflow
    if is_integer_dtype(dtype):
        # Large products don't fit in integers, the best we can do
        # is random +/-1 values to test the sign of the result
        x = torch.randint(0, 1, shape, dtype=dtype, device=device)
        return x * 2 - 1

    comp_dtype = torch._prims_common.get_computation_dtype(dtype)
    batch_size = 256
    if comp_dtype != dtype:
        batch_size = math.floor(math.log2(torch.finfo(dtype).max) / 3)

    # Create random values with a uniform magnitude and uniform exponent
    num_batches = (shape[dim] + 2 * batch_size - 1) // (2 * batch_size)
    batch_shape = (
        shape[:dim]
        + (
            num_batches,
            batch_size,
        )
        + shape[dim + 1 :]
    )
    magnitude = 1 + torch.rand(batch_shape, dtype=comp_dtype, device=device)
    exponent = torch.randint(-1, 1, batch_shape, device=device).to(comp_dtype)
    batch = magnitude * exponent.exp2()

    # Alternate each batch of values with their reciprocals so the product
    # never gets too far away from 1
    t = torch.cat((batch, batch.reciprocal()), dim=dim + 1)
    t = t.flatten(dim, dim + 1)
    t = aten.slice(t, dim=dim, start=0, end=shape[dim])

    # Randomize sign
    sign = torch.randint(0, 1, shape, device=device) * 2 - 1
    return (t * sign).to(dtype)


def define_custom_op_for_test(id_, fn_cpu, fn_cuda, fn_xpu, fn_meta, tags=()):
    global libtest
    global ids
    if id_ not in ids:
        libtest.define(f"{id_}(Tensor self) -> Tensor", tags=tags)
        libtest.impl(id_, fn_cpu, "CPU")
        libtest.impl(id_, fn_cuda, "CUDA")
        libtest.impl(id_, fn_xpu, "XPU")
        libtest.impl(id_, fn_meta, "Meta")
        ids.add(id_)


def define_custom_op_2_for_test(id_, fn_cpu, fn_cuda, fn_xpu, fn_meta, tags=()):
    global libtest
    global ids
    if id_ not in ids:
        libtest.define(
            f"{id_}(Tensor self, float scale) -> (Tensor, Tensor)", tags=tags
        )
        libtest.impl(id_, fn_cpu, "CPU")
        libtest.impl(id_, fn_cuda, "CUDA")
        libtest.impl(id_, fn_xpu, "XPU")
        libtest.impl(id_, fn_meta, "Meta")
        ids.add(id_)


def define_custom_op_3_for_test(id_, fn_cpu, fn_cuda, fn_xpu, fn_meta, tags=()):
    global libtest
    global ids
    if id_ not in ids:
        libtest.define(f"{id_}(Tensor[] x) -> Tensor", tags=tags)
        libtest.impl(id_, fn_cpu, "CPU")
        libtest.impl(id_, fn_cuda, "CUDA")
        libtest.impl(id_, fn_xpu, "XPU")
        libtest.impl(id_, fn_meta, "Meta")
        ids.add(id_)


f32 = torch.float32


def run_fw_bw_and_get_code(fn):
    def run_with_backward():
        result = fn()
        result.sum().backward()
        return result

    return run_and_get_code(run_with_backward)


def register_ops_with_aoti_compile(ns, op_set, dispatch_key, torch_compile_op_lib_impl):
    for _op_name in op_set:
        qualified_op_name = f"{ns}::{_op_name}"
        _, overload_names = torch._C._jit_get_operation(qualified_op_name)
        for overload_name in overload_names:
            try:
                reg_op_name = qualified_op_name
                schema = torch._C._get_schema(qualified_op_name, overload_name)
                if schema.overload_name:
                    reg_op_name = f"{qualified_op_name}.{schema.overload_name}"
                torch_compile_op_lib_impl._impl_with_aoti_compile(  # noqa: F821
                    reg_op_name, dispatch_key
                )
            except Exception as e:
                continue


class TestCase(InductorTestCase):
    @classmethod
    def setUpClass(cls):
        super().setUpClass()
        cls._stack = contextlib.ExitStack()
        cls._stack.enter_context(
            config.patch(
                {
                    "debug": True,
                    "debug_index_asserts": True,
                    "cpp.min_chunk_size": 1,
                    "triton.autotune_pointwise": False,  # too slow
                    "implicit_fallbacks": False,
                    "generate_intermediate_hooks": True,
                }
            )
        )

    @classmethod
    def tearDownClass(cls):
        cls._stack.close()
        super().tearDownClass()

    def setUp(self):
        torch._dynamo.reset()
        torch._inductor.metrics.reset()
        super().setUp()
        self._start = time.perf_counter()

    def tearDown(self):
        super().tearDown()
        torch._dynamo.reset()
        if os.environ.get("ERROR_ON_SLOW") == "1":
            elapsed = time.perf_counter() - self._start
            assert elapsed < 120


class ToTuple(torch.nn.Module):
    def forward(self, x):
        return (x,)


@dataclasses.dataclass
class InputGen:
    n: int
    device: str

    def dense(self):
        return torch.randn((self.n, self.n), device=self.device)

    def transposed(self):
        return self.dense().transpose(0, 1)

    def strided(self):
        return torch.randn((self.n * 2, self.n * 3), device=self.device)[
            self.n :, self.n :: 2
        ]

    def broadcast1(self):
        return torch.randn((self.n,), device=self.device)

    def broadcast2(self):
        return torch.randn((1, self.n, 1), device=self.device)

    def broadcast3(self):
        return torch.randn((1,), device=self.device)

    def double(self):
        return torch.randn((self.n, self.n), device=self.device, dtype=torch.double)

    def int(self):
        return torch.arange(self.n, device=self.device, dtype=torch.int32)


def compute_grads(args, kwrags, results, grads):
    def gather_leaf_tensors(args, kwargs):
        args = pytree.arg_tree_leaves(*args, **kwargs)
        leaf_tensors = [
            arg for arg in args if isinstance(arg, torch.Tensor) and arg.requires_grad
        ]
        return leaf_tensors

    flat_results = pytree.tree_leaves(results)
    flat_diff_results = [
        r for r in flat_results if isinstance(r, torch.Tensor) and r.requires_grad
    ]
    assert len(flat_diff_results) > 0

    leaf_tensors = gather_leaf_tensors(args, kwrags)
    assert len(leaf_tensors) > 0
    return torch.autograd.grad(
        flat_diff_results,
        leaf_tensors,
        grads,
        allow_unused=True,
        retain_graph=True,
    )


def clone_preserve_strides(x, device=None):
    if not isinstance(x, torch.Tensor):
        return x
    buffer = torch.as_strided(
        x, (x.untyped_storage().size() // x.element_size(),), (1,), 0
    )
    if not device:
        buffer = buffer.clone()
    else:
        buffer = buffer.to(device, copy=True)
    out = torch.as_strided(buffer, x.size(), x.stride(), x.storage_offset())
    return out


def check_model(
    self: TestCase,
    model,
    example_inputs,
    kwargs=None,
    *,
    atol=None,
    rtol=None,
    grad_atol=None,
    grad_rtol=None,
    check_lowp=True,
    exact_dtype=True,
    nopython=True,
    copy_to_gpu=True,
    reference_in_float=True,
    assert_equal=True,
    check_gradient=False,
    check_has_compiled=True,
    output_process_fn_grad=lambda x: x,
):
    kwargs = kwargs or {}
    torch._dynamo.reset()

    ref_inputs = [clone_preserve_strides(x) for x in example_inputs]
    ref_kwargs = kwargs
    has_lowp_args = False

    if reference_in_float and exact_dtype:
        # Store expected dtypes so we can check actual result gives the correct types
        torch.manual_seed(0)
        try:
            eager_result = model(*ref_inputs, **ref_kwargs)
        except RuntimeError:
            # Eager model may fail if the dtype is not supported
            eager_result = None

        ref_inputs = [clone_preserve_strides(x) for x in example_inputs]
        expect_dtypes = [
            x.dtype if isinstance(x, torch.Tensor) else None
            for x in pytree.tree_leaves(eager_result)
        ]
        del eager_result

    ref_model = model
    if reference_in_float:
        # check_lowp is ignored here, it's kept just to be able to call `common` with extra arg
        def upcast_fn(x):
            nonlocal has_lowp_args
            if isinstance(x, torch.Tensor) and (
                x.dtype == torch.float16 or x.dtype == torch.bfloat16
            ):
                has_lowp_args = True
                return x.float()
            else:
                return x

        ref_inputs = list(map(upcast_fn, example_inputs))
        ref_kwargs = {k: upcast_fn(v) for k, v in kwargs.items()}
        if has_lowp_args and hasattr(model, "to"):
            ref_model = copy.deepcopy(model).to(torch.float)

    torch.manual_seed(0)

    correct = ref_model(*ref_inputs, **ref_kwargs)

    torch._inductor.metrics.reset()

    called = False

    def compile_fx_wrapper(model_, example_inputs_):
        nonlocal called
        called = True
        return compile_fx(model_, example_inputs_)

    def run(*ex, **kwargs):
        return model(*ex, **kwargs)

    run = torch._dynamo.optimize(compile_fx_wrapper, nopython=nopython)(run)

    torch.manual_seed(0)
    actual = run(*example_inputs, **kwargs)
    # if not called:
    #     exp = torch._dynamo.explain(run)(*example_inputs)
    #     print("Explain:", exp[0])
    #     for graph in exp[2]:
    #         print("Graph", graph)
    if check_has_compiled:
        assert called, "Ran graph without calling compile_fx"
    assert type(actual) == type(correct)
    if isinstance(actual, (tuple, list)):
        assert len(actual) == len(correct)
        assert all(
            type(actual_item) == type(correct_item)
            for actual_item, correct_item in zip(actual, correct)
        )

    correct_flat, correct_spec = tree_flatten(correct)
    actual_flat = pytree.tree_leaves(actual)

    def reference_to_expect(actual_flat, correct_flat):
        return tuple(
            (
                y.to(x.dtype)
                if isinstance(y, torch.Tensor) and y.dtype.is_floating_point
                else y
            )
            for x, y in zip(actual_flat, correct_flat)
        )

    if reference_in_float and exact_dtype:
        for expect_dtype, actual_result in zip(expect_dtypes, actual_flat):
            if expect_dtype is not None:
                assert (
                    actual_result.dtype == expect_dtype
                ), f"dtype mismatch, expected {expect_dtype} but got {actual_result.dtype}"

    if reference_in_float:
        correct_flat = reference_to_expect(actual_flat, correct_flat)
        correct = tree_unflatten(correct_flat, correct_spec)

    if assert_equal:
        self.assertEqual(
            actual,
            correct,
            atol=atol,
            rtol=rtol,
            equal_nan=True,
            exact_dtype=exact_dtype,
        )
        # In case of input mutations, check that inputs are the same
        self.assertEqual(
            ref_inputs,
            example_inputs,
            atol=atol,
            rtol=rtol,
            equal_nan=True,
            # our testing sometimes uses higher precision inputs for the reference
            exact_dtype=False,
        )
    else:
        for correct_val, actual_val in zip(correct_flat, actual_flat):
            if isinstance(correct_val, torch.Tensor):
                assert correct_val.device == actual_val.device
                assert correct_val.size() == actual_val.size()
                strides_equal, _ = torch._prims_common.check_significant_strides(
                    correct_val, actual_val
                )
                assert strides_equal
                assert correct_val.layout == actual_val.layout
                if exact_dtype:
                    assert correct_val.dtype == actual_val.dtype

    if check_gradient:
        actual = output_process_fn_grad(actual)
        correct = output_process_fn_grad(correct)
        actual_flat = pytree.tree_leaves(actual)
        correct_flat = pytree.tree_leaves(correct)

        # generate random unit norm gradients
        grads = [
            torch.rand(r.shape, device=r.device, dtype=r.dtype)
            for r in correct_flat
            if isinstance(r, torch.Tensor) and r.requires_grad
        ]
        for g in grads:
            g /= g.norm()

        correct_grad = compute_grads(ref_inputs, ref_kwargs, correct, grads)
        all_none_grads = all(x is None for x in correct_grad)
        if all_none_grads:
            # See Note [Detaching inputs that never need gradients]
            # There are a handful of ops that can return None gradients, into of zero gradients.
            # If all inputs to an AOTAutograd graph are supposed to get None gradients,
            # AOTAutograd will end up forcing all of the outputs of the forward to not require grad.
            # There's no easy fix to this (see the note above), although one option is to
            # force any derivative formulas in core to return tensors of zeros instead of None.
            flat_results = pytree.tree_leaves(actual)
            results_that_require_grad = [
                x
                for x in flat_results
                if isinstance(x, torch.Tensor) and x.requires_grad
            ]
            self.assertEqual(len(results_that_require_grad), 0)
        else:
            actual_grad = compute_grads(example_inputs, kwargs, actual, grads)

            if reference_in_float:
                expect_grad = reference_to_expect(actual_grad, correct_grad)
            else:
                expect_grad = correct_grad

            self.assertEqual(
                actual_grad,
                expect_grad,
                atol=grad_atol or atol,
                rtol=grad_rtol or rtol,
                equal_nan=True,
                exact_dtype=exact_dtype,
            )

    torch._dynamo.reset()


@torch._inductor.config.patch("triton.cudagraphs", False)
def check_model_gpu(
    self: TestCase,
    model,
    example_inputs,
    kwargs=None,
    *,
    atol=None,
    rtol=None,
    grad_atol=None,
    grad_rtol=None,
    check_lowp=True,
    exact_dtype=True,
    nopython=True,
    copy_to_gpu=True,
    reference_in_float=True,
    assert_equal=True,
    check_gradient=False,
    check_has_compiled=True,
    output_process_fn_grad=lambda x: x,
):
    kwargs = kwargs or {}
    if hasattr(model, "to"):
        model = model.to(device=GPU_TYPE)

    if copy_to_gpu:
        example_inputs = tuple(
            clone_preserve_strides(x, device=GPU_TYPE) for x in example_inputs
        )

    check_model(
        self,
        model,
        example_inputs,
        kwargs,
        atol=atol,
        rtol=rtol,
        grad_atol=grad_atol,
        grad_rtol=grad_rtol,
        exact_dtype=exact_dtype,
        nopython=nopython,
        reference_in_float=reference_in_float,
        assert_equal=assert_equal,
        check_gradient=check_gradient,
        check_has_compiled=check_has_compiled,
        output_process_fn_grad=output_process_fn_grad,
    )

    if check_lowp:

        def downcast_fn(x):
            if not isinstance(x, torch.Tensor) or not x.dtype == torch.float:
                return x
            return torch.empty_strided(
                x.size(), x.stride(), device=GPU_TYPE, dtype=torch.half
            ).copy_(x)

        example_inputs = list(map(downcast_fn, example_inputs))
        if hasattr(model, "to"):
            model = model.to(torch.half)
        if rtol is not None:
            rtol = max(2e-3, rtol)
        check_model(
            self,
            model,
            example_inputs,
            kwargs,
            atol=atol,
            rtol=rtol,
            grad_atol=grad_atol,
            grad_rtol=grad_rtol,
            exact_dtype=exact_dtype,
            nopython=nopython,
            reference_in_float=reference_in_float,
            assert_equal=assert_equal,
            check_gradient=check_gradient,
            check_has_compiled=check_has_compiled,
            output_process_fn_grad=output_process_fn_grad,
        )


check_model_cuda = check_model_gpu


def _run_and_assert_no_indirect_indexing(
    test_case, func, *args, has_wrapping=None, has_assert=False, **kwargs
):
    result, source_codes = run_and_get_code(func, *args, **kwargs)

    for code in source_codes:
        for line in code.split("\n"):
            stmt = None
            # Find indexing expressions
            if ".load(" in line:
                stmt = line.split(".load")[-1]
            elif "tl.store" in line:
                stmt = line.split(".store")[-1]
                stmt = ",".join(stmt.split(",")[:-2])  # Remove store value and mask
            elif ".store" in line:
                stmt = line.split(".store")[-1]
            elif "[" in line:
                stmt = line.split("[")[-1].split("]")[0]
            if "tl.make_block_ptr(" in line:
                continue

            if stmt is None:
                continue

            # indirect indexing involves a `tmp` variable
            test_case.assertTrue(
                "tmp" not in stmt,
                msg=f"Found indirect indexing in statement '{stmt}' from code:\n{code}",
            )
        if has_wrapping is not None:
            test_case.assertTrue(
                ("where" in code or "?" in code) is has_wrapping,
                msg=f"Wanted {has_wrapping=} but got\n{code}",
            )
    test_case.assertTrue(
        any(
            ("device_assert" in code or "TORCH_CHECK" in code) is has_assert
            for code in source_codes
        )
    )
    return result


def assertGeneratedKernelCountEqual(self: TestCase, expected: int):
    if config.triton.multi_kernel:
        # when multi_kernel is enabled, we generated both persistent reduction
        # and non-persistent reduction kernels for the same node schedule.
        # That will mess up with the kernel count. Just don't check it.
        return
    if config.cpp_wrapper:
        expected *= 2
    self.assertEqual(torch._inductor.metrics.generated_kernel_count, expected)


class SweepInputs2:
    input_gen_types1 = [
        "dense",
        "transposed",
        "strided",
        "broadcast1",
        "broadcast2",
        "broadcast3",
        "double",
        "int",
    ]
    input_gen_types2 = input_gen_types1
    gen = None

    @staticmethod
    def kernel(a, b):
        return (a + b,)

    @classmethod
    def gen_template(cls, name1, name2):
        def test(self):
            check_model(
                self,
                cls.kernel,
                (
                    getattr(cls.gen, name1)(),
                    getattr(cls.gen, name2)(),
                ),
            )

        test.__name__ = f"test_{cls.gen.device}_{name1}_{name2}"
        setattr(cls, test.__name__, test)

    @classmethod
    def populate(cls):
        for name1 in cls.input_gen_types1:
            for name2 in cls.input_gen_types2:
                cls.gen_template(name1, name2)


def is_cpp_backend(device):
    return getattr(device, "type", device) == "cpu" and config.cpu_backend == "cpp"


def is_halide_backend(device):
<<<<<<< HEAD
    if getattr(device, "type", device) == "cpu":
        return config.cpu_backend == "halide"
    return config.cuda_backend == "halide"
=======
    return getattr(device, "type", device) == "cpu" and config.cpu_backend == "halide"
>>>>>>> 94dc3253


def skip_if_halide(fn):
    @functools.wraps(fn)
    def wrapper(self):
        if is_halide_backend(self.device):
            raise unittest.SkipTest("halide not supported")
        return fn(self)

    return wrapper


@instantiate_parametrized_tests
class CommonTemplate:
    def test_bool(self):
        def fn(a, b):
            return (
                a + b,
                a * b,
                a & b,
                a | b,
                a ^ b,
                torch.logical_and(a, b),
                torch.logical_or(a, b),
                torch.logical_not(a),
                torch.sign(b),
            )

        self.common(
            fn,
            (
                torch.tensor([True, False, True, False]),
                torch.tensor([False, False, True, True]),
            ),
        )

    @skipCUDAIf(not SM80OrLater, "Requires sm80")
    @skip_if_halide  # aoti
    def test_eager_aoti_support_out(self):
        ns = "aten"
        op_name = "clamp"
        dispatch_key = "CPU"
        device = "cpu"
        if self.device.lower() == "cuda":
            dispatch_key = "CUDA"
            device = "cuda"

        inp_tensor = torch.randn(128, dtype=torch.float, device=device).fill_(1.0)
        min_tensor = inp_tensor - 0.05
        max_tensor = inp_tensor + 0.05
        with _scoped_library("aten", "IMPL") as torch_compile_op_lib_impl:
            ref_out_tensor = torch.randn(128, dtype=torch.float, device=device).fill_(
                -1
            )
            ref_tensor = torch.clamp(
                max=max_tensor, min=min_tensor, input=inp_tensor, out=ref_out_tensor
            )

            ref_out_tensor1 = torch.randn(128, dtype=torch.float, device=device).fill_(
                -1
            )
            ref_tensor1 = torch.clamp(
                max=max_tensor, out=ref_out_tensor1, min=min_tensor, input=inp_tensor
            )

            register_ops_with_aoti_compile(
                ns, [op_name], dispatch_key, torch_compile_op_lib_impl
            )

            res_out_tensor = torch.randn(128, dtype=torch.float, device=device).fill_(
                -1
            )
            res_tensor = torch.clamp(
                max=max_tensor, min=min_tensor, input=inp_tensor, out=res_out_tensor
            )

            self.assertEqual(ref_tensor, res_tensor)
            self.assertEqual(ref_out_tensor, res_out_tensor)

            res_out_tensor1 = torch.randn(128, dtype=torch.float, device=device).fill_(
                -1
            )
            res_tensor1 = torch.clamp(
                max=max_tensor, out=res_out_tensor1, min=min_tensor, input=inp_tensor
            )

            self.assertEqual(ref_tensor1, res_tensor1)
            self.assertEqual(ref_out_tensor1, res_out_tensor1)

    @skipCUDAIf(not SM80OrLater, "Requires sm80")
    @skip_if_halide  # aoti
    def test_eager_aoti_cache_hit(self):
        ns = "aten"
        op_name = "abs"
        dispatch_key = "CPU"
        device = "cpu"
        if self.device.lower() == "cuda":
            dispatch_key = "CUDA"
            device = "cuda"

        input_tensor = torch.randn(128, dtype=torch.float, device=device)
        kernel_lib_path = aoti_compile_with_persistent_cache(
            ns,
            op_name,
            device,
            False,
            getattr(torch.ops.aten, op_name),
            (input_tensor,),
            {},
        )
        self.assertTrue(Path(kernel_lib_path).exists())

        from unittest import mock

        # Patch the aoti_compile_with_persistent_cache as None to ensure no new kernel is generated
        with mock.patch(
            "torch._inductor.utils.aoti_compile_with_persistent_cache", None
        ):
            with _scoped_library("aten", "IMPL") as torch_compile_op_lib_impl:
                # Get ref result from eager
                ref_value = getattr(torch.ops.aten, op_name)(input_tensor)

                register_ops_with_aoti_compile(
                    ns, [op_name], dispatch_key, torch_compile_op_lib_impl
                )

                # Invoke the pre-compiled kernel and get result.
                res_value = getattr(torch.ops.aten, op_name)(input_tensor)

                self.assertEqual(ref_value, res_value)

    @skipCUDAIf(not SM80OrLater, "Requires sm80")
    @skip_if_halide  # aoti
    def test_eager_aoti_with_persistent_cache(self):
        def fn(a):
            return torch.abs(a)

        ns = "aten"
        op_name = "abs"

        device = "cpu"
        if self.device.lower() == "cuda":
            device = "cuda"

        input_tensor = torch.randn(128, dtype=torch.float, device=device)
        kernel_lib_path = aoti_compile_with_persistent_cache(
            ns,
            op_name,
            input_tensor.device.type,
            False,
            fn,
            args=(input_tensor,),
            kwargs={},
        )
        self.assertTrue(len(kernel_lib_path) > 0)

        device_kernel_cache = aoti_eager_cache_dir(ns, device)
        kernel_conf = device_kernel_cache / f"{op_name}.json"
        self.assertTrue(kernel_conf.exists())

        json_data = load_aoti_eager_cache("aten", "abs", input_tensor.device.type)
        self.assertTrue(json_data is not None)
        self.assertTrue(isinstance(json_data, list))
        self.assertTrue(len(json_data) > 0)

        op_info = json_data[0]
        self.assertTrue(isinstance(op_info, dict))
        self.assertTrue("meta_info" in op_info)
        self.assertTrue("kernel_path" in op_info)
        kernel_libs_abs_path = []
        for item in json_data:
            kernel_path = device_kernel_cache / item["kernel_path"]
            kernel_libs_abs_path.append(kernel_path.as_posix())

        self.assertTrue(kernel_lib_path in kernel_libs_abs_path)

    @skipCUDAIf(not SM80OrLater, "Requires sm80")
    @skip_if_halide  # aoti
    def test_eager_aoti_with_scalar(self):
        namespace_name = "aten"
        op_name = "add"
        op_overload_name = "Tensor"
        op_name_with_overload = f"{op_name}.{op_overload_name}"

        dispatch_key = "CPU"
        device = torch.device("cpu")
        if self.device.lower() == "cuda":
            dispatch_key = "CUDA"
            device = torch.device("cuda")

        # Test the difference between scalar tensor and scalar
        a = torch.scalar_tensor(1.0, device=device)
        b = torch.scalar_tensor(2.0, device=device)

        kernel_lib_path = aoti_compile_with_persistent_cache(
            namespace_name,
            op_name_with_overload,
            a.device.type,
            False,
            torch.ops.aten.add,
            args=(a, b),
            kwargs={"alpha": 3.0},
        )
        self.assertTrue(Path(kernel_lib_path).exists())
        device_kernel_cache = aoti_eager_cache_dir(namespace_name, device.type)
        kernel_conf = device_kernel_cache / f"{op_name_with_overload}.json"
        self.assertTrue(kernel_conf.exists())
        json_data = load_aoti_eager_cache(
            namespace_name, op_name_with_overload, a.device.type
        )
        op_info = json_data[0]
        self.assertTrue(isinstance(op_info, dict))
        self.assertTrue("meta_info" in op_info)
        self.assertTrue(len(op_info["meta_info"]) == 3)
        self.assertTrue(op_info["meta_info"][0]["sizes"] == [])
        self.assertTrue(op_info["meta_info"][0]["strides"] == [])
        # Scalar Tensor
        self.assertTrue("scalar_value" not in op_info["meta_info"][0])
        self.assertTrue(op_info["meta_info"][1]["sizes"] == [])
        self.assertTrue(op_info["meta_info"][1]["strides"] == [])
        # Scalar Tensor
        self.assertTrue("scalar_value" not in op_info["meta_info"][1])
        self.assertTrue(op_info["meta_info"][2]["sizes"] == [])
        self.assertTrue(op_info["meta_info"][2]["strides"] == [])
        # Scalar
        self.assertTrue("scalar_value" in op_info["meta_info"][2])

        with _scoped_library("aten", "IMPL") as torch_compile_op_lib_impl:
            a = torch.randn(128, device=device)
            b = torch.randn(128, device=device)

            scalar_values = [1.0, 2.0, 3.0]
            ref_values = []
            for scalar_value in scalar_values:
                ref_values.append(torch.add(a, b, alpha=scalar_value))

            register_ops_with_aoti_compile(
                namespace_name, [op_name], dispatch_key, torch_compile_op_lib_impl
            )

            res_values = []
            for scalar_value in scalar_values:
                res_values.append(torch.add(a, b, alpha=scalar_value))

            self.assertEqual(len(ref_values), len(res_values))
            self.assertEqual(ref_values, res_values)

    @skipCUDAIf(not SM80OrLater, "Requires sm80")
    @skip_if_halide  # aoti
    def test_eager_aoti_override_registration(self):
        namespace_name = "aten"
        dispatch_key = "CPU"
        device = torch.device("cpu")
        if self.device.lower() == "cuda":
            dispatch_key = "CUDA"
            device = torch.device("cuda")

        unary_op_set = ["abs", "acos"]

        def fn(x, op_name=""):
            return getattr(torch, op_name)(x)

        # Invoke torch.compile directly to get referent results
        x = torch.randn(3, 4, device=device)

        ref_array = []
        for unary_op_name in unary_op_set:
            opt_fn = torch.compile(functools.partial(fn, op_name=unary_op_name))
            ref = opt_fn(x)
            ref_array.append(ref)

        with _scoped_library("aten", "IMPL") as torch_compile_op_lib_impl:
            register_ops_with_aoti_compile(
                namespace_name, unary_op_set, dispatch_key, torch_compile_op_lib_impl
            )

            res_array = []
            for unary_op_name in unary_op_set:
                res_array.append(getattr(torch, unary_op_name)(x))

            for ref, res in zip(ref_array, res_array):
                self.assertEqual(ref, res)

        a = torch.randn(128, device=device)
        min_tensor = torch.randn(128, device=device)
        max_tensor = min_tensor + 0.5

        ref_with_min = torch.ops.aten.clamp(a, min_tensor)
        ref_with_min_max = torch.ops.aten.clamp(a, min_tensor, max_tensor)

        with _scoped_library("aten", "IMPL") as torch_compile_op_lib_impl:
            register_ops_with_aoti_compile(
                namespace_name, ["clamp"], dispatch_key, torch_compile_op_lib_impl
            )
            res_with_min = torch.ops.aten.clamp(a, min_tensor)
            res_with_min_max = torch.ops.aten.clamp(a, min_tensor, max_tensor)
            self.assertEqual(ref_with_min, res_with_min)
            self.assertEqual(ref_with_min_max, res_with_min_max)

    def test_add_const_int(self):
        def fn(a):
            return (a + 1, torch.add(a, 1, alpha=2))

        for dtype in [torch.float32, torch.int32, torch.int64]:
            self.common(fn, (torch.arange(32, dtype=dtype),))

    def test_add_const_float(self):
        def fn(a):
            return (a + 1.5,)

        self.common(fn, (torch.randn(32),))

    def test_add_inplace_permuted(self):
        def fn(x, y):
            return x.add_(y)

        x = torch.ones([2, 12, 13, 17]).transpose(1, 2)
        y = torch.randn([2, 13, 1, 17])

        self.common(fn, (x, y))

    def test_add_complex(self):
        def fn(a, b, alpha):
            return torch.add(a, b, alpha=alpha)

        x = torch.tensor([1 + 1j, -1 + 1j, -2 + 2j, 3 - 3j, 0, 1j, 1, -1])
        y = torch.tensor([1 + 1j, -1 + 1j, -2 + 2j, 3 - 3j, 0, 1j, 1, -1])

        self.common(fn, (x, y, 2))

    def test_add_complex3(self):
        # fix https://github.com/pytorch/pytorch/issues/115071
        @torch.compile
        def fn(*args):
            a = torch.neg(args[0])
            b = torch.add(args[0], args[0])
            return (a, b)

        x = torch.randn(41, dtype=torch.complex64)
        y = x.clone()
        # should not inplace write to the input
        fn(x)
        self.assertEqual(x, y)

    def test_add_complex4(self):
        @torch.compile
        def fn(a, b):
            c = a + b
            d = a + b
            return c + d

        for dtype in [torch.complex32, torch.complex64, torch.complex128]:
            x = torch.tensor(
                [1 + 1j, -1 + 1j, -2 + 2j, 3 - 3j, 0, 1j, 1, -1],
                dtype=dtype,
                device=self.device,
            )
            y = torch.tensor(
                [1 + 1j, -1 + 1j, -2 + 2j, 3 - 3j, 0, 1j, 1, -1],
                dtype=dtype,
                device=self.device,
            )
            _, code = run_and_get_code(fn, x, y)
            self.assertEqual(
                " ".join(code).count(
                    "view_dtype" if config.cpp_wrapper else "aten.view"
                ),
                3,
            )

    def test_concat_add_inplace(self):
        def fn(x, y, z):
            return torch.cat([x, y], dim=1).add_(z)

        x = torch.randn([2, 12, 14, 14])
        y = torch.randn([2, 12, 14, 14])
        z = torch.randn([2, 24, 14, 14])

        self.common(fn, (x, y, z))

    def test_abs(self):
        def fn(a):
            return (a / (torch.abs(a) + 1),)

        self.common(fn, (torch.randn(17),))

    def test_angle(self):
        def fn(a, b, c):
            return torch.angle(a), torch.angle(b), torch.angle(c)

        complex_input = torch.tensor(
            [1 + 1j, -1 + 1j, -2 + 2j, 3 - 3j, 0, 1j, 1, -1, float("nan")]
        )
        real_input = torch.tensor([-1.0, 0.0, 1.0, float("nan")])
        interger_real_input = torch.tensor([-1, 0, 1])
        self.common(fn, (complex_input, real_input, interger_real_input))

    def test_sgn(self):
        def fn(a):
            return torch.sgn(a), torch.sgn(a + 1) - 1

        self.common(fn, [torch.linspace(-10, 10, 41)])

    @skipCUDAIf(not SM80OrLater, "uses bfloat16 which requires SM >= 80")
    @skip_if_halide  # bf16
    def test_scatter_bf16(self):
        def fn(inp, src, index):
            return inp.scatter_add(0, index, src)

        for dtype in [torch.int64, torch.bool, torch.bfloat16]:
            self.common(
                fn,
                [
                    torch.zeros(3, 5, dtype=dtype),
                    torch.ones((2, 5), dtype=dtype),
                    torch.tensor([[0, 1, 2, 0, 0]]),
                ],
            )

    def test_randn_generator(self):
        def fn(a, generator):
            return torch.randn([20, 20], generator=generator, device=a.device)

        self.common(fn, (torch.linspace(-10, 10, 41), None), assert_equal=False)

        # generator not yet supported in dynamo
        with self.assertRaisesRegex(torch._dynamo.exc.Unsupported, "Generator"):
            self.common(fn, (torch.linspace(-10, 10, 41), torch.Generator(self.device)))

    def test_sgn_extremal(self):
        def fn(a):
            return (torch.sgn(a),)

        self.common(fn, [torch.tensor([np.nan, np.inf, -np.inf, 0])])

    def test_max_min(self):
        def fn(a, b):
            return (torch.maximum(a, b), torch.minimum(a, b))

        self.common(fn, (torch.randn(8), torch.randn(8)))
        t1 = torch.randn(8)
        t1[0] = float("nan")
        t2 = torch.randn(8)
        t2[1] = float("nan")
        self.common(fn, (t1, t2))

    def test_neg_max_uint8(self):
        # https://github.com/pytorch/pytorch/issues/93380
        def fn(a, b):
            c = torch.neg(a)
            return torch.maximum(b, c)

        a = torch.randint(256, (1,), dtype=torch.uint8)
        b = torch.randint(256, (8390,), dtype=torch.uint8)
        self.common(fn, (a, b))

    def test_compar(self):
        def fn(x):
            return x.gt(3.5), x.ge(3.5), x.eq(3.5), x.le(2.5), x.lt(3.5), x.ne(3.5)

        a = torch.tensor([3])
        self.common(fn, (a,))

    def test_horizonal_fusion1(self):
        def fn(a, b, c):
            return (a + b, a - c, b * c)

        self.common(
            fn, (torch.randn(8, 16, 16), torch.randn(8, 16, 16), torch.randn(1, 16, 1))
        )

    def test_horizonal_fusion2(self):
        def fn(a, b, c):
            return a + 1, b + 2, c + 3

        self.common(fn, (torch.randn(8, 16, 8), torch.randn(8, 16), torch.randn(16, 8)))

    def test_vertical_fusion1(self):
        def fn(sa, ct, p):
            # From torchbench.pyhpc_equation_of_state
            v17 = -3.087032500374211e-7
            v18 = -1.988366587925593e-8
            v19 = -1.061519070296458e-11
            v20 = 1.550932729220080e-10
            t15 = v19 * ct
            t19 = v17 + ct * (v18 + t15) + v20 * sa
            t20 = 1.0 / t19
            t128 = t19 * p
            return t20 + t128

        self.common(
            fn,
            (
                torch.randn(204, 204, 26),
                torch.randn(204, 204, 26),
                torch.randn(26),
            ),
        )
        assertGeneratedKernelCountEqual(self, 1)

    @config.patch({"fx_graph_cache": False})
    def test_forced_buffer_realize(self):
        # Test torch._test_inductor_realize forces a buffer to be realized
        def fn(a):
            b = test_operators.realize(a * 2)
            return (b * 2,)

        self.common(fn, (torch.randn(10),))
        self.assertEqual(torch._inductor.metrics.ir_nodes_pre_fusion, 2)

    @config.patch({"fx_graph_cache": False})
    def test_scheduler_vertical_fusion1(self):
        realize = test_operators.realize

        def fn(sa, ct, p):
            # From torchbench.pyhpc_equation_of_state
            v17 = -3.087032500374211e-7
            v18 = -1.988366587925593e-8
            v19 = -1.061519070296458e-11
            v20 = 1.550932729220080e-10
            t15 = realize(v19 * ct)
            t19 = realize(v17 + ct * (v18 + t15) + v20 * sa)
            t20 = realize(1.0 / t19)
            t128 = realize(t19 * p)
            return t20 + t128

        self.common(
            fn,
            (
                torch.randn(204, 204, 26),
                torch.randn(204, 204, 26),
                torch.randn(26),
            ),
        )
        self.assertEqual(torch._inductor.metrics.ir_nodes_pre_fusion, 5)
        assertGeneratedKernelCountEqual(
            self, 1 if not is_cpp_backend(self.device) else 2
        )

    def test_index_propagation(self):
        def copy(x):
            i = torch.arange(x.size(0), device=x.device)
            return x[i]

        x = torch.randn(8, device=self.device)
        copy_opt = torch._dynamo.optimize("inductor")(copy)

        expect = copy(x)
        actual = _run_and_assert_no_indirect_indexing(self, copy_opt, x)
        self.assertEqual(expect, actual)

    @dynamo_config.patch("capture_dynamic_output_shape_ops", True)
    # https://github.com/halide/Halide/issues/8308
    @config.patch("halide.scheduler_cpu", "Mullapudi2016")
    @config.patch(implicit_fallbacks=True)
    def test_index_propagation_nested_indirect_indexing(self):
        def nested(x, repeats):
            rank = torch.arange(repeats.numel(), device=x.device)
            index = rank.repeat_interleave(repeats, dim=0)
            return torch.index_select(x, index=index, dim=0)

        example_inputs = (
            torch.randn((32, 64), device=self.device),
            repeats := torch.tensor([5, 10, 15], device=self.device),
        )
        torch._dynamo.mark_dynamic(repeats, 0)  # create backed symint

        nested_opt = torch._dynamo.optimize("inductor")(nested)

        expect = nested(*example_inputs)
        actual = nested_opt(*example_inputs)
        self.assertEqual(expect, actual)

    def test_index_propagation_flip(self):
        def flip(x):
            i = torch.arange(x.size(0) - 1, -1, -1, device=x.device)
            return x[i]

        x = torch.randn(8, device=self.device)
        flip_opt = torch._dynamo.optimize("inductor")(flip)

        expect = flip(x)
        actual = _run_and_assert_no_indirect_indexing(self, flip_opt, x)
        self.assertEqual(expect, actual)

    def test_index_propagation_floordiv(self):
        def repeat_interleave(x, n):
            # e.g. x=[1, 2, 3], n=2 => returns [1, 1, 2, 2, 3, 3]
            i = torch.arange(x.shape[0] * n, device=x.device)
            return x[i // n]

        x = torch.randn(8, 16, device=self.device)
        repeat_interleave_opt = torch._dynamo.optimize("inductor")(repeat_interleave)
        # With static shapes we can prove the bound, our dynamic shapes reasoning is not good enough
        has_assert = ifdynstaticdefault(False, True)
        # this should be collapsed to direct indexing
        actual = _run_and_assert_no_indirect_indexing(
            self, repeat_interleave_opt, x, 3, has_assert=has_assert
        )
        expect = torch.repeat_interleave(x, 3, dim=0)
        self.assertEqual(expect, actual)
        self.assertEqual(actual, repeat_interleave(x, 3))

    def test_index_propagation_remainder(self):
        def repeat(x, n):
            # e.g. x=[1, 2, 3], n=2 => returns [1, 2, 3, 1, 2, 3]
            i = torch.arange(x.shape[0] * n, device=x.device)
            return x[i % x.shape[0]]

        x = torch.randn(8, 16, device=self.device)
        repeat_opt = torch._dynamo.optimize("inductor")(repeat)

        # With static shapes we can prove the bound, our dynamic shapes reasoning is not good enough
        has_assert = ifdynstaticdefault(False, True)
        # this should be collapsed to direct indexing
        actual = _run_and_assert_no_indirect_indexing(
            self, repeat_opt, x, 3, has_wrapping=False, has_assert=has_assert
        )
        expect = x.repeat(3, 1)
        self.assertEqual(expect, actual)
        self.assertEqual(actual, repeat(x, 3))

    def test_index_propagation_abs(self):
        def reflection_pad_left(x, n):
            # e.g. x=[1, 2, 3], n=2 => returns [3, 2, 1, 2, 3]
            i = torch.arange(x.shape[0] + n, device=x.device)
            return x[(i - n).abs()]

        x = torch.randn(8, device=self.device)
        opt_fn = torch._dynamo.optimize("inductor")(reflection_pad_left)

        # With static shapes we can prove the bound, our dynamic shapes reasoning is not good enough
        has_assert = ifdynstaticdefault(False, True)
        # this should be collapsed to direct indexing
        actual = _run_and_assert_no_indirect_indexing(
            self, opt_fn, x, 3, has_wrapping=False, has_assert=has_assert
        )
        expect = reflection_pad_left(x, 3)
        self.assertEqual(expect, actual)

    def test_index_propagation_device_assert_masked(self):
        def fn(a):
            idx = torch.arange(a.size(0), device=a.device)
            padded_idx = torch.constant_pad_nd(idx, (1050, 0))
            padded_idx = torch.where(padded_idx >= 0, padded_idx, padded_idx)
            return a[padded_idx]

        self.common(fn, (torch.randn(1024),))

    @config.patch(debug_index_asserts=False)
    def test_neg_index(self):
        def test(
            fn, inps, has_assert: bool, has_wrapping: bool, vectorize: bool = True
        ):
            fn_opt = torch.compile(fn)
            if is_halide_backend(self.device):
                pass  # no device asserts in halide
            elif self.device == "cpu":
                _, code = run_and_get_cpp_code(fn_opt, *inps)
                self.assertTrue(("?" in code or "blendv" in code) is has_wrapping)
                self.assertTrue(("TORCH_CHECK" in code) is has_assert)
                # Assert that we always vectorize the kernel regardless of wrapping / checks
                self.assertTrue(("loadu" in code) is vectorize)
            else:
                code = run_and_get_triton_code(fn_opt, *inps)
                self.assertTrue(("tl.where" in code) is has_wrapping)
                self.assertTrue(("device_assert" in code) is has_assert)

        def indirect(a, b):
            return a[b - 1]

        a = torch.rand(1024, device=self.device)
        b = torch.zeros(256, dtype=torch.long, device=self.device)
        test(indirect, (a, b), has_assert=True, has_wrapping=True)

        def direct(x):
            return x[:, -1]

        a = torch.rand(1, 64, 32, device=self.device)
        # Does not even generate a kernel as it's a view
        test(direct, (a,), has_assert=False, has_wrapping=False, vectorize=False)

        def flip(a, b):
            return a[b]

        a = torch.rand(1024, device=self.device)
        b = torch.arange(start=-1, end=-a.numel() - 1, step=-1, device=self.device)
        test(flip, (a, b), has_assert=True, has_wrapping=True)

        # Constant propagate a constant that's negative
        def flip_with_index_constant(a):
            b = torch.arange(start=-1, end=-a.numel() - 1, step=-1, device=a.device)
            return a[b]

        # Wrapping is constant-folded
        test(flip_with_index_constant, (a,), has_assert=False, has_wrapping=False)

        # Operation where we can't prove that the index is always positive or negative
        def pos_and_neg(a):
            b = torch.arange(start=1, end=-a.numel() - 1, step=-1, device=a.device)
            return a[b]

        # It has wrapping but no assert
        test(pos_and_neg, (a,), has_assert=False, has_wrapping=True)

        # We currently don't do constant propagation with float constants
        # We cannot prove this kind of asserts just with bounds. We would need
        # to lift IndexPropagation.shape_env to be accessible in all of Inductor
        def flip_with_index(a):
            b = 1.0 * torch.arange(
                start=-1, end=-a.numel() - 1, step=-1, device=a.device
            )
            b = b.int()
            return a[b]

        test(
            flip_with_index,
            (a,),
            has_assert=ifdynstaticdefault(False, True),
            has_wrapping=False,
            vectorize=False,  # Constant propagation off -> indirect indexing -> no vec
        )

        def unsafe_index(a, b):
            return aten._unsafe_index(a, (b,))

        test(unsafe_index, (a, b), has_assert=False, has_wrapping=True)

        def constant_propagation(a):
            b = torch.tensor([2], device=a.device)
            return a[b]

        test(
            constant_propagation,
            (a,),
            has_assert=ifdynstaticdefault(False, True),
            has_wrapping=False,
            vectorize=False,  # There's no loop to vectorize!
        )

        def constant_propagation_neg(a):
            b = torch.tensor([-2], device=a.device)
            return a[b]

        # In symbolic shapes, we know that we can access -2, so no assert is necessary!
        test(
            constant_propagation_neg,
            (a,),
            has_assert=False,
            has_wrapping=False,
            vectorize=False,  # There's no loop to vectorize!
        )

    def test_computed_buffer_inlining(self):
        def flip(x):
            idx = torch.arange(x.size(0) - 1, -1, -1, device=x.device)
            return x[idx], idx

        flip_opt = torch._dynamo.optimize("inductor")(flip)
        x = torch.randn(8, device=self.device)

        expect = flip(x)
        actual = _run_and_assert_no_indirect_indexing(self, flip_opt, x)
        self.assertEqual(expect, actual)

    def test_sum1(self):
        def fn(a, b):
            return ((a + b).sum(-1),)

        self.common(fn, (torch.randn(8, 8), torch.randn(8, 8)))

    def test_sum2(self):
        def fn(a, b):
            return ((a + b).sum([1, 2]), (a + b).sum(-1))

        self.common(fn, (torch.randn(8, 9, 3, 21), torch.randn(8, 9, 3, 21)))

    def test_sum3(self):
        def fn(a, b):
            r1 = a + b
            r2 = r1.sum(-1)
            r3 = torch.squeeze(b) + 10
            return (r1, r2, r3)

        # Mismatched elements: 2 / 10 (20.0%)
        # Greatest absolute difference: 0.0029296875 at index (8,) (up to 1e-05 allowed)
        # Greatest relative difference: 0.0017482517482517483 at index (6,) (up to 0.001 allowed)
        self.common(fn, (torch.randn(10, 10), torch.randn(1, 10)), atol=1e-5, rtol=2e-3)

    def test_sum4(self):
        def fn(a):
            b = a + 1
            c = b.sum(-1)
            d = c + 3
            e = d.sum(-1)
            f = e + 5
            return (f, e, d, c, b)

        self.common(fn, (torch.randn(1, 16, 8, 8),))

    def test_sum5(self):
        def fn(a):
            b = a + 1
            c = b.sum(-1)
            d = c + 3
            e = d.sum(-1)
            f = e + 5
            return (f,)

        self.common(fn, (torch.randn(1, 17, 8, 9),))

    def test_reduction1(self):
        def fn(a):
            return (a.sum(), a.max(), a.min(), a.argmax(), a.argmin())

        self.common(fn, (torch.tensor([float("-inf"), 0.0, float("inf")]),))

    @skip_if_x86_mac()
    def test_reduction2(self):
        def fn(a):
            # FIXME: a.argmax
            return (a.sum(), a.max(), a.min(), a.argmin())

        self.common(fn, (torch.full((4,), float("inf")),))

    @skip_if_x86_mac()
    def test_reduction3(self):
        def fn(a):
            # FIXME: a.argmin
            return (a.sum(), a.max(), a.min(), a.argmax())

        self.common(fn, (torch.full((4,), float("-inf")),))

    def test_reduction4(self):
        if self.device == "cpu":
            raise unittest.SkipTest("Non-deterministic CPU results")

        def fn(a):
            return (a.argmax(-1), a.argmin(-1))

        inputs = (torch.ones(128), torch.ones(4, 4, 1))
        for i in inputs:
            self.common(fn, (i,))

    @config.patch(unroll_reductions_threshold=1)
    def test_reduction5(self):
        if self.device == "cpu":
            raise unittest.SkipTest("Non-deterministic CPU results")

        def fn(a):
            return (a.sum(), a.max(), a.min(), a.argmax())

        self.common(fn, (torch.full((4,), float("-inf")),))

    def test_prod(self):
        def fn(a):
            return a.prod(0), a.prod(1), a.prod()

        self.common(fn, (torch.rand((10, 10)),))
        self.common(fn, (torch.rand((1, 2050)),))

    def test_unroll_small_reduction(self):
        def fn(x):
            val1, index1 = x.min(-1)
            val2, index2 = x.max(-1)
            return (
                val1,
                index1,
                val2,
                index2,
                x.sum(-1),
                (x > 1).any(-1),
                (x > 0).all(-1),
                x.argmin(-1),
                x.argmax(-1),
                x.amin(-1),
                x.amax(-1),
                x.aminmax(),
            )

        with config.patch(unroll_reductions_threshold=8):
            # small sized reductions will get unrolled
            self.common(fn, (torch.randn(8, 3),))
        torch._dynamo.reset()
        with config.patch(unroll_reductions_threshold=1):
            # make sure things also work if they aren't unrolled
            self.common(fn, (torch.randn(8, 3),))

    def test_multilayer_sum_low_prec(self):
        # fp16 nyi for cpu
        if self.device == "cpu":
            raise unittest.SkipTest(f"requires {GPU_TYPE}")

        def fn(a):
            return torch.mean(a)

        self.common(fn, ((torch.rand((10, 3, 352, 352), dtype=torch.float16),)))

    def test_multilayer_prime_size(self):
        def fn(a):
            return torch.max(a), torch.sum(a)

        # Requires masked loading for the intermediate reduction
        sample = torch.full((3999971,), 0, dtype=torch.int64)
        sample[-1] = 1
        self.common(fn, (sample,))

    @skipCPUIf(IS_MACOS, "fails on macos")
    def test_multilayer_var(self):
        def fn(a):
            return torch.var(a)

        self.common(
            fn,
            ((torch.rand((10, 3, 352, 352), dtype=torch.float32),)),
            atol=1e-3,
            rtol=1e-3,
        )
        self.common(fn, ((torch.rand((14923), dtype=torch.float32),)))

    @skipCPUIf(IS_MACOS, "fails on macos")
    @skip_if_halide  # accuracy 4.7% off
    def test_multilayer_var_lowp(self):
        def fn(a):
            return torch.var(a)

        self.common(fn, (torch.rand((16, 16, 352, 352), dtype=torch.float16),))
        self.common(fn, (torch.rand((14923), dtype=torch.float16),))

    def test_split_cumsum(self):
        def fn(a):
            return torch.cumsum(a, -1)

        for dtype in get_all_dtypes(
            include_bfloat16=False,
            include_bool=True,
            include_complex=False,
            include_half=False,
        ):
            # Use low=0 since when the mean value is 0, cumsum at all points
            # tends towards zero which makes the relative error term blow up
            inp = make_tensor(10, 3, 352, 352, low=0, dtype=dtype, device=self.device)
            self.common(fn, (inp.view(-1),), rtol=1e-5, atol=1e-5, check_lowp=False)
            self.common(fn, (inp.view(10, -1),), rtol=1e-5, atol=1e-5, check_lowp=False)

    @skipCUDAIf(not SM80OrLater, "Requires sm80")
    @skipCUDAIf(TEST_WITH_ROCM, "Computation not done in float on ROCm")
    def test_split_cumsum_low_prec(self):
        if self.device == "cpu":
            raise unittest.SkipTest("ir.Scan nyi on CPU")

        def fn(a):
            return torch.cumsum(a.view(-1), 0)

        self.common(
            fn,
            (torch.rand((10, 3, 352, 352), dtype=torch.float16),),
            reference_in_float=True,
            check_lowp=False,
        )

    def test_consecutive_split_cumsum(self):
        def fn(a, b):
            a = a.view(-1)
            b = b.view(-1)
            return torch.cumsum(a, 0) + torch.cumsum(b, 0)

        a = make_tensor(10, 3, 352, 352, low=0, dtype=torch.float32, device=self.device)
        b = make_tensor(10, 3, 352, 352, low=0, dtype=torch.float64, device=self.device)
        self.common(fn, (a, b), rtol=1e-5, atol=1e-5, check_lowp=False)

    def test_split_cumprod(self):
        def fn(a):
            return torch.cumprod(a, -1)

        for dtype in [torch.float32, torch.float64, torch.int32, torch.int64]:
            inp = _large_cumprod_input(
                (10, 10000), dim=1, dtype=dtype, device=self.device
            )
            self.common(fn, (inp,), atol=1e-5, rtol=1e-4, check_lowp=False)

    @skipCUDAIf(not SM80OrLater, "Requires sm80")
    @skipCUDAIf(TEST_WITH_ROCM, "Computation not done in float on ROCm")
    def test_split_cumprod_low_prec(self):
        if self.device == "cpu":
            raise unittest.SkipTest("ir.Scan nyi on CPU")

        def fn(a):
            return torch.cumprod(a.view(-1), 0)

        for dtype in [torch.float16, torch.bfloat16]:
            inp = _large_cumprod_input(
                (10, 10000), dim=1, dtype=dtype, device=self.device
            )
            self.common(
                fn,
                (inp,),
                reference_in_float=True,
                check_lowp=False,
            )

    def test_consecutive_split_cumprod(self):
        def fn(a, b):
            return torch.cumprod(a, 0) + torch.cumprod(b, 0)

        a = _large_cumprod_input(
            (10000,), dim=0, dtype=torch.float32, device=self.device
        )
        b = _large_cumprod_input(
            (10000,), dim=0, dtype=torch.float64, device=self.device
        )
        self.common(fn, (a, b), atol=1e-5, rtol=1e-5, check_lowp=False)

    @skipCUDAIf(TEST_WITH_ROCM, "associative_scan is not supported on ROCm")
    def test_custom_scan_op(self):
        if self.device != "cuda":
            raise unittest.SkipTest("associative_scan only supported on GPU")

        def sum_combine(a, b):
            return a + b

        from torch._higher_order_ops.associative_scan import associative_scan

        a = torch.randn(100, 100, device=self.device)
        expect = torch.cumsum(a, 0)
        actual = associative_scan(sum_combine, a, 0)
        self.assertEqual(expect, actual)

        def logcumsum_combine(a, b):
            min_v = torch.minimum(a, b)
            max_v = torch.maximum(a, b)
            mask = (min_v != max_v) | ~min_v.isinf()
            return torch.where(mask, max_v + (min_v - max_v).exp().log1p(), a)

        expect = torch.logcumsumexp(a, 0)
        actual = associative_scan(logcumsum_combine, a, 0)
        self.assertEqual(expect, actual)

    def test_custom_scan_op_compiled(self):
        if self.device != "cuda":
            raise unittest.SkipTest("associative_scan only supported on GPU")

        from torch._higher_order_ops.associative_scan import associative_scan

        def sum_combine(a, b):
            return a + b

        def fn(a, b, dim):
            diff = (a - b).abs()
            sad = associative_scan(sum_combine, diff, dim)
            return sad.sum(dim)

        a = torch.randn(100, 100, device=self.device)
        b = torch.randn(100, 100, device=self.device)
        self.common(fn, (a, b, 0))
        cfn = torch.compile(fn)
        _, code = run_and_get_code(cfn, a, b, 0)

        # Check everything is fused into a single kernel
        FileCheck().check_not("run(").check_regex(
            r"triton_.*\.run\(arg[01]_1, arg[12]_1, buf1,"
        ).check_not("run(").run(code[0])

    @skipCUDAIf(TEST_WITH_ROCM, "associative_scan is not supported on ROCm")
    def test_custom_scan_op_multi_input(self):
        if self.device != "cuda":
            raise unittest.SkipTest("associative_scan only supported on GPU")

        def argmax_combine(a, b):
            a_value, a_index = a
            b_value, b_index = b
            mask = (a_value > b_value) | ((a_value == b_value) & (a_index > b_index))
            return (
                torch.where(mask, a_value, b_value),
                torch.where(mask, a_index, b_index),
            )

        from torch._higher_order_ops.associative_scan import associative_scan

        a = torch.randn(100, 100, device=self.device)
        expect = torch.cummax(a, 0)

        idx = torch.arange(100, device=self.device).view(100, 1).expand(100, 100)
        actual = associative_scan(argmax_combine, (a, idx), 0)
        self.assertEqual(expect, actual)

    def test_embedding_bag_byte_unpack(self):
        if self.device != "cpu":
            raise unittest.SkipTest(f"No {GPU_TYPE} implementation (it returns empty)")

        def fn(a):
            return torch.ops.quantized.embedding_bag_byte_unpack(a)

        M, N = 32, 64
        scales = torch.randn(M, 1).view(torch.uint8)
        offsets = torch.randn(M, 1).view(torch.uint8)
        data = torch.randint(0, 255, (M, N), dtype=torch.uint8)
        packed = torch.cat([data, scales, offsets], dim=-1)
        self.common(fn, [packed])

    def test_expanded_reduction(self):
        def fn(x, y):
            z = x * y
            return z.sum((0, 1))

        atol = None
        rtol = None

        # By default, inductor generate non-persistent reduction kernels in this
        # case. But when multi-kernel is enabled, inductor will pick the faster
        # of persistent reduction and non-persistent-reduction kernel.
        # In this case, inductor picked the persistent-reduction kernel.
        # The persistent reduction kernel happens to need looser tolerance.
        if config.triton.multi_kernel:
            atol = 1e-5
            rtol = 1e-5
        self.common(
            fn, (torch.randn(2, 197, 256), torch.randn(2, 1, 256)), atol=atol, rtol=rtol
        )

    def test_min_max_reduction(self):
        def fn(a, b):
            return (
                (a + b).max(),
                (a + b).min(),
                torch.amax(a + 1, keepdim=True),
                torch.amin(b + 1, keepdim=True),
            )

        dtypes = [torch.float, torch.float16]
        if not (self.device == "cuda" and not SM80OrLater) and not is_halide_backend(
            self.device
        ):
            dtypes += [torch.bfloat16]
        for dtype in dtypes:
            self.common(fn, (torch.randn(8, 8).to(dtype), torch.randn(8, 8).to(dtype)))

    @skip_if_halide  # bug in nan handling
    def test_min_max_reduction_nan(self):
        def fn(a):
            return (torch.max(a), torch.min(a))

        t1 = torch.randn(32)
        t1[16] = float("nan")
        self.common(fn, (t1,))

    @skip_if_halide  # bug in nan handling
    def test_fmin_fmax(self):
        def fn(a, b):
            return (
                torch.fmin(a, b),
                torch.fmax(a, b),
                torch.fmax(a + 1, torch.tensor(0.0)),
            )

        self.common(
            fn,
            (
                torch.tensor(
                    [-10.0, 10.0, float("nan"), float("nan"), float("nan"), 3, 4]
                ),
                torch.tensor(
                    [float("nan"), float("nan"), -10.0, 10.0, float("nan"), 4, 3]
                ),
            ),
        )

    def test_sum_int(self):
        def fn(x):
            return 2 * x.sum(-1) + x.sum()

        dtypes = torch.bool, torch.uint8, torch.int
        inps = [torch.randint(2, (64,), dtype=dtype) for dtype in dtypes]
        for i in inps:
            self.common(fn, (i,), check_lowp=False)

    def test_sum_dtype(self):
        def fn(x):
            return x * x.sum(-1, dtype=torch.double) + x.sum(dtype=torch.double)

        self.common(fn, (torch.ones(32, 32) * 70,))

    def test_cumsum(self):
        def fn(x):
            return x.cumsum(0), x.cumsum(1)

        # Persistent reductions
        self.common(fn, (torch.rand(16, 32),), check_lowp=True)
        self.common(fn, (torch.rand(20, 30),), check_lowp=True)

        # Non-persistent reduction
        self.common(fn, (torch.rand(100, 4000),), check_lowp=True)

    def test_cumsum_zero_dim(self):
        def fn(x):
            return x.cumsum(0), x.cumsum(-1)

        a = torch.rand(())
        self.common(fn, (a,))

    def test_cumsum_no_mask(self):
        def fn(x):
            return x.cumsum(-1)

        # Persistent reduction
        a = torch.rand((1, 1024))
        self.common(fn, (a,), check_lowp=not TEST_WITH_ROCM)

        # Non-persistent reduction
        b = torch.rand((1, 8192))
        self.common(fn, (b,), check_lowp=not TEST_WITH_ROCM)

    def test_cumprod_zero_dim(self):
        def fn(x):
            return x.cumprod(0), x.cumprod(-1)

        a = torch.rand(())
        self.common(fn, (a,))

    def test_logcumsumexp(self):
        def fn(x):
            return x.logcumsumexp(0), x.logcumsumexp(1)

        # Persistent reductions
        self.common(fn, (torch.rand(16, 32),), check_lowp=not TEST_WITH_ROCM)
        self.common(fn, (torch.rand(20, 30),), check_lowp=not TEST_WITH_ROCM)

        # Non-persistent reduction
        self.common(fn, (torch.rand(100, 4000),), check_lowp=not TEST_WITH_ROCM)

    def test_logcumsumexp_zero_dim(self):
        def fn(x):
            return x.logcumsumexp(0), x.logcumsumexp(-1)

        a = torch.rand(())
        self.common(fn, (a,))

    def test_clamp(self):
        def fn(a, b):
            return (a.clamp(-0.1, 0.1), b.clamp(0), torch.clamp(a + b, max=0))

        self.common(fn, (torch.randn(8, 8), torch.randn(8, 8)))

    def test_clamp_type_promotion(self):
        def fn(a):
            b = torch.tensor(1.0, dtype=torch.double, device=self.device)
            c = torch.full((4,), 2, device=self.device)
            return a.clamp(min=b, max=c)

        self.common(fn, (torch.randint(4, (4,)),))

    def test_dist(self):
        def fn(a, b):
            return (
                torch.dist(a, b),
                torch.dist(a, b, p=1.2),
            )

        self.common(fn, (torch.randn(4, 4), torch.randn(4, 4)))

    @skipCUDAIf(not SM80OrLater, "Requires sm80")
    @skip_if_halide  # bf16
    def test_dist_bf16(self):
        def fn(a, b):
            return torch.dist(a.to(torch.bfloat16), b.to(torch.bfloat16))

        self.common(fn, (torch.randn(4, 4), torch.randn(4, 4)))

    def test_arange1(self):
        def fn(x):
            rng1 = torch.arange(8 * 8, dtype=torch.float32, device=x.device).view(8, 8)
            rng2 = torch.arange(10, 18, device=x.device)
            tmp = x * rng1
            return tmp, tmp + rng2

        self.common(fn, (torch.randn(8, 8),))

    def test_arange2(self):
        def fn(x):
            rng1 = torch.arange(8, device=x.device)
            return (x + rng1,)

        self.common(fn, (torch.randint(4, (8, 8)),), check_lowp=False)

    def test_arange3(self):
        def fn(x):
            return x + torch.ops.aten.arange.start_step(
                0, 53, 4, dtype=torch.int64, device=x.device
            )

        self.common(fn, (torch.randn(14),))

    def test_arange4(self):
        def fn(x):
            return x - torch.arange(512, -512, -1.0, device=x.device)

        self.common(fn, (torch.randn(1024),))

    def test_arange5(self):
        def fn(step, device):
            return torch.arange(512, -512, step, device=device)

        compiled_fn = torch._dynamo.optimize()(fn)

        # NOTE: use assertEqual to check dtypes which self.common doesn't do
        for step in (-1, -1.0):
            expect = fn(step, self.device)
            actual = compiled_fn(step, self.device)
            self.assertEqual(expect, actual)
        self.assertEqual(expect, actual)

    def test_arange6(self):
        def fn(x):
            return torch.arange(0.1, 8.0001, 1, dtype=x.dtype, device=x.device)

        # Test that float arguments are truncated to int when dtype is set explicitly
        make_arg = functools.partial(
            make_tensor, device=self.device, requires_grad=False
        )
        self.common(fn, (make_arg(1, dtype=torch.float32),))
        self.common(fn, (make_arg(1, dtype=torch.int64),))

    def test_linspace1(self):
        def fn(x):
            return torch.linspace(0.125, 0.875, 7, device=x.device) + x

        self.common(fn, (torch.randn(1, 7),))

    def test_linspace2(self):
        def fn(x):
            return torch.linspace(0, 2, 1, device=x.device) + x

        self.common(fn, (torch.randn(1, 1),))

    def test_linspace3(self):
        def fn(x):
            return torch.linspace(0, 2, 0, device=x.device)

        self.common(fn, (torch.Tensor([]),))

    def test_tensor1(self):
        def fn(x):
            return torch.tensor([1], device=x.device) + x, torch.tensor(
                5, device=x.device
            )

        self.common(fn, (torch.randn(10),))

    def test_tensor2(self):
        def fn(x):
            return torch.tensor(list(range(2, 40, 2)), device=x.device) + x

        self.common(fn, (torch.randn(1),))

    def test_tensor3(self):
        def fn(x):
            return (
                torch.tensor([], device=x.device),
                torch.tensor([1, 2], device=x.device) + 1,
                torch.tensor([1, 2, 3], device=x.device) + 2,
                torch.tensor([1, 2, 3, 4], device=x.device) + x,
            )

        self.common(fn, [torch.randn(4)])

    def test_views1(self):
        def fn1(x, y):
            return (x.view(size2) + y,)

        def fn2(x, y):
            return ((x + 1).view(size2) + y,)

        views = [
            ([5 * 7], [5, 7]),
            ([2 * 3 * 4 * 5 * 6 * 7], [2, 3, 4, 5, 6, 7]),
            ([2 * 3, 4, 5, 6 * 7], [2, 3, 4, 5, 6, 7]),
            ([10 * 5, 20], [10, 5, 20]),
            ([1, 10, 1], [10]),
            ([10, 1, 10, 1, 10], [10, 100]),
            ([2, 2, 2, 2], [4, 4]),
        ]
        for size1, size2 in views:
            self.common(fn1, (torch.randn(size1), torch.randn(size2)))
            self.common(fn2, (torch.randn(size1), torch.randn(size2)))

        for size2, size1 in views:
            self.common(fn1, (torch.randn(size1), torch.randn(size2)))
            self.common(fn2, (torch.randn(size1), torch.randn(size2)))

    def test_views2(self):
        def fn1(x):
            return (x.view(size2) + 1,)

        def fn2(x):
            return ((x * 2).view(size2) + 1,)

        for size1, size2 in [
            ([2, 2, 2, 2], [4, -1]),
            ([10, 1, 10, 1, 10], [-1, 100]),
            ([10 * 5, 20], [10, -1, 20]),
        ]:
            self.common(fn1, (torch.randn(size1),))
            self.common(fn2, (torch.randn(size1),))

    def test_views3(self):
        # example taken from hf_BigBird
        def forward(arg1, arg2):
            index = torch.ops.aten.index(arg1, [arg2])
            view_1 = torch.ops.aten.view(index, [1, 2232, 64])
            view_2 = torch.ops.aten.view(view_1, [1, 12, 62, 192])
            return view_2

        self.common(
            forward,
            (
                rand_strided((64, 64), (64, 1), torch.float32),
                rand_strided((2232,), (1,), torch.int64),
            ),
        )

    def test_views4(self):
        # example taken from hf_BigBird
        def forward(arg1, arg2):
            arg1 = arg1.index_select(0, arg2)
            arg1 = torch.ops.aten.view(arg1, [2, 3, 4, 5, 5])
            arg1 = torch.ops.aten.view(arg1, [2, 3, 2, 10, -1])
            return arg1

        self.common(
            forward,
            (
                torch.randn(12, 5, 5),
                torch.randint(0, 11, (24,)),
            ),
        )

    def test_views5(self):
        # tensor with shape 0 in any dimension
        def forward(x):
            y = x[:, 4:]
            return y.view(len(y), -1, 4)

        self.common(
            forward,
            (torch.randn(4, 4, 4, 4),),
        )

    def test_views6(self):
        def forward(x):
            x = torch.ops.aten.relu(x)
            s = torch.ops.aten.slice(x, 0, 0, 9223372036854775807)
            s = torch.ops.aten.slice(s, 1, 0, 9223372036854775807)
            s = torch.ops.aten.slice(s, 3, 0, 0)
            y = torch.ops.aten.view(s, [4, 2, -1])
            return y

        self.common(
            forward,
            (torch.randn(4, 2, 4, 4),),
        )

    def test_views7(self):
        # x.view(dtype)
        def forward(x, y):
            x = (x + 1).to(torch.float32)
            y = (y + 1).to(torch.int32)
            return x.view(torch.int32), y.view(torch.float32)

        self.common(
            forward,
            (
                torch.rand(2, 3, dtype=torch.float32),
                torch.randint(10, (2, 3), dtype=torch.int32),
            ),
        )

    def test_relu(self):
        def fn(a, b):
            return (torch.relu(a), torch.relu(a + b) / 10)

        self.common(fn, (torch.randn(8, 8), torch.randn(8, 8)))

    def test_exp(self):
        def fn(a, b):
            return (torch.exp(a), torch.exp(a + b))

        self.common(fn, (torch.randn(8, 8), torch.randn(8, 8)))

    def test_exp2(self):
        def fn(a, b):
            return (torch.exp2(a), torch.exp2(a + b), torch.pow(2, -torch.abs(a - b)))

        self.common(fn, (torch.randn(8, 8), torch.randn(8, 8)))

    def test_sigmoid(self):
        def fn(a, b):
            return (torch.sigmoid(a), torch.sigmoid(a + b))

        self.common(fn, (torch.randn(8, 8), torch.randn(8, 8)))

    def test_round(self):
        def fn(a, b):
            return torch.round(a), torch.round(b + 1), torch.round(a, decimals=2)

        # without manual_seed, there is some chance this test fails due to:
        # https://github.com/openai/triton/issues/530
        torch.manual_seed(0)

        # with *100 we are always getting a number exactly at .5 which we don't do right in half
        self.common(fn, (torch.randn(8, 8) * 100, torch.randn(8, 8) * 10))

    def test_round_correctness(self):
        if self.device == "cuda":
            raise unittest.SkipTest("need to debug tl.libdevice on A100/V100")

        def fn(a):
            return torch.round(a)

        self.common(
            fn,
            [torch.arange(-10, 10, 0.1, dtype=torch.float64)],
            check_lowp=False,
        )

    def test_builtins_round(self):
        def fn(x, i):
            return x[: round(i / 2 + 1)] + round(i / 2)

        cfn = torch.compile(fullgraph=True, dynamic=True)(fn)

        x = torch.zeros(5, dtype=torch.int, device=self.device)
        with torch.no_grad():
            for i in range(1, 6):
                self.assertEqual(cfn(x, i), fn(x, i))

    def test_builtins_round_float_ndigits_pos(self):
        def fn(x, i):
            return x + round(i / 2 * 123.4567, 1)

        cfn = torch.compile(fullgraph=True, dynamic=True)(fn)

        x = torch.zeros(2, device=self.device)
        i = 2

        with torch.no_grad():
            self.assertEqual(cfn(x, i), fn(x, i))

    def test_builtins_round_float_ndigits_zero(self):
        def fn(x, i):
            return x + round(i / 2 * 123.4567, 0)

        cfn = torch.compile(fullgraph=True, dynamic=True)(fn)

        x = torch.zeros(2, device=self.device)
        i = 2

        with torch.no_grad():
            self.assertEqual(cfn(x, i), fn(x, i))

    def test_builtins_round_float_ndigits_neg(self):
        def fn(x, i):
            return x + round(i / 2 * 123.4567, -1)

        cfn = torch.compile(fullgraph=True, dynamic=True)(fn)

        x = torch.zeros(2, device=self.device)
        i = 2

        with torch.no_grad():
            self.assertEqual(cfn(x, i), fn(x, i))

    def test_builtins_round_int_ndigits_pos(self):
        def fn(x, i):
            return x + round(i, 1)

        cfn = torch.compile(fullgraph=True, dynamic=True)(fn)

        x = torch.zeros(2, device=self.device)
        i = 123

        with torch.no_grad():
            self.assertEqual(cfn(x, i), fn(x, i))

    def test_builtins_round_int_ndigits_zero(self):
        def fn(x, i):
            return x + round(i, 0)

        cfn = torch.compile(fullgraph=True, dynamic=True)(fn)

        x = torch.zeros(2, device=self.device)
        i = 123

        with torch.no_grad():
            self.assertEqual(cfn(x, i), fn(x, i))

    def test_silu(self):
        def fn(a):
            return (torch.nn.functional.silu(a),)

        self.common(fn, (torch.randn(8, 8),))

    @skip_if_halide  # halide has buggy nan handling
    def test_nan_to_num(self):
        def fn(a):
            return (
                torch.nan_to_num(a),
                torch.nan_to_num(a, nan=3.0),
                torch.nan_to_num(a, nan=None),
                torch.nan_to_num(a, posinf=4.0),
                torch.nan_to_num(a, neginf=5.0),
                torch.nan_to_num(a, nan=3.0, posinf=4.0, neginf=5.0),
            )

        self.common(
            fn,
            (torch.tensor((float("nan"), float("inf"), float("-inf"), 1.0)),),
            check_lowp=False,  # a much more elaborate test is required to match finfo max's for float and half
        )

    def test_one_hot(self):
        def fn(a):
            return torch.nn.functional.one_hot(a, 8) + 1

        self.common(
            fn,
            (torch.arange(100).view(4, 5, 5) % 8,),
            check_lowp=False,
        )

    def test_div1(self):
        def fn(a, b):
            return (
                aten.div(a, b, rounding_mode=None),
                aten.div(a, b, rounding_mode="floor"),
                aten.div(a, b, rounding_mode="trunc"),
                a / b,
                a // b,
            )

        self.common(fn, (torch.randn(8, 8) * 100, torch.randn(8, 8) * 100))

    def test_div2(self):
        def fn(a, b):
            return (
                aten.div(a, b, rounding_mode=None),
                aten.div(a, b, rounding_mode="floor"),
                aten.div(a, b, rounding_mode="trunc"),
                a / b,
                a // b,
            )

        self.common(fn, (torch.randint(-100, 100, [8, 8]), 100 * torch.randn(8, 8)))

    def test_div3(self):
        def fn(a, b):
            return (
                aten.div(a, b, rounding_mode=None),
                aten.div(a, b, rounding_mode="floor"),
                aten.div(a, b, rounding_mode="trunc"),
                a / b,
                a // b,
            )

        a = torch.randint(1, 100, [8, 8])
        self.common(fn, (a * 2, a))

    def test_div4(self):
        def fn(a, b):
            return (
                aten.div(a, b, rounding_mode=None),
                aten.div(a, b, rounding_mode="floor"),
                aten.div(a, b, rounding_mode="trunc"),
                a / b,
                a // b,
            )

        self.common(
            fn,
            (torch.randint(-100, 0, [8, 8]), torch.randint(1, 10, [8, 8])),
        )

    def test_div5(self):
        def fn(a, b):
            return (
                aten.div(a, b, rounding_mode=None),
                aten.div(a, b, rounding_mode="floor"),
                aten.div(a, b, rounding_mode="trunc"),
                a / b,
                a // b,
            )

        # divide a scalar
        self.common(fn, (torch.randint(-100, 0, [8, 8]), 16))

    def test_div6(self):
        def fn(a, b):
            return (
                aten.div(a, b, rounding_mode=None),
                aten.div(a, b, rounding_mode="floor"),
                aten.div(a, b, rounding_mode="trunc"),
                a / b,
                a // b,
            )

        # treat boolean as integer
        self.common(
            fn,
            (torch.ones([8, 8], dtype=torch.bool), torch.randint(-100, -1, [8, 8])),
        )

    def test_div7(self):
        def fn(a, b):
            return (
                aten.div(a, b, rounding_mode=None),
                aten.div(a, b, rounding_mode="floor"),
                aten.div(a, b, rounding_mode="trunc"),
                a / b,
                a // b,
            )

        self.common(
            fn,
            (
                torch.randint(2**32, 2**40, [100, 100]),
                torch.randint(-10, -1, [100, 100]),
            ),
        )

    def test_div8(self):
        def fn(a, b):
            return (
                aten.div(a, b, rounding_mode=None),
                aten.div(a * 0.5, b, rounding_mode=None),
                aten.div(a, b * 1.0, rounding_mode=None),
                aten.div(a, b, rounding_mode="floor"),
                aten.div(a, b, rounding_mode="trunc"),
                a / b,
                a // b,
            )

        self.common(fn, (1024, 100))

    def test_div9(self):
        def fn(x):
            return (torch.div(42, x), aten.true_divide(42, x), aten.div.Tensor(42, x))

        self.common(fn, (torch.randn(8),))

    def test_div_zero_dim(self):
        def fn(a, b):
            return (
                aten.div(a, b, rounding_mode=None),
                aten.div(a, b, rounding_mode="floor"),
                aten.div(a, b, rounding_mode="trunc"),
                a / b,
                a // b,
            )

        for dtype in (torch.float32, torch.int64):
            self.common(
                fn,
                (
                    make_tensor(10, device=self.device, dtype=dtype),
                    make_tensor((), device=self.device, dtype=dtype, exclude_zero=True),
                ),
            )
            self.common(
                fn,
                (
                    make_tensor((), device=self.device, dtype=dtype),
                    make_tensor(10, device=self.device, dtype=dtype, exclude_zero=True),
                ),
            )

    def test_div_prim(self):
        def fn(a, b):
            return (torch.ops.prims.div(a, b),)

        for dtype in (torch.float32, torch.int64):
            self.common(
                fn,
                (
                    make_tensor(100, device=self.device, dtype=dtype),
                    make_tensor(
                        100, device=self.device, dtype=dtype, exclude_zero=True
                    ),
                ),
            )

    def test_floordiv(self):
        def fn_floor_input(a, i):
            n = (i * 1.234) // 8.234
            return a + n

        self.common(
            fn_floor_input,
            (make_tensor(10, device=self.device, dtype=torch.float32), 33),
        )

        def fn_int_input(a, i):
            n = i // 8
            return a + n

        self.common(
            fn_int_input, (make_tensor(10, device=self.device, dtype=torch.float32), 33)
        )

    def test_div_precision(self):
        # Reproducer for https://github.com/pytorch/pytorch/issues/101039

        def forward(x, y):
            z = x.div(y)
            return F.softmax(z, dim=-1)

        query = torch.randn(1, 10, 40)
        key = torch.randn(1, 2, 40)
        x = torch.matmul(query, key.transpose(-2, -1))
        self.common(forward, (x, 1e-6))

        x = torch.tensor(
            [
                [
                    [
                        [-16.1649, 5.6846, -5.1022, -9.1134],
                        [-11.5552, -2.2615, -12.8913, 10.6538],
                        [-7.1666, -5.3333, 2.0776, -9.7984],
                        [7.4469, -2.3948, 2.7371, 0.9201],
                    ],
                    [
                        [-8.0361, -16.3771, 22.7741, 4.4685],
                        [20.8047, -0.7771, -2.4355, -2.2299],
                        [3.8343, -2.0914, -2.4077, 2.2740],
                        [-15.8663, -2.7015, -12.5241, -3.0040],
                    ],
                    [
                        [-2.5139, 14.4393, -3.7186, 1.2255],
                        [5.6742, 14.1842, -8.5976, 16.8366],
                        [-9.7358, -3.0279, 11.8164, -4.0787],
                        [-9.0621, 8.2580, 29.9486, -2.4107],
                    ],
                    [
                        [7.3622, 12.5640, -20.5592, 13.6237],
                        [-11.5640, 0.8832, 16.7275, -2.5009],
                        [-2.0953, -12.2276, -26.2633, 4.5268],
                        [15.3329, -11.7492, 6.5650, -9.2483],
                    ],
                ],
                [
                    [
                        [7.9980, -4.9369, 3.1508, 5.2994],
                        [3.8052, 3.9514, 8.4987, -10.5045],
                        [-2.6827, -4.0010, -4.0611, 6.4091],
                        [-19.0318, 6.4073, 2.8923, 8.0250],
                    ],
                    [
                        [7.1650, -3.4585, 5.7720, -5.0305],
                        [-0.9765, -3.0086, 11.7114, 8.0555],
                        [-3.1027, -3.5514, 9.6182, -8.8526],
                        [-9.2348, -6.0239, 6.2528, -6.7221],
                    ],
                    [
                        [11.5936, 22.4139, -0.4089, -4.9889],
                        [14.8217, -2.3426, -17.6189, 3.7427],
                        [1.9546, -13.0902, 8.6293, -7.2457],
                        [-7.6900, -4.5796, 9.6332, -10.2631],
                    ],
                    [
                        [0.8027, -1.0955, 14.8404, -0.2673],
                        [3.2143, -1.8640, -2.9678, 6.5165],
                        [-3.9865, 6.5230, 6.3019, -0.4247],
                        [8.3185, -13.5076, 27.0986, -1.6792],
                    ],
                ],
            ]
        )
        x = torch.matmul(x, x)
        y = torch.tensor([[[0.6331]], [[1.6358]], [[-0.3459]], [[1.0196]]])
        self.common(forward, (x, y))

    def test_div_by_zero(self):
        def fn(x, runtime_zero, runtime_neg_zero):
            zero = torch.zeros_like(x)
            return (
                x / 0.0,
                x / -0.0,
                zero / 0.0,
                x / zero,
                x / -zero,
                zero / zero,
                x / runtime_zero,
                # NOTE: -runtime_zero doesn't work as -(0.0) is broken in triton
                x / runtime_neg_zero,
                runtime_zero / runtime_neg_zero,
            )

        a = torch.randn(10)
        zero = torch.zeros(10)
        neg_zero = -zero
        self.common(fn, (a, zero, neg_zero))

    def test_both_scalars(self):
        def fn(a, b):
            return (
                aten.add(a, b),
                aten.add(b, a),
                aten.sub(a, b),
                aten.sub(b, a),
                aten.mul(a, b),
                aten.mul(b, a),
            )

        self.common(fn, (4, 3.3), reference_in_float=False)

    def test_sum_keepdims(self):
        def fn(a, b):
            return (torch.sum(a + b, -1, keepdim=True),)

        self.common(fn, (torch.randn(8, 8), torch.randn(8, 8)))

    def test_large_tensor_reduction(self):
        if not _has_sufficient_memory(self.device, 4.5 * 1024**3):  # 4.5 GiB
            raise unittest.SkipTest("insufficient memory")

        if self.device == "cpu":
            raise unittest.SkipTest("Fails on CPU")

        # Test 64-bit indexing works correctly
        def fn(a):
            return torch.max(a)

        t = torch.ones(2**32, dtype=torch.int8, device=self.device)
        t[-1] = 2

        # self.common OOMs here because it copies inputs to check for mutations
        compiled_fn = torch._dynamo.optimize()(fn)
        actual = compiled_fn(t)
        expect = torch.tensor(2, dtype=torch.int8, device=self.device)
        self.assertEqual(actual, expect)

    def test_large_broadcast_reduction(self):
        if self.device == "cpu":
            raise unittest.SkipTest("Fails on CPU")

        # Test 64-bit indexing works correctly when inputs are less than 32-bit
        # but intermediate tensors require 64-bit indexing
        def fn(a, b):
            return torch.max(a + b)

        t1 = torch.ones(1, 2**16, dtype=torch.int8, device=self.device)
        t2 = torch.ones(2**16, 1, dtype=torch.int8, device=self.device)

        t1[-1, -1] = 2
        t2[-1, -1] = 2

        # self.common OOMs here because it copies inputs to check for mutations
        compiled_fn = torch._dynamo.optimize()(fn)
        actual = compiled_fn(t1, t2)
        expect = torch.tensor(4, dtype=torch.int8, device=self.device)
        self.assertEqual(actual, expect)

    @skip_if_halide  # only 32-bit indexing
    def test_large_pointwise(self):
        if not _has_sufficient_memory(self.device, 2 * (2**31 + 1)):
            raise unittest.SkipTest("insufficient memory")

        def fn(a):
            return a + 1

        t = torch.ones(2**31 + 1, dtype=torch.int8, device=self.device)
        compiled_fn = torch._dynamo.optimize()(fn)
        actual = compiled_fn(t)

        # Can't use assertEqual as it expands broadcasted inputs
        del t
        if torch.device(self.device).type == GPU_TYPE:
            getattr(torch, GPU_TYPE).empty_cache()

        self.assertTrue((actual == 2).all())

    @skip_if_halide  # only 32-bit indexing
    def test_large_offset_pointwise(self):
        # Test 64-bit indexing is used when input views a tensor that can be
        # indexed with 32-bit strides but the storage offset pushes it over
        # INT_MAX
        if not _has_sufficient_memory(self.device, (2**31 + 1) + (2**30 + 1)):
            raise unittest.SkipTest("insufficient memory")

        def fn(a):
            return a + 4

        t = torch.ones(2**31 + 1, dtype=torch.int8, device=self.device)
        t[2**30 :] = 0
        compiled_fn = torch._dynamo.optimize()(fn)
        actual = compiled_fn(t[2**30 :])
        self.assertTrue((actual == 4).all())

    @skip_if_halide  # only 32-bit indexing
    def test_large_strided_reduction(self):
        # Test 64-bit indexing is used when input numel is less than INT_MAX
        # but stride calculations go above INT_MAX
        if not _has_sufficient_memory(self.device, 2**31 + 2):
            raise unittest.SkipTest("insufficient memory")

        def fn(a):
            return torch.max(a)

        storage = torch.ones(2**31 + 1, dtype=torch.int8, device=self.device)
        view = storage[::32]
        view[-1] = 2

        compiled_fn = torch._dynamo.optimize()(fn)
        actual = compiled_fn(view)
        expect = torch.tensor(2, dtype=torch.int8, device=self.device)
        self.assertEqual(actual, expect)

    def test_softmax(self):
        def fn(a, b):
            return (torch.softmax(a + b, -1), torch.softmax(a, 0), torch.softmax(b, 1))

        self.common(fn, (torch.randn(8, 8), torch.randn(8, 8)))

    def test_log_softmax(self):
        def fn(a, b):
            return (F.log_softmax(a + b, -1), F.log_softmax(a, 0), F.log_softmax(b, 1))

        self.common(fn, (torch.randn(8, 8), torch.randn(8, 8)))

    def test_transpose(self):
        def fn(a, b):
            return (
                torch.t(a) + b,
                torch.transpose(b * 2, 0, 1) + 10,
            )

        self.common(fn, (torch.randn(8, 8), torch.randn(8, 8)))

    def test_permute1(self):
        def fn(a):
            return (
                torch.permute(a + 1, [2, 1, 4, 0, 3]) + 2,
                torch.permute(a, [2, 1, 4, 0, 3]) + 2,
            )

        self.common(fn, (torch.randn(2, 2, 2, 2, 2),))

    def test_permute2(self):
        def fn(a):
            a = a.unfold(0, 2, 1)
            a = torch.unsqueeze(a, 1)
            a = torch.permute(a, [0, 2, 3, -3])
            return (a,)

        self.common(fn, (torch.randn(4, 4),))

    def test_expand(self):
        def fn(a):
            return (
                (a + 1).expand(3, 4, 2, 3, 2) + 2,
                a.expand(2, 1, 2, 3, 2) + 2,
            ), a.expand(2, -1, 5, -1)

        self.common(fn, (torch.randn(2, 1, 2),))

    def test_squeeze1(self):
        def fn(a):
            return ((a + 1).squeeze() + 2, a.squeeze() + 2)

        self.common(fn, (torch.randn(1, 2, 1, 2, 2, 1, 1),))

    def test_squeeze2(self):
        def fn(a):
            return ((a + 1).squeeze(-1).squeeze(2) + 2, a.squeeze(0) + 2)

        self.common(fn, (torch.randn(1, 2, 1, 2, 2, 2, 1),))

    def test_squeeze_varargs(self):
        def fn(x):
            return x.squeeze(1, 2).clone()

        a = torch.randn(1024, 1, 1)
        self.common(fn, (a,))

    def test_simplify_loops(self):
        def fn(a, b):
            return a + b

        self.common(
            fn,
            (
                torch.randn(2, 3, 4, 5, 6),
                torch.randn(4, 2, 3, 5, 6).permute(1, 2, 0, 3, 4),
            ),
        )

    def test_unsqueeze(self):
        def fn(a):
            return (
                torch.unsqueeze(a + 1, -1) + 2,
                torch.unsqueeze(a, 2) + 2,
                torch.unsqueeze(a + 1, 0) + 2,
                torch.unsqueeze(a, -2) + 2,
            )

        self.common(
            fn,
            (
                torch.randn(
                    2,
                    2,
                    2,
                    2,
                ),
            ),
        )

    def test_unsqueeze_inplace(self):
        def fn(a):
            tmp1 = a + 1
            aten.unsqueeze_(tmp1, 2)
            tmp2 = aten.unsqueeze_(a + 1, 0) + 2
            return (tmp1, tmp2)

        self.common(
            fn,
            (
                torch.randn(
                    2,
                    2,
                    2,
                    2,
                ),
            ),
        )

    def test_addmm(self):
        def fn(a, b, c):
            return (torch.addmm(a + 1, b + 2, c + 3) + 4,)

        self.common(
            fn,
            (
                torch.randn(8, 8),
                torch.randn(8, 8),
                torch.randn(8, 8),
            ),
        )

    # https://github.com/pytorch/pytorch/issues/98979
    @skipCUDAIf(True, "cuda failed for float64 linear")
    @skipIfXpu(msg="Double and complex datatype matmul is not supported in oneDNN")
    def test_linear_float64(self):
        mod = torch.nn.Sequential(torch.nn.Linear(8, 16).to(torch.float64)).eval()
        with torch.no_grad():
            self.common(mod, (torch.randn(2, 8).to(torch.float64),))

    def test_linear1(self):
        mod = torch.nn.Sequential(
            torch.nn.Linear(8, 16),
            torch.nn.Sigmoid(),
            ToTuple(),
        )
        self.common(mod, (torch.randn(2, 8),))

    def test_linear2(self):
        mod = torch.nn.Sequential(
            torch.nn.Linear(8, 8),
            torch.nn.ReLU(),
            torch.nn.Linear(8, 8),
            torch.nn.ReLU(),
            torch.nn.Linear(8, 8),
            torch.nn.ReLU(),
            torch.nn.Linear(8, 8),
            torch.nn.ReLU(),
        )
        self.common(
            mod,
            (torch.randn(2, 8),),
            atol=1e-3,
            rtol=0.01,
        )

    def test_bmm1(self):
        def fn(a, b):
            return (
                torch.bmm(a, b),
                torch.bmm(a + 1, b + 2) + 3,
            )

        self.common(
            fn,
            (
                torch.randn(2, 8, 8),
                torch.randn(2, 8, 8),
            ),
            check_lowp=False,
        )
        self.common(
            fn,
            (
                torch.randn(1, 16, 8),
                torch.randn(1, 8, 10),
            ),
            check_lowp=False,
        )

    def test_bmm2(self):
        def fn(a, b):
            return torch.bmm(a.permute(0, 2, 1), b)

        self.common(
            fn,
            (
                torch.randn(1, 8, 8),
                torch.randn(1, 8, 8),
            ),
            check_lowp=False,
        )

    @skipIfPy312  # segfaults
    @config.patch(mixed_mm_choice="triton")
    def test_mixed_mm(self):
        def fn(a, b):
            return torch.mm(a, b.to(a.dtype))

        self.common(
            fn,
            (
                torch.randn(8, 8),
                torch.randint(-128, 127, (8, 8), dtype=torch.int8),
            ),
            check_lowp=True,
        )

    @skipIfPy312  # segfaults
    @config.patch(mixed_mm_choice="triton")
    def test_mixed_mm2(self):
        def fn(a, b, scale, bias):
            return torch.mm(a, b.to(a.dtype)) * scale + bias

        self.common(
            fn,
            (
                torch.randn(8, 8),
                torch.randint(-128, 127, (8, 8), dtype=torch.int8),
                torch.randn(8),
                torch.randn(8),
            ),
            check_lowp=True,
        )

    @skipIfPy312  # segfaults
    @config.patch(mixed_mm_choice="triton")
    def test_mixed_mm3(self):
        def fn(a, b):
            return torch.mm(a, b.to(a.dtype))

        # (256, 256) @ (256, 256) so different block sizes are tried out during autotuning
        self.common(
            fn,
            (
                torch.randn(256, 256),
                torch.randint(-128, 127, (256, 256), dtype=torch.int8),
            ),
            check_lowp=True,
            rtol=0.01,
            atol=0.1,
        )

    @with_tf32_off
    @config.patch(use_mixed_mm=True)
    def test_uint4x2_mixed_mm(self):
        def fn(a, b):
            return torch.mm(
                a,
                torch.cat((b & 0xF, b >> 4), 1)
                .reshape(-1, b.shape[1])
                .to(a.dtype)
                .sub(8),
            )

        self.common(
            fn,
            (
                torch.randn(8, 8),
                torch.randint(0, 255, (4, 8), dtype=torch.uint8),
            ),
            check_lowp=True,
        )

    @skipIfXpu
    def test_mm_mixed_dtype(self):
        def fn(a, b):
            return torch.mm(a, b)

        t1 = torch.arange(6, dtype=torch.float, device=self.device).view(2, 3)
        t2 = torch.arange(9, dtype=torch.int64, device=self.device).view(3, 3)

        msg = "expected .* and .* to have the same dtype, but got: .* != .*"
        with self.assertRaisesRegex(RuntimeError, msg):
            torch.compile(fn)(t1, t2)
        with self.assertRaisesRegex(RuntimeError, msg):
            fn(t1, t2)

    @skipIfXpu
    def test_linear_mixed_dtype(self):
        class Net(nn.Module):
            def __init__(self):
                super(Net, self).__init__()  # noqa: UP008
                self.fc1 = nn.Linear(3, 3)

            def forward(self, x):
                x = self.fc1(x.permute(1, 2, 0))
                return x

        fn = Net().to(self.device)
        t = torch.arange(27, device=self.device).view(3, 3, 3)

        msg = "expected .* and .* to have the same dtype, but got: .* != .*"
        with self.assertRaisesRegex(RuntimeError, msg):
            fn(t)
        with self.assertRaisesRegex(RuntimeError, msg):
            with torch.no_grad():
                torch.compile(fn)(t)
        # TODO: Autograd internal assertion
        msg = r".*isDifferentiableType\(variable.scalar_type\(\)\) INTERNAL ASSERT FAILED.*"
        with self.assertRaisesRegex(RuntimeError, msg):
            torch.compile(fn)(t)

    def test_scalar_input(self):
        def fn(x, y):
            a = torch.div(x, y, rounding_mode="floor")
            return a

        self.common(fn, [torch.randint(5, (1, 8)), 5400])

    @torch._dynamo.config.patch(dynamic_shapes=True)
    @torch._dynamo.config.patch(assume_static_by_default=False)
    def test_scalar_output(self):
        def fn(arg0_1, arg2_1):
            arg1_1 = arg2_1.size(1)
            view = torch.ops.aten.view.default(arg2_1, [-1, arg1_1])
            embedding = torch.ops.aten.embedding.default(arg0_1, view)
            full = torch.ops.aten.full.default([1, arg1_1], 1, dtype=torch.float32)
            return (full, arg1_1, embedding)

        arg0_1 = rand_strided((32128, 768), (768, 1), device="cpu", dtype=torch.float32)
        arg2_1 = rand_strided((1, 22), (22, 1), device="cpu", dtype=torch.int64)
        self.common(fn, [arg0_1, arg2_1])

    def test_shape_prop_torch_ones(self):
        class Model(torch.nn.Module):
            def forward(self, attention_scores):
                extended_attention_mask = torch.ones(
                    8, 1, 1, 512, device=attention_scores.device
                )
                attention_scores = attention_scores + extended_attention_mask

                return attention_scores

        mod = Model().eval()
        with torch.no_grad():
            self.common(
                mod,
                (torch.randn(8, 12, 512, 512),),
            )

    @slowTest
    @expectedFailureCodegenDynamic
    @config.patch({"freezing": True})
    def test_conv_bn_fuse(self):
        # For gpu path, there is an accuracy issue
        if self.device == GPU_TYPE:
            raise unittest.SkipTest("only support cpu conv bn test")

        # fails dynamic check which bn is fused, and there will not have loops vars.
        input_shapes = {1: (112,), 2: (112, 112), 3: (55, 55, 55)}
        conv_modules = {1: torch.nn.Conv1d, 2: torch.nn.Conv2d, 3: torch.nn.Conv3d}
        bn_modules = {
            1: torch.nn.BatchNorm1d,
            2: torch.nn.BatchNorm2d,
            3: torch.nn.BatchNorm3d,
        }
        options = itertools.product(
            [1, 2, 3],
            [True, False],
            [1, 3],
            [1, 2],
            [1, 4],
        )

        for (
            dim,
            bias,
            kernel_size,
            dilation,
            groups,
        ) in options:
            oC = 32 * groups
            iC = 3 * groups
            x_shape = (1, iC) + input_shapes[dim]
            mod = torch.nn.Sequential(
                conv_modules[dim](
                    iC,
                    oC,
                    kernel_size=kernel_size,
                    dilation=dilation,
                    groups=groups,
                    bias=bias,
                ),
                bn_modules[dim](oC),
            ).eval()
            test_memory_format = [torch.contiguous_format]
            # TODO: GPU path doesn't support channels_last now.
            if not HAS_GPU and dim > 1:
                channels_last = (
                    torch.channels_last if dim == 2 else torch.channels_last_3d
                )
                test_memory_format.append(channels_last)
            for memory_format in test_memory_format:
                v = torch.randn(x_shape, dtype=torch.float32).to(
                    memory_format=memory_format
                )
                with torch.no_grad():
                    self.common(
                        mod,
                        (v,),
                    )

    def test_conv_functional_bn_fuse(self):
        # For gpu path, there is an accuracy issue
        if self.device == GPU_TYPE:
            raise unittest.SkipTest("only support cpu conv bn test")

        # Define a BatchNorm using functional BN.
        class BatchNorm(torch.nn.BatchNorm2d):
            def __init__(
                self,
                num_features,
                eps=1e-5,
                momentum=0.1,
                affine=True,
                track_running_stats=True,
                device=None,
                dtype=None,
            ):
                factory_kwargs = {"device": device, "dtype": dtype}
                super().__init__(
                    num_features,
                    eps=eps,
                    momentum=momentum,
                    affine=affine,
                    track_running_stats=track_running_stats,
                    **factory_kwargs,
                )

            def forward(self, x):
                if self.momentum is None:
                    exponential_average_factor = 0.0
                else:
                    exponential_average_factor = self.momentum

                if self.training and self.track_running_stats:
                    # TODO: if statement only here to tell the jit to skip emitting this when it is None
                    if self.num_batches_tracked is not None:  # type: ignore[has-type]
                        self.num_batches_tracked = self.num_batches_tracked + 1  # type: ignore[has-type]
                        if self.momentum is None:  # use cumulative moving average
                            exponential_average_factor = 1.0 / float(
                                self.num_batches_tracked
                            )
                        else:  # use exponential moving average
                            exponential_average_factor = self.momentum
                if self.training:
                    bn_training = True
                else:
                    bn_training = (self.running_mean is None) and (
                        self.running_var is None
                    )
                x = F.batch_norm(
                    x,
                    # If buffers are not to be tracked, ensure that they won't be updated
                    (
                        self.running_mean
                        if not self.training or self.track_running_stats
                        else None
                    ),
                    (
                        self.running_var
                        if not self.training or self.track_running_stats
                        else None
                    ),
                    self.weight,
                    self.bias,
                    bn_training,
                    exponential_average_factor,
                    self.eps,
                )
                return x

        v = torch.randn(1, 3, 556, 56, dtype=torch.float32)
        mod = torch.nn.Sequential(
            torch.nn.Conv2d(
                3,
                64,
                kernel_size=3,
                dilation=1,
                groups=1,
                bias=True,
            ),
            BatchNorm(64),
        ).eval()
        with torch.no_grad():
            self.common(
                mod,
                (v,),
            )

    @skipIfRocm
    def test_conv_inference_heuristics(self):
        if self.device != GPU_TYPE:
            raise unittest.SkipTest(f"{GPU_TYPE} only test")

        in_channels = 6
        out_channels = 6
        kernel_size = 3
        groups = 3

        grouped_conv = nn.Conv2d(
            in_channels, out_channels, kernel_size, groups=groups
        ).to(self.device)

        input_tensor = torch.randn(1, in_channels, 10, 10).to(self.device)

        # Perform the forward pass
        @torch.compile()
        def foo(m, inp):
            return m(inp)

        with torch.no_grad():
            _, code = run_and_get_code(foo, grouped_conv, input_tensor)
            # no to channels last permuting before kernel
            FileCheck().check_not(".run(").check(".convolution(").run(code[0])

        # in out should do channels last in inference
        in_channels = 8
        out_channels = 4
        kernel_size = 3

        # Create the convolution layer
        conv_layer = nn.Conv2d(in_channels, out_channels, kernel_size).to(self.device)

        input_tensor = torch.randn(1, in_channels, 10, 10).to(self.device)

        with torch.no_grad():
            _, code = run_and_get_code(foo, conv_layer, input_tensor)
            # should be channels last permuting before kernel
            FileCheck().check(".run(").check(".convolution(").run(code[0])

    def test_upsample_cat_conv(self):
        if self.device == GPU_TYPE:
            raise unittest.SkipTest("only support cpu upsample_cat_conv test")

        class M(torch.nn.Module):
            def __init__(
                self,
                **kwargs,
            ):
                super().__init__()
                self.upsample = torch.nn.UpsamplingNearest2d(scale_factor=2)
                self.conv = torch.nn.Conv2d(
                    8,
                    5,
                    kernel_size=1,
                    padding=0,
                    stride=1,
                    dilation=1,
                    **kwargs,
                )

            def forward(self, x, y):
                x = self.upsample(x)
                z = torch.cat([x, y], dim=1)
                z = self.conv(z)
                return z

        v1 = torch.randn([8, 2, 12, 26])
        v2 = torch.randn([8, 6, 24, 52])

        with torch.no_grad():
            self.common(
                M().eval(),
                (v1, v2),
            )

    def test_aliased_buffer_reuse(self):
        def fn(x, y):
            x = 2 * x
            y = 2 * y
            c = torch.cat([x, y], dim=-1)
            d = 1 + c
            m = torch.mm(d, d)
            return m[:, :2] + x

        self.common(fn, (torch.randn(4, 2), torch.randn(4, 2)), check_lowp=False)

    def test_slice_view_with_graph_break(self):
        def fn():
            a = torch.tensor([1], device=self.device)
            a = a[0:1]
            b = a.squeeze()
            a[0] = 0
            if a[0] < 1e5:
                pass
            a[0] = 2
            return b

        expect = fn()
        opt_fn = torch.compile(fn)
        actual = opt_fn()
        self.assertEqual(expect, actual)

    def test_view_detach(self):
        def fn(a):
            return a[0].detach()

        self.common(
            fn,
            (torch.randn([4, 4], requires_grad=True),),
        )

    def test_gather1(self):
        def fn(a, b):
            return (
                torch.gather(a.expand([4, 5, 10, 6]), 3, b + 1),
                torch.gather(a.expand([4, 5, 10, 6]), -1, b + 1),
            )

        self.common(
            fn,
            (
                torch.randn([1, 1, 10, 6]),
                torch.randint(5, [4, 5, 10, 1], dtype=torch.int64),
            ),
        )

    def test_gather2(self):
        # 0d tensor
        def fn(a, b):
            return torch.gather(a, 0, b) + torch.gather(a, -1, b)

        x = torch.tensor(123)
        y = torch.tensor(0)
        self.assertEqual(fn(x, y), x + x)

    def test_gather3(self):
        def fn(a, b):
            return torch.gather(a, 1, b, sparse_grad=True)

        self.common(
            fn,
            (
                torch.randn([4, 5, 10, 6], requires_grad=True),
                torch.randint(5, [4, 5, 10, 1], dtype=torch.int64),
            ),
        )

    def test_slice1(self):
        def fn(a):
            return (
                a[:, :10, 0] + a[:, 10:, 0],
                (a + 1)[:, :10, 0] + (a + 1)[:, 10:, 0],
                a[:, -30:, 0],  # negative index out of range
                a[:, :-30, 0],  # negative index out of range
            )

        self.common(
            fn,
            (torch.randn([2, 20, 2]),),
        )

    def test_slice2(self):
        def fn(a):
            return (
                a[:-1, ::2, -1] + a[-1:, 1::2, -2],
                (a + 1)[:-1, ::2, -1] + (a + 2)[-1:, 1::2, -2],
            )

        self.common(
            fn,
            (torch.randn([2, 20, 2]),),
        )

    # It's a view so it doens't generate a kernel
    @expectedFailureCodegenDynamic
    def test_slice3(self):
        def fn(a, b):
            return torch.ops.aten.slice.Tensor(a, 0, 0, -b)

        x = torch.rand(48, 3, 512, 512)
        self.common(fn, (x, 2))

    @expectedFailureCodegenDynamic
    def test_slice4(self):
        # empty slices that require clamping the start or end
        def fn(a):
            return (
                aten.slice.Tensor(a, 0, 2, 0, 1),
                aten.slice.Tensor(a, 0, a.shape[0], a.shape[0] + 10, 1),
                aten.slice.Tensor(a, 0, -20, 0, 1),
                aten.slice.Tensor(a, 0, -20, -16, 1),
            )

        x = torch.rand(10)
        self.common(fn, (x,))

    def test_split_with_list(self):
        def fn(a, sizes):
            return [t + 1.0 for t in torch.split(a * 2.0, sizes, -1)]

        self.common(fn, (torch.randn(2, 2, 10), [3, 3, 4]))
        self.common(fn, (torch.randn(2, 2, 10), [4, 3, 3]))
        self.common(fn, (torch.randn(2, 2, 10), [1, 2, 3, 4]))

    def test_split_with_integer(self):
        # argument `split_size_or_sections` is integer
        @torch.compile(dynamic=True)
        def f(x, sizes):
            return torch.split(x, sizes, -1)

        # split into equally sized chunks, 10 = 5 + 5
        r1, r2 = f(torch.randn(2, 10), 5)
        self.assertTrue(r1.size() == (2, 5))
        self.assertTrue(r2.size() == (2, 5))

        # split into equally sized chunks, 12 = 4 + 4 + 4
        r1, r2, r3 = f(torch.randn(2, 12), 4)
        self.assertTrue(r1.size() == (2, 4))
        self.assertTrue(r2.size() == (2, 4))
        self.assertTrue(r3.size() == (2, 4))

        # split unevenly, 10 = 3 + 3 + 3 + 1
        r1, r2, r3, r4 = f(torch.randn(2, 10), 3)
        self.assertTrue(r1.size() == (2, 3))
        self.assertTrue(r2.size() == (2, 3))
        self.assertTrue(r3.size() == (2, 3))
        self.assertTrue(r4.size() == (2, 1))

    def test_split_failed(self):
        @torch._dynamo.optimize("inductor")
        def fn(a):
            return torch.split(a, [2, 1, 1], dim=1)

        with self.assertRaisesRegex(RuntimeError, ""):
            fn(torch.randn(1, 5))

    def test_inductor_assert(self):
        @torch._dynamo.optimize("inductor", dynamic=True)
        def fn(a):
            assert a.shape[0] >= 2 and a.shape[1] >= 4
            return a.cos()

        inp = torch.randn(2, 4, 6)
        torch._dynamo.mark_dynamic(inp, 0)
        torch._dynamo.mark_dynamic(inp, 1)
        self.assertEqual(fn(inp), inp.cos())

    def test_split(self):
        def fn(a):
            t = torch.split(a, 3, -1)
            return (t[0], t[1], t[2], t[3])

        def fn2(a):
            return fn(a + 1)

        self.common(
            fn,
            (torch.randn([2, 2, 10]),),
        )

        self.common(
            fn2,
            (torch.randn([2, 2, 10]),),
        )

    def test_to_dtype(self):
        def fn(a, b):
            return (
                aten._to_copy(a, dtype=6),
                aten._to_copy(b + 1, dtype=6),
                aten.to(b, torch.float64),
                aten.to(b, torch.bool),
            )

        self.common(
            fn,
            (
                torch.randn([2, 2, 10]),
                torch.randn([2, 2, 10], dtype=torch.float64),
            ),
        )

    @requires_gpu()
    def test_to_device(self):
        def fn(a):
            if a.device.type == "cpu":
                return aten._to_copy(
                    a, device=torch.device(GPU_TYPE), dtype=6, layout=0
                )
            else:
                return aten._to_copy(a, device=torch.device("cpu"), dtype=6, layout=0)

        self.common(
            fn,
            (torch.randn([2, 2, 10]),),
        )

    def test_to_memory_format(self):
        def fn(a, memory_format):
            return a.to(memory_format=memory_format)

        self.common(
            fn,
            (torch.randn([2, 2, 10, 10]), torch.channels_last),
        )
        self.common(
            fn,
            (
                torch.randn([2, 2, 10, 10]).to(memory_format=torch.channels_last),
                torch.contiguous_format,
            ),
        )

    @requires_gpu()
    def test_to_device_constant(self):
        def fn(a):
            d1 = a.device.type
            if d1 == "cpu":
                d2 = GPU_TYPE
            else:
                d2 = "cpu"

            const1 = torch.as_tensor(list(range(64)), device=d2)
            return (
                torch.arange(10, device=d2).to(d1) + a,
                const1.to(d1),
                (const1 + 1).to(d1),
            )

        self.common(
            fn,
            (torch.randn([10]),),
        )

    @requires_gpu()
    def test_multi_device(self):
        def fn(x):
            x = x + 1
            x = x + 2
            x = x.to(device=GPU_TYPE)
            x = x + 3
            x = x + 4
            x = x.cpu()
            x = x + 5
            x = x + 6
            x = x.to(device=GPU_TYPE)
            x = x + 7
            x = x + 8
            x = x.cpu()
            x = x + 9
            x = x + 10
            return x

        self.common(
            fn,
            (torch.randn([2, 2, 10]),),
            check_lowp=False,  # cpu doesn't understand fp16, and there are explicit .cpu() calls
        )

    @skipIfRocm
    @requires_multigpu()
    def test_multi_gpu_device(self):
        # TODO: https://github.com/pytorch/pytorch/issues/92627
        x = torch.rand([4], device=GPU_TYPE)

        def fn(x, y):
            r = torch.ops.aten.div(x, y)
            r = r.to(f"{GPU_TYPE}:1")
            return 2 * r

        self.common(fn, (torch.randn(4), torch.randn(4)), check_lowp=False)

    @requires_multigpu()
    def test_multi_gpu_recompile_on_index(self):
        torch.set_float32_matmul_precision("high")

        def gemm(x, y):
            return x @ y

        failed_guard = None

        def fail(guard):
            nonlocal failed_guard
            failed_guard = guard

        gemm_opt = torch._dynamo.optimize("inductor", guard_fail_fn=fail)(gemm)

        x0 = torch.randn(1024, 1024, device=f"{GPU_TYPE}:0")
        y0 = torch.randn(1024, 1024, device=f"{GPU_TYPE}:0")

        gemm_opt(x0, y0)

        x1 = torch.randn(1024, 1024, device=f"{GPU_TYPE}:1")
        y1 = torch.randn(1024, 1024, device=f"{GPU_TYPE}:1")

        gemm_opt(x1, y1)
        self.assertTrue(failed_guard is not None)
        self.assertTrue(
            "tensor 'L['x']' Tensor device index mismatch. Expected device index to be"
            in failed_guard.reason
        )

    def test_unbind(self):
        def fn(a):
            return torch.unbind(a), torch.unbind(a, -1)

        self.common(
            fn,
            (torch.randn([4, 4, 4]),),
        )

    def test_convolution1(self):
        m = torch.nn.Sequential(
            torch.nn.Conv2d(5, 6, [3, 3]),
            torch.nn.ReLU(),
            ToTuple(),
        )

        self.common(
            m,
            (torch.randn([2, 5, 16, 16]),),
            # Mismatched elements: 10 / 2352 (0.4%)
            # Greatest absolute difference: 5.7220458984375e-05 at index (0, 3, 12, 12) (up to 1e-05 allowed)
            # Greatest relative difference: 0.06512477175897748 at index (0, 4, 11, 9) (up to 0.001 allowed)
            atol=6e-5,
            rtol=0.001,
        )

    def test_convolution2(self):
        def fn(x, w, b):
            # transposed conv
            return (aten.convolution(x, w, b, [4], [0], [1], True, [0], 1),)

        self.common(
            fn,
            (
                torch.randn([2, 32, 90]),
                torch.randn([32, 16, 8]),
                torch.randn([16]),
            ),
            check_lowp=False,
        )

    def test_convolution3(self):
        # Test stride or padding or dilation is 1 element list.
        m = torch.nn.Sequential(
            torch.nn.Conv2d(5, 6, [3, 3], stride=[1], padding=[0], dilation=[1]),
            torch.nn.ReLU(),
            ToTuple(),
        )

        self.common(
            m,
            (torch.randn([2, 5, 16, 16]),),
            atol=6e-5,
            rtol=0.001,
        )

    def test_convolution4(self):
        def fn(x, w):
            x = F.conv2d(x, w, groups=w.shape[0])
            return x.sum()

        self.common(
            fn,
            (
                torch.randn([2, 3, 16, 20]),
                torch.randn([3, 1, 5, 5]),
            ),
        )

    def test_conv2d_channels_last(self):
        if self.device == GPU_TYPE:
            raise unittest.SkipTest("only support cpu conv2d channels_last")

        m = torch.nn.Sequential(
            torch.nn.Conv2d(3, 3, 1, 1),
            ToTuple(),
        )
        # only weight is channels_last
        self.common(
            m.to(memory_format=torch.channels_last),
            (torch.randn([2, 3, 16, 16]),),
            check_lowp=False,
        )
        # only activation is channels_last
        self.common(
            m,
            (torch.randn([2, 3, 16, 16]).to(memory_format=torch.channels_last),),
            check_lowp=False,
        )
        # activation and weight are all channels_last
        self.common(
            m.to(memory_format=torch.channels_last),
            (torch.randn([2, 3, 16, 16]).to(memory_format=torch.channels_last),),
            check_lowp=False,
        )

    def test_conv2d_backward_channels_last(self):
        def fn(grad_output, inp, weight):
            convolution_backward_8 = torch.ops.aten.convolution_backward.default(
                grad_output,
                inp,
                weight,
                [320],
                [1, 1],
                [0, 0],
                [1, 1],
                False,
                [0, 0],
                1,
                [True, True, True],
            )
            return convolution_backward_8

        # only weight is channels_last
        self.common(
            fn,
            (
                torch.randn([2, 320, 8, 8]),
                torch.randn([2, 2048, 8, 8]),
                torch.randn([320, 2048, 1, 1]).to(memory_format=torch.channels_last),
            ),
            check_lowp=False,
        )

    def test_conv3d_channels_last(self):
        if self.device == GPU_TYPE:
            raise unittest.SkipTest("only support cpu conv3d channels_last")

        m = torch.nn.Sequential(
            torch.nn.Conv3d(3, 3, 1, 1),
            ToTuple(),
        )
        # only weight is channels_last
        self.common(
            m.to(memory_format=torch.channels_last_3d),
            (torch.randn([2, 3, 16, 16, 16]),),
        )
        # only activation is channels_last
        self.common(
            m,
            (torch.randn([2, 3, 16, 16, 16]).to(memory_format=torch.channels_last_3d),),
        )
        # activation and weight are all channels_last
        self.common(
            m.to(memory_format=torch.channels_last_3d),
            (torch.randn([2, 3, 16, 16, 16]).to(memory_format=torch.channels_last_3d),),
        )

    def test_adaptive_avg_pool2d1(self):
        def fn(x):
            return aten._adaptive_avg_pool2d(x, (6, 6)), aten._adaptive_avg_pool2d(
                x + 1, (2, 5)
            )

        self.common(
            fn,
            (torch.randn(2, 4, 16, 16),),
            check_lowp=False,
        )

        # lowering to avg_pool2d case
        self.common(
            fn,
            (torch.randn(2, 4, 3, 3),),
        )

        # no-op case
        self.common(
            fn,
            (torch.randn(2, 4, 6, 6),),
        )

    def test_adaptive_avg_pool2d2(self):
        # Big kernel size, use fallback
        def fn(x):
            return aten._adaptive_avg_pool2d(x, (4, 4))

        torch._inductor.metrics.generated_kernel_count = 0
        self.common(
            fn,
            (torch.randn(2, 4, 21, 21),),
            check_lowp=False,
        )
        assertGeneratedKernelCountEqual(self, 0)

    def test_adaptive_max_pool2d1(self):
        def fn(x):
            return aten.adaptive_max_pool2d(x, (6, 6))

        self.common(
            fn,
            (torch.randn(2, 4, 16, 16),),
            check_lowp=False,
        )

        # lowering to max_pool2d case
        self.common(
            fn,
            (torch.randn(2, 4, 3, 3),),
        )

        # no-op case
        self.common(
            fn,
            (torch.randn(2, 4, 6, 6),),
        )

    def test_adaptive_max_pool2d2(self):
        # Big kernel size, use fallback
        def fn(x):
            return aten.adaptive_max_pool2d(x, (4, 4))

        torch._inductor.metrics.generated_kernel_count = 0
        self.common(
            fn,
            (torch.randn(2, 4, 21, 21),),
            check_lowp=False,
        )
        assertGeneratedKernelCountEqual(self, 0)

    def test_fractional_max_pool2d1(self):
        def fn(x, samples):
            return aten.fractional_max_pool2d(x, (3, 3), (2, 2), samples)

        self.common(
            fn, (torch.randn(1, 4, 16, 16), torch.rand(1, 4, 2)), check_lowp=False
        )

    def test_fractional_max_pool2d2(self):
        # fallback for larger kernel size

        def fn(x, samples):
            return aten.fractional_max_pool2d(x, (6, 5), (3, 3), samples)

        torch._inductor.metrics.generated_kernel_count = 0
        self.common(
            fn,
            (torch.randn(2, 4, 36, 36), torch.rand(2, 4, 2)),
            check_lowp=False,
        )
        assertGeneratedKernelCountEqual(self, 0)

    def test_fractional_max_pool2d3(self):
        def fn(x, samples):
            return aten.fractional_max_pool2d(x, (1, 1), (16, 16), samples)

        self.common(
            fn, (torch.randn(2, 4, 16, 16), torch.rand(2, 4, 2)), check_lowp=False
        )

    @config.patch(fallback_random=True)
    def test_fractional_max_pool2d4(self):
        random.seed(1234)
        torch.manual_seed(1234)

        # check rectangular kernel/output size

        def fn(x):
            return torch.nn.functional.fractional_max_pool2d_with_indices(
                x, (4, 3), (3, 2)
            )

        self.common(fn, (torch.randn(1, 4, 16, 16),), check_lowp=False)

    def test_multi_threading(self):
        model = torch.nn.Linear(2, 3).eval()
        inp = torch.randn(4, 2)

        num_run = 3

        def run_weights_sharing_model(m, inp):
            with torch.no_grad():
                for i in range(num_run):
                    y = m(inp)

        numb_instance = 2
        threads = []
        compiled_m = torch.compile(model)
        for i in range(1, numb_instance + 1):
            thread = threading.Thread(
                target=run_weights_sharing_model, args=(compiled_m, inp)
            )
            threads.append(thread)
            thread.start()
        for thread in threads:
            thread.join()

    @unittest.skipIf(config.is_fbcode(), "fbcode triton error, needs debugging")
    def test_adaptive_avg_pool2d_low_prec(self):
        class Model(torch.nn.Module):
            def __init__(self):
                super().__init__()
                self.avgpool = torch.nn.AdaptiveAvgPool2d((1, 1))

            def forward(self, x):
                x = self.avgpool(x)
                return x

        mod = Model().to(self.device)
        for dtype in [torch.half, torch.bfloat16]:
            if dtype == torch.bfloat16 and is_halide_backend(self.device):
                continue
            x = torch.randn(4, 3, 7, 7, device=self.device).to(dtype=dtype)
            opt_mod = torch.compile(mod)
            res = opt_mod(x)
            expected = mod(x)
            self.assertTrue(torch.allclose(res, expected))

    def test_buffer_copied_in_graph(self):
        class MyModel(torch.nn.Module):
            def __init__(self):
                super().__init__()
                self.register_buffer("buf", torch.zeros(1))
                self.w1 = torch.nn.Parameter(torch.zeros(1))
                self.w2 = torch.nn.Parameter(torch.zeros(1))

            def forward(self, x):
                self.buf.add_(1)
                return (self.w1 * x * self.w2).sum() + self.buf.sum()

        model_for_eager = MyModel().to(self.device)
        model_for_compile = copy.deepcopy(model_for_eager)

        eager_version_counters = [
            buffer._version for _, buffer in model_for_eager.named_buffers()
        ]
        compile_version_counters = [
            buffer._version for _, buffer in model_for_compile.named_buffers()
        ]

        compiled_f = torch.compile(model_for_compile, backend="inductor")

        inp_ref = torch.ones(1, requires_grad=True, device=self.device)
        inp_test = torch.ones(1, requires_grad=True, device=self.device)

        out_ref = model_for_eager(inp_ref.clone())
        out_test = compiled_f(inp_test.clone())

        eager_version_counters_after = [
            buffer._version for _, buffer in model_for_eager.named_buffers()
        ]
        compile_version_counters_after = [
            buffer._version for _, buffer in model_for_compile.named_buffers()
        ]

        eager_delta = list(
            map(operator.sub, eager_version_counters_after, eager_version_counters)
        )
        compile_delta = list(
            map(operator.sub, compile_version_counters_after, compile_version_counters)
        )

        self.assertEqual(eager_delta, compile_delta)

    def test_buffer_copied_in_graph_with_different_shapes(self):
        class MyModel(torch.nn.Module):
            def __init__(self):
                super().__init__()
                self.register_buffer("buf", torch.ones(4, 4))
                self.w = torch.nn.Parameter(
                    torch.Tensor([[4, 5], [1, 2], [6, 7], [8, 9]])
                )

            def forward(self, x):
                self.buf.add_(1)
                return (self.w @ x).sum() + self.buf.sum()

        model_for_eager = MyModel().to(self.device)
        model_for_compile = copy.deepcopy(model_for_eager)

        eager_version_counters = [
            buffer._version for _, buffer in model_for_eager.named_buffers()
        ]
        compile_version_counters = [
            buffer._version for _, buffer in model_for_compile.named_buffers()
        ]

        compiled_f = torch.compile(model_for_compile, backend="inductor")

        inp_ref = torch.ones(2, 4, requires_grad=True, device=self.device)
        inp_test = torch.ones(2, 4, requires_grad=True, device=self.device)

        out_ref = model_for_eager(inp_ref.clone())
        out_test = compiled_f(inp_test.clone())

        eager_version_counters_after = [
            buffer._version for _, buffer in model_for_eager.named_buffers()
        ]
        compile_version_counters_after = [
            buffer._version for _, buffer in model_for_compile.named_buffers()
        ]

        eager_delta = list(
            map(operator.sub, eager_version_counters_after, eager_version_counters)
        )
        compile_delta = list(
            map(operator.sub, compile_version_counters_after, compile_version_counters)
        )

        self.assertEqual(eager_delta, compile_delta)

    @skipIfNNModuleInlined("https://github.com/pytorch/pytorch/issues/128198")
    def test_buffer_batch_norm(self):
        class MyModel(torch.nn.Module):
            def __init__(self):
                super().__init__()
                self.m = torch.nn.BatchNorm1d(100)

            def forward(self, x):
                return self.m(x)

        model_for_eager = MyModel().to(self.device)
        model_for_compile = copy.deepcopy(model_for_eager)

        eager_version_counters = [
            buffer._version for _, buffer in model_for_eager.named_buffers()
        ]
        compile_version_counters = [
            buffer._version for _, buffer in model_for_compile.named_buffers()
        ]

        compiled_f = torch.compile(model_for_compile, backend="inductor")

        inp_ref = torch.ones(20, 100, requires_grad=True, device=self.device)
        inp_test = torch.ones(20, 100, requires_grad=True, device=self.device)

        out_ref = model_for_eager(inp_ref.clone())
        out_test = compiled_f(inp_test.clone())

        eager_version_counters_after = [
            buffer._version for _, buffer in model_for_eager.named_buffers()
        ]
        compile_version_counters_after = [
            buffer._version for _, buffer in model_for_compile.named_buffers()
        ]

        eager_delta = list(
            map(operator.sub, eager_version_counters_after, eager_version_counters)
        )
        compile_delta = list(
            map(operator.sub, compile_version_counters_after, compile_version_counters)
        )

        self.assertEqual(eager_delta, compile_delta)

    def test_adaptive_avg_pool_with_output_size_0(self):
        m1 = nn.AdaptiveAvgPool1d(0)
        self.common(m1, (torch.randn(1, 2),))
        m2 = nn.AdaptiveAvgPool2d(0)
        self.common(m2, (torch.randn(1, 2, 3),))

    def test_max_pool2d1(self):
        def fn(x):
            return aten.max_pool2d_with_indices(x, [3, 3], [2, 2])

        self.common(
            fn,
            (torch.randn(2, 4, 16, 16),),
        )

    def test_max_pool2d2(self):
        def fn(x):
            return aten.max_pool2d_with_indices(x, [3, 3], [2, 2])

        self.common(
            fn,
            (torch.randn([16, 64, 55, 55]),),
        )

    def test_max_pool2d3(self):
        def fn(x):
            # with padding
            return (
                aten.max_pool2d_with_indices(x, [3, 3], [2, 2], [1, 1]),
                aten.max_pool2d_with_indices(
                    x,
                    [
                        3,
                    ],
                    [
                        2,
                    ],
                    [
                        1,
                    ],
                ),
            )

        self.common(
            fn,
            (-torch.arange(1 * 8 * 8, dtype=torch.float32).view(1, 1, 8, 8),),
        )

    def test_max_pool2d4(self):
        def fn(x):
            # with padding
            return aten.max_pool2d_with_indices(x, [3, 3], [2, 2], [0, 0], [1, 1], True)

        self.common(
            fn,
            (torch.randn([2, 8, 111, 111]),),
        )

    def test_max_pool2d5(self):
        def fn(x):
            return aten.max_pool2d_with_indices(x, [3, 3], [])

        self.common(
            fn,
            (torch.randn([16, 64, 55, 55]),),
        )

    def test_max_pool2d6(self):
        # Too big kernel size, use fallback
        def fn(x):
            return aten.max_pool2d_with_indices(x, [13, 13], [])

        torch._inductor.metrics.generated_kernel_count = 0
        self.common(
            fn,
            (torch.randn([16, 64, 55, 55]),),
        )
        assertGeneratedKernelCountEqual(self, 0)

    # From https://github.com/pytorch/pytorch/issues/94775
    def test_max_pool2d7(self):
        # ceil mode turns on
        def fn(x):
            return torch.nn.functional.max_pool2d(
                x, 1, stride=(2, 2), padding=0, ceil_mode=True
            )

        self.common(
            fn,
            (torch.randn([1, 1, 6, 7]),),
        )

    # From https://github.com/pytorch/pytorch/issues/93384
    def test_max_pool2d8(self):
        # dialtion is not 1, use fallback
        def fn(x):
            return aten.max_pool2d_with_indices(x, [3, 2], [2, 1], [1, 1], [1, 2])

        torch._inductor.metrics.generated_kernel_count = 0
        self.common(
            fn,
            (torch.randn([2, 2, 3, 6]),),
        )
        assertGeneratedKernelCountEqual(self, 0)

    def test_avg_pool2d1(self):
        def fn(x):
            return aten.avg_pool2d(x, [3, 3], [2, 2])

        self.common(
            fn,
            (torch.randn(2, 4, 16, 16),),
        )

    def test_avg_pool2d2(self):
        def fn(x):
            return aten.avg_pool2d(x, [3, 3], [2, 2])

        self.common(
            fn,
            (torch.randn([16, 64, 55, 55]),),
        )

    def test_avg_pool2d3(self):
        def fn(x):
            return (
                aten.avg_pool2d(x, [3, 3], [2, 2], [1, 1]),
                aten.avg_pool2d(
                    x,
                    [
                        3,
                    ],
                    [
                        2,
                    ],
                    [
                        1,
                    ],
                ),
            )

        self.common(
            fn,
            (-torch.arange(1 * 8 * 8, dtype=torch.float32).view(1, 1, 8, 8),),
        )

    def test_avg_pool2d4(self):
        def fn(x):
            return aten.avg_pool2d(x, [3, 3], [2, 2], [0, 0], True)

        self.common(
            fn,
            (torch.randn([2, 8, 111, 111]),),
        )

    def test_avg_pool2d5(self):
        def fn(x):
            return aten.avg_pool2d(x, [3, 3], [2, 2], [1, 1], count_include_pad=False)

        self.common(
            fn,
            (-torch.arange(1 * 8 * 8, dtype=torch.float32).view(1, 1, 8, 8),),
        )

    def test_avg_pool2d6(self):
        def fn(x):
            return aten.avg_pool2d(x, [3, 3], [2, 2], [1, 1], divisor_override=3)

        self.common(
            fn,
            (-torch.arange(1 * 8 * 8, dtype=torch.float32).view(1, 1, 8, 8),),
        )

    def test_avg_pool2d7(self):
        # Large kernel size, use fallback
        def fn(x):
            return aten.avg_pool2d(x, [13, 13], [1, 1], [0, 0])

        torch._inductor.metrics.generated_kernel_count = 0
        self.common(
            fn,
            (-torch.arange(1 * 24 * 24, dtype=torch.float32).view(1, 1, 24, 24),),
        )
        assertGeneratedKernelCountEqual(self, 0)

    def test_avg_pool2d8(self):
        # https://github.com/pytorch/pytorch/issues/100987
        def fn(x):
            return aten.avg_pool2d(
                x, kernel_size=3, stride=2, padding=1, ceil_mode=True
            )

        self.common(
            fn,
            (torch.randn(1, 3, 6, 6),),
        )

    def test_alexnet_prefix(self):
        def forward(arg6, arg7, arg16):
            convolution = torch.ops.aten.convolution(
                arg16, arg7, arg6, [4, 4], [2, 2], [1, 1], False, [0, 0], 1
            )
            relu = torch.ops.aten.relu(convolution)
            max_pool2d_with_indices = torch.ops.aten.max_pool2d_with_indices(
                relu, [3, 3], [2, 2]
            )
            getitem = max_pool2d_with_indices[0]
            return (getitem,)

        self.common(
            forward,
            (
                rand_strided((64,), (1,), torch.float32, "cpu"),
                rand_strided((64, 3, 11, 11), (363, 121, 11, 1), torch.float32, "cpu"),
                rand_strided(
                    (16, 3, 224, 224), (150528, 50176, 224, 1), torch.float32, "cpu"
                ),
            ),
            # Mismatched elements: 127 / 746496 (0.0%)
            # Greatest absolute difference: 0.0009765625 at index (1, 62, 7, 16) (up to 1e-05 allowed)
            # Greatest relative difference: 0.05187467899332306 at index (14, 18, 11, 0) (up to 0.001 allowed)
            atol=3e-3,
            rtol=2,
        )

    def test_elu(self):
        def fn(x):
            return aten.elu(x, 1.6732632423543772, 1.0507009873554805) + 2, aten.elu(
                x + 1, 2, 3, 4
            )

        self.common(
            fn,
            (torch.randn([16, 16]),),
        )

    def test_tan(self):
        def fn(x):
            return aten.tan(x) + 2, aten.tan(x + 1)

        self.common(
            fn,
            (torch.randn([16, 16]),),
        )

    def test_tanh(self):
        def fn(x):
            return aten.tanh(x) + 2, aten.tanh(x + 1)

        self.common(
            fn,
            (torch.randn([16, 16]),),
        )

    @skip_if_halide  # lgamma not implemented
    def test_lgamma(self):
        def fn(x):
            return aten.lgamma(x) + 2, aten.cos(x + 1)

        self.common(
            fn,
            (torch.randn([16, 16]),),
        )

    def test_cos(self):
        def fn(x):
            return aten.cos(x) + 2, aten.cos(x + 1)

        self.common(
            fn,
            (torch.randn([16, 16]),),
        )

    def test_sin(self):
        def fn(x):
            return aten.sin(x) + 2, aten.sin(x + 1)

        self.common(
            fn,
            (torch.randn([16, 16]),),
        )

    def test_repeat(self):
        def fn(x):
            return (
                x.repeat(0, 1, 1, 1),
                x.repeat(2, 2, 3, 1),
                x.repeat(8, 1, 1, 1),
                x.repeat(2, 1, 1, 1, 1, 1),
            )

        self.common(
            fn,
            (torch.randn([1, 2, 4, 8]),),
        )

    def test_repeat_as_strided(self):
        # Reproducer for #127474

        def fn(x):
            view_size = (3, 2)
            full = x.repeat((3, 2))
            view = torch.as_strided(full, view_size, full.stride())
            result = view + view

            return result

        self.common(fn, (torch.randn(1, 1),))

    def test_repeat_interleave(self):
        def fn(x):
            return (
                x.repeat_interleave(2),
                x.repeat_interleave(3, dim=0),
                x.repeat_interleave(x.size(1), dim=1),
            )

        self.common(
            fn,
            (torch.randn([1, 2, 4, 8]),),
        )

    @config.patch(implicit_fallbacks=True)
    def test_repeat_interleave_2(self):
        def fn(x):
            return torch.ops.aten.repeat_interleave.Tensor(x, output_size=12)

        self.common(
            fn,
            (torch.tensor([2, 4, 6]),),
        )

    @config.patch(fallback_random=True)
    def test_randn_with_dtype_and_device(self):
        if self.device == GPU_TYPE:
            raise unittest.SkipTest("only support cpu randn_with_dtype_and_device test")

        def fn(vectors):
            rotations_shape = (12, vectors.shape[-1], 1, 64)
            random_rotations = torch.randn(
                rotations_shape, device=vectors.device, dtype=vectors.dtype
            )
            random_rotations += 1
            return random_rotations

        self.common(
            fn,
            (torch.randn([4, 12, 2, 64]),),
        )

    def test_embedding(self):
        m = torch.nn.Sequential(
            torch.nn.Embedding(10, 4, padding_idx=0),
            torch.nn.ReLU(),
            ToTuple(),
        )

        self.common(
            m,
            (torch.randint(10, [2, 8]),),
        )

    def test_mean(self):
        def fn(x):
            return (
                x.mean(),
                x.mean(-1),
                torch.mean(x, -2, keepdim=True),
                x.mean([0, 1]),
            )

        self.common(
            fn,
            (torch.randn([1, 2, 4, 8]),),
        )

    def test_var_mean(self):
        def fn(x):
            return (
                *torch.var_mean(x, -1),
                *torch.var_mean(x, [1, 3]),
            )

        self.common(
            fn,
            (torch.randn([1, 2, 4, 8]),),
        )

    def test_var_correction(self):
        def fn(x):
            dim = -1
            return (
                torch.var(x, dim=dim, correction=1.3),
                torch.var(x, dim=dim, correction=3),
                torch.var(x, dim=dim, correction=10),
            )

        self.common(fn, (torch.randn([2, 8]),))
        # Unrolled reduction
        self.common(fn, (torch.randn([2, 4]),))

    @config.patch(pick_loop_orders=True)
    def test_transposed_propagates(self):
        @torch._dynamo.optimize("inductor", nopython=True)
        def fn(x, y):
            return x + y

        a = torch.randn(1, 4, 4, 4, device=self.device).permute(0, 2, 3, 1)
        b = torch.randn(4, 4, 4, device=self.device).permute(1, 2, 0)
        c = fn(a, b)
        self.assertEqual(a.stride(), c.stride())
        self.assertEqual(c.stride()[2], 1)

    def test_std(self):
        def fn(x):
            return (
                torch.var(x, True),
                torch.var(x, False),
                torch.var(x, -1, True),
                torch.var(x, -1, False),
                torch.std(x, False),
                torch.std(x, [0, 1], True),
                torch.std(x, [0, 1], False),
                torch.std(x, -2, True, keepdim=True),
            )

        self.common(
            fn,
            (torch.randn([2, 4, 4, 8]),),
        )

    def test_embedding_bag(self):
        def fn(w, i, o):
            return aten._embedding_bag(w, i, o, False, 0, False, None)

        self.common(
            fn,
            (torch.randn([10, 4]), torch.randint(10, [8]), torch.tensor([0, 2, 6])),
        )

    def test_batch_norm_2d(self):
        m = torch.nn.Sequential(
            torch.nn.BatchNorm2d(10),
            torch.nn.ReLU(),
        )
        m.eval()
        self.common(m, (torch.randn([2, 10, 8, 8]),), check_lowp=False)
        self.common(
            m,
            (torch.randn([3, 10, 16, 16]),),
            check_lowp=False,  # too painful to match types of bn model
        )

    # From yolov3
    @with_tf32_off
    def test_batch_norm_2d_2(self):
        if self.device == "cpu":
            raise unittest.SkipTest(f"requires {GPU_TYPE}")

        class Repro(torch.nn.Module):
            def __init__(self):
                super().__init__()
                self.self_0 = torch.nn.Conv2d(
                    64,
                    128,
                    kernel_size=(3, 3),
                    stride=(2, 2),
                    padding=(1, 1),
                    bias=False,
                )
                self.self_1 = torch.nn.BatchNorm2d(
                    128,
                    eps=0.0001,
                    momentum=0.03,
                    affine=True,
                    track_running_stats=True,
                )
                self.self_2 = torch.nn.LeakyReLU(negative_slope=0.1, inplace=True)

            def forward(self, l_input_: torch.Tensor):
                self_0 = self.self_0(l_input_)
                self_1 = self.self_1(self_0)
                self_2 = self.self_2(self_1)
                return (self_2,)

        inp = torch.randn((4, 64, 192, 256), dtype=torch.float32, device=GPU_TYPE)
        mod = Repro().to(device=GPU_TYPE)
        o1 = mod(inp)
        o2 = torch.compile(mod)(inp)
        self.assertEqual(o1, o2, rtol=1e-3, atol=1e-3)

    @patch.object(config.trace, "enabled", True)
    def test_layer_norm(self):
        m = torch.nn.Sequential(
            torch.nn.LayerNorm(32),
            torch.nn.ReLU(),
        )
        m.eval()
        with torch.no_grad():
            self.common(m, (torch.randn([16, 32]),), check_lowp=False)
        if self.device != "cpu":
            assertGeneratedKernelCountEqual(self, 1)

    def test_transpose_add(self):
        def fn(a, b):
            return a.t() + b

        self.common(
            fn, (torch.randn([16, 32]), torch.randn([32, 16])), check_lowp=False
        )
        if self.device != "cpu":
            assertGeneratedKernelCountEqual(self, 1)

    @patch.object(config.triton, "persistent_reductions", True)
    def test_softmax_one_kernel_persist(self):
        def fn(x):
            dim = 1
            x_max = torch.amax(x, dim, keepdim=True)
            unnormalized = torch.exp(x - x_max)
            result = unnormalized / torch.sum(unnormalized, dim, keepdim=True)
            return result

        self.common(fn, (torch.randn([16, 32]),), check_lowp=False)
        if self.device != "cpu":
            assertGeneratedKernelCountEqual(self, 1)

    @patch.object(config.triton, "persistent_reductions", False)
    def test_softmax_one_kernel_loop(self):
        def fn(x):
            x_max = torch.amax(x, 1, keepdim=True)
            unnormalized = torch.exp(x - x_max)
            result = unnormalized / torch.sum(unnormalized, 1, keepdim=True)
            return result

        self.common(fn, (torch.randn([16, 32]),), check_lowp=False)
        if self.device != "cpu":
            assertGeneratedKernelCountEqual(self, 1)

    def test_complex_fallback(self):
        def fn(x):
            return x * x + 10

        self.common(
            fn,
            (torch.randn([1, 2, 4, 8]).to(dtype=torch.complex64),),
        )
        assertGeneratedKernelCountEqual(self, 0)

        class ToComplex(nn.Module):
            def forward(self, x):
                return (x + x + 12).to(torch.complex64)

        self.common(ToComplex(), (torch.rand([1, 2, 4, 8]),), check_lowp=False)

        if self.device != "cpu":
            assertGeneratedKernelCountEqual(self, 1)

    def test_view_as_complex(self):
        class Repro(torch.nn.Module):
            def __init__(self):
                super().__init__()

            def forward(self, view_2):
                clone = torch.ops.aten.clone.default(
                    view_2, memory_format=torch.contiguous_format
                )
                view_2 = None
                view_as_complex = torch.ops.aten.view_as_complex.default(clone)
                clone = None
                return (view_as_complex,)

        inp = torch.empty_strided((128, 64, 12, 32, 2), (1, 98304, 8192, 256, 128)).to(
            self.device
        )
        mod = Repro()

        o1 = mod(inp)
        o2 = torch.compile(mod)(inp)

        self.assertEqual(o1, o2)

    def test_view_as_real(self):
        def fn(x):
            y = torch.view_as_real(x)
            return y + 1

        x = torch.randn(4, dtype=torch.complex64)

        self.common(fn, (x,))

    def test_polar(self):
        def fn(dist, angle):
            return torch.polar(dist, angle)

        inp = (
            torch.tensor([1, 2], dtype=torch.float64),
            torch.tensor([np.pi / 2, 5 * np.pi / 4], dtype=torch.float64),
        )
        self.common(fn, (*inp,))

    def test_cauchy(self):
        def fn(x, y):
            return torch.sum(1 / (torch.unsqueeze(x, -1) - y))

        self.common(
            fn,
            (
                torch.randn(32),
                torch.randn(32),
            ),
            # Absolute difference: 0.0003662109375 (up to 0.0001 allowed)
            # Relative difference: 1.8804297408767818e-05 (up to 1e-05 allowed)
            atol=5 * 1e-4,
            rtol=5 * 1e-5,
            check_lowp=False,
        )
        if self.device != "cpu":
            assertGeneratedKernelCountEqual(self, 1)

    def test_fusing_write_into_disjoint_read(self):
        def test_flip(a):
            return a.copy_(torch.flip(a, (0,)))

        self.common(test_flip, (torch.rand([20]),))

        assertGeneratedKernelCountEqual(self, 2)

        # issue only manifests on cuda with large tensors
        if self.device != "cpu":

            def f(a):
                a[:, 20:40] = a[:, 20:40] + 1
                a[:, 2:900025] = a[:, 1:900024] + 2

            a = torch.rand((1, 1000000), device=GPU_TYPE)
            self.common(f, (a,))

    def test_gather_scatter(self):
        def fn(node_feat, edge_index):
            src_node_feat = node_feat[edge_index[0]]
            dst_node_feat = node_feat[edge_index[1]]
            edge_feat = src_node_feat - dst_node_feat + 1
            new_node_feat = torch.zeros_like(node_feat)
            new_node_feat.scatter_add_(
                0, edge_index[1].unsqueeze(-1).expand_as(edge_feat), edge_feat
            )
            return new_node_feat

        num_nodes = 16
        num_features = 32
        node_feat = torch.randn(num_nodes, num_features)
        edge_index = torch.randint(0, num_nodes, size=(2, num_nodes * 5))
        self.common(
            fn,
            (
                node_feat,
                edge_index,
            ),
            check_lowp=False,
        )
        if self.device != "cpu":
            assertGeneratedKernelCountEqual(self, 2)

    @config.patch(max_fusion_size=1)
    def test_no_mega_fusion_during_lowering(self):
        n = 50

        def fn(*args):
            x = args[0]
            for i in range(n):
                x = torch.add(x, args[i])
            return x

        self.common(
            fn,
            [torch.randn(64) for _ in range(n)],
            check_lowp=False,
        )
        print("-->", torch._inductor.metrics.generated_kernel_count)
        if self.device != "cpu":
            self.assertTrue(torch._inductor.metrics.generated_kernel_count > 1)

    def test_move_arange(self):
        def fn(x):
            return torch.arange(len(x), device="cpu").to(x.device) + x

        self.common(fn, (torch.randn([32]),), check_lowp=False)
        # if we have a copy there will be more than 1 kernel
        assertGeneratedKernelCountEqual(self, 1)

    def test_leaky_relu(self):
        def fn(x):
            return aten.leaky_relu(x, 0.2) + 2, aten.leaky_relu(x + 1)

        self.common(
            fn,
            (torch.randn([16, 16]),),
        )

    def test_gelu(self):
        def fn(x):
            return aten.gelu(x) + 2, aten.gelu(x + 1)

        self.common(
            fn,
            (torch.randn([16, 16]),),
        )

    def test_clone(self):
        def fn(x):
            return aten.clone(x) + 2, aten.clone(x + 1)

        self.common(
            fn,
            (torch.randn([16, 16]),),
        )

    def test_masked_fill(self):
        def fn(mask, value):
            return aten.masked_fill(value, mask, -10000.0) + 2, aten.masked_fill(
                value / 2.0, torch.logical_not(mask), 667
            )

        self.common(
            fn,
            (
                torch.randint(0, 1, [1, 16], dtype=torch.bool),
                torch.randn([16, 16]),
            ),
        )

    def test_masked_fill_promotion(self):
        def fn(mask, value):
            return aten.masked_fill(value, mask, torch.tensor(3.5))

        opt_fn = torch._dynamo.optimize("inductor")(fn)
        for inp in (
            torch.randn(
                [16, 16],
                dtype=torch.float16 if self.device == GPU_TYPE else torch.float32,
                device=self.device,
            ),
            torch.randint(16, (16, 16), device=self.device),
        ):
            inputs = (
                torch.randint(0, 1, [1, 16], dtype=torch.bool, device=self.device),
                inp,
            )
            self.assertEqual(fn(*inputs), opt_fn(*inputs))

    def test_masked_scatter(self):
        def fn(value, mask, source):
            return torch.masked_scatter(value, mask, source)

        value = make_tensor(10, 10, dtype=torch.float32, device=self.device)
        mask = make_tensor(10, 10, dtype=torch.bool, device=self.device)
        source = make_tensor(
            mask.count_nonzero(), dtype=torch.float32, device=self.device
        )

        self.common(fn, (value, mask, source))

    def test_fill1(self):
        def fn(x):
            tmp = torch.ones_like(x)
            return tmp, aten.fill.Scalar(tmp, 2)

        self.common(
            fn,
            (torch.randn([16, 16]),),
        )

    def test_fill2(self):
        def fn(x):
            tmp = torch.ones_like(x)
            return tmp, aten.fill.Tensor(tmp, torch.tensor(3.0))

        self.common(
            fn,
            (torch.randn([16, 16]),),
        )

    def test_pow1(self):
        def fn(x):
            return [aten.pow(x, e) for e in range(-8, 9)]

        self.common(
            fn,
            (torch.randn([16, 16]),),
        )

    def test_pow2(self):
        def fn(x):
            return aten.pow(1000, x), aten.pow(x, 1000)

        self.common(
            fn,
            (
                torch.randn(
                    [16, 16],
                    dtype=torch.float32,
                ),
            ),
            # Mismatched elements: 9 / 256 (3.5%)
            # Greatest absolute difference: 2.491354329061828e+28 at index (6, 6) (up to 1e-05 allowed)
            # Greatest relative difference: 2.9793410720160818e-05 at index (4, 5) (up to 1.3e-06 allowed)
            atol=1e-5,
            rtol=3e-05,
        )

    def test_pow3(self):
        # power of 0.5 is special-cased, arbitrary power would still produce triton codegen error
        def fn(x):
            z = torch.tensor(0.123, device=self.device)
            w = z + x
            return torch.pow(w, 0.5)

        opt = torch._dynamo.optimize("inductor")(fn)
        input = torch.rand(())
        self.assertTrue(same(opt(input), fn(input)))

    def test_pow_int(self):
        def fn(x, y):
            return torch.pow(x, 0x57), torch.pow(x, y)

        for dtype in (torch.uint8, torch.int8, torch.int16, torch.int32, torch.int64):
            intmax = torch.iinfo(dtype).max
            make_arg = functools.partial(
                make_tensor, dtype=dtype, device=self.device, requires_grad=False
            )
            self.common(
                fn,
                (
                    make_arg(16, 16),
                    make_arg(16, 16, high=intmax),
                ),
            )

    def test_glu(self):
        def fn(x):
            return aten.glu(x, -1), aten.glu(x, 1), aten.glu(x, 2)

        self.common(
            fn,
            (torch.randn([8, 16, 8, 8]),),
        )

    @torch._dynamo.config.patch(capture_dynamic_output_shape_ops=True)
    def test_nonzero_unbacked_refinement(self):
        def fn(x):
            z = x.nonzero()
            torch._check(z.size(0) == 4)
            return z + 3

        self.common(
            fn,
            (torch.tensor([0, 1, 3, 4, 2, 0, 0]),),
        )

        with self.assertRaises(RuntimeError):
            torch.compile(fn)(torch.tensor([0, 0, 0, 0]))

    @torch._dynamo.config.patch(capture_scalar_outputs=True)
    def test_unbacked_floordiv_simplify(self):
        def fn(x, y):
            z = y.item()
            torch._check(z // 2 == 3)
            return x + x.new_zeros(z)

        self.common(
            fn,
            (
                torch.randn(6),
                torch.tensor([6]),
            ),
        )

        self.common(
            fn,
            (
                torch.randn(7),
                torch.tensor([7]),
            ),
        )

    @torch._dynamo.config.patch(capture_scalar_outputs=True)
    def test_unbacked_floordiv_simplify_errors(self):
        def fn(x, y):
            z = y.item()
            torch._check(z // 2 == 3)
            return x + x.new_zeros(z)

        # This is a little suboptimal: we actually fail /in the compiler/ but
        # not in a way that causes Dynamo to graph break
        with self.assertRaises(RuntimeError):
            torch.compile(fn)(torch.randn(8), torch.tensor(8))

    def test_cat(self):
        def fn(a):
            tmp = a * 2
            return (
                torch.cat((a, a[:, :4] + 1, a + 2), -1),
                torch.cat((tmp, tmp), 0),
                torch.cat((tmp, tmp.double()), 0),
            )

        self.common(
            fn,
            (torch.randn([8, 16]),),
        )
        self.common(
            fn,
            (torch.randn([1, 3, 3, 16]).to(memory_format=torch.channels_last),),
        )

    def test_cat_uint8(self):
        def fn(x):
            batch_shape = x.shape[:1]
            out = torch.cat([x.new_zeros(1).expand(batch_shape + (1,)), x], dim=-1)
            return out

        self.common(
            fn,
            (torch.randint(0, 256, size=(3, 255), dtype=torch.uint8),),
        )

    def test_cat_empty(self):
        def fn_2(*tensors):
            return torch.cat(tensors)

        self.common(
            fn_2,
            (
                torch.randn([1, 3, 3, 16]),
                torch.ones([0]),
            ),
        )
        self.common(
            fn_2,
            (
                torch.randn([1, 3, 3, 16]),
                torch.ones([0]),
                torch.randn([1, 3, 3, 16]),
            ),
        )
        self.common(
            fn_2,
            (
                torch.ones([0]),
                torch.randn([1, 3, 3, 16]),
            ),
        )

    @torch._dynamo.config.patch(capture_scalar_outputs=True)
    def test_cat_unbacked_legacy_empty(self):
        def fn(x, y):
            z = y.item()
            return torch.cat([x, x.new_ones(z)])

        self.common(
            fn,
            (
                torch.randn([2, 3]),
                torch.tensor([0]),
            ),
        )

    @torch._dynamo.config.patch(capture_scalar_outputs=True)
    def test_cat_unbacked_empty_1d(self):
        def fn(x, y):
            z = y.item()
            return torch.cat([x, x.new_ones(z)])

        self.common(
            fn,
            (
                torch.randn([2]),
                torch.tensor([0]),
            ),
        )

        self.common(
            fn,
            (
                torch.randn([2]),
                torch.tensor([3]),
            ),
        )

    @torch._dynamo.config.patch(capture_scalar_outputs=True)
    def test_cat_unbacked_2d(self):
        def fn(x, y):
            z = y.item()
            return torch.cat([x, x.new_ones(z, x.shape[1])])

        self.common(
            fn,
            (
                torch.randn([2, 3]),
                torch.tensor([0]),
            ),
        )

        self.common(
            fn,
            (
                torch.randn([2, 3]),
                torch.tensor([4]),
            ),
        )

    def test_cat_negative_dim(self):
        def fn(*tensors):
            return torch.cat(tensors, dim=-1)

        self.common(
            fn,
            (
                torch.randn([2, 3]),
                torch.randn([2, 4]),
            ),
        )

        self.common(
            fn,
            (
                torch.randn([2, 3]),
                torch.randn([0]),
                torch.randn([2, 4]),
            ),
        )

        self.common(
            fn,
            (
                torch.randn([0]),
                torch.randn([2, 3]),
                torch.randn([2, 4]),
            ),
        )

    @expectedFailureCodegenDynamic
    def test_cat_single_empty(self):
        # fails dynamic check for 'has a dynamic dimension'
        def fn_2(*tensors):
            return torch.cat(tensors)

        self.common(
            fn_2,
            (torch.ones([0]),),
        )

    def test_cat_upcasting(self):
        def fn(arg4_1, slice_7):
            cat_1 = aten.cat.default([arg4_1, slice_7], 1)
            return (cat_1,)

        self.common(
            fn,
            (
                torch.randn([8, 16], dtype=torch.float32),
                torch.randn([8, 20], dtype=torch.float16),
            ),
        )

    def test_cat_extern_kernel(self):
        def fn(x1, x2, x3, x4):
            x = torch.mm(x2, x3)
            s = torch.narrow(x, 1, 0, 100)
            x = torch.mm(s, x4)
            c = torch.cat((x, x1), 1)
            return (c,)

        if self.device == "xpu":
            atol = 3e-4
            rtol = 1e-4
        else:
            # use default
            atol = None
            rtol = None
        self.common(
            fn,
            (
                torch.randn(256, 256),
                torch.randn(256, 1024),
                torch.randn(1024, 1600),
                torch.randn(100, 256),
            ),
            atol=atol,
            rtol=rtol,
            check_lowp=False,  # accuracy issues with relatively large matmuls
        )

    @skipCUDAIf(not SM80OrLater, "uses bfloat16 which requires SM >= 80")
    # Constant folding was explicitly turned off due to issue #108388
    # Turn it back on for test
    @torch._inductor.config.patch(joint_graph_constant_folding=True)
    @skip_if_halide  # bf16
    def test_remove_no_ops(self):
        def matmul_with_op(x, y, fn):
            return fn(x @ y)

        foo_opt = torch.compile(matmul_with_op)

        # test no-op
        fns = (
            lambda x: x
            + torch.zeros(
                [256, 256], dtype=torch.float32, device=x.device
            ),  # noqa: E731
            lambda x: x
            - torch.zeros(
                [256, 256], dtype=torch.float32, device=x.device
            ),  # noqa: E731
            lambda x: x
            * torch.ones(
                [256, 256], dtype=torch.float32, device=x.device
            ),  # noqa: E731
            lambda x: x
            / torch.ones(
                [256, 256], dtype=torch.float32, device=x.device
            ),  # noqa: E731
        )

        inps = [torch.rand([256, 256], device=self.device) for _ in range(2)]

        for fn in fns:
            out, source_codes = run_and_get_code(foo_opt, inps[0], inps[1], fn)
            self.assertEqual(out, matmul_with_op(inps[0], inps[1], fn))

            if self.device == "cpu":
                FileCheck().check_not("cpp_fused").run(source_codes[0])
            else:
                FileCheck().check_not("triton.jit").run(source_codes[0])

        # test dtype conversion
        inps = [
            torch.rand([256, 256], device=self.device, dtype=torch.bfloat16)
            for _ in range(2)
        ]
        for fn in fns:
            out, source_codes = run_and_get_code(foo_opt, inps[0], inps[1], fn)
            self.assertEqual(out, matmul_with_op(inps[0], inps[1], fn))

        # test broadcasted shape bail
        fn = lambda x: x + torch.zeros(  # noqa: E731
            [256, 256, 256], dtype=torch.bfloat16, device=self.device
        )
        out, source_codes = run_and_get_code(foo_opt, inps[0], inps[1], fn)
        self.assertEqual(out, matmul_with_op(inps[0], inps[1], fn))

    def test_remove_noop_copy(self):
        def fn(x, y):
            x = x.cos()
            a = x.copy_(y)
            return a.sin()

        self.common(fn, (torch.randn(8, 8), torch.randn(8)))

        def fn2(a, b):
            abs_max = torch.abs(a).max()
            b[0] = abs_max.to(a.dtype)
            return b

        self.common(
            fn2,
            (
                torch.randn(8, 8, dtype=torch.float16),
                torch.randn(8, dtype=torch.float32),
            ),
        )

    def test_remove_noop_clone(self):
        def fn(x):
            y = x.clone().reshape(-1, 4)
            y[:, [2, 0]] = y[:, [0, 2]]
            return y + x

        self.common(fn, (torch.randn(2, 4),))

    def test_cat_of_loops_and_extern_kernel(self):
        class M(torch.nn.Module):
            def __init__(
                self,
                **kwargs,
            ):
                super().__init__()
                self.conv = torch.nn.Conv2d(
                    64,
                    5,
                    1,
                    **kwargs,
                )
                self.max_pool2d = torch.nn.MaxPool2d(2)

            def forward(self, x, y):
                x1 = self.conv(x)
                y1 = self.max_pool2d(y)
                return torch.cat([x1, y1], 1)

        mod = M()
        opt_mod = torch._dynamo.optimize("inductor")(mod)
        memory_format = torch.channels_last
        inputs = (
            torch.randn([1, 64, 16, 16]).to(memory_format=memory_format),
            torch.randn([1, 64, 32, 32]).to(memory_format=memory_format),
        )
        y = mod(*inputs)
        opt_y = opt_mod(*inputs)
        self.assertEqual(y, opt_y)
        self.assertEqual(y.stride(), opt_y.stride())

    def test_cat_inplace(self):
        def fn(x):
            rt = torch.cat([x])
            v = x.sin_()
            return rt

        # can't use self.common because input is modified inplace
        inp = torch.ones(2)
        opt_fn = torch.compile(fn)
        res = opt_fn(inp.clone())
        expected = fn(inp.clone())
        self.assertEqual(res, expected)

    def test_stack(self):
        def fn(a, b):
            return torch.stack(
                [
                    a.expand(12, 16),
                    b.expand(12, 16),
                ],
                2,
            )

        self.common(fn, (torch.randn([1, 16]), torch.randn([12, 1])))

    def test_hardtanh(self):
        def fn(x):
            return F.hardtanh(x), F.hardtanh(x + 1), F.hardtanh(x - 1)

        self.common(
            fn,
            (torch.randn([64]),),
        )

    def test_hardsigmoid(self):
        def fn(x):
            return F.hardsigmoid(x), F.hardsigmoid(x + 3), F.hardsigmoid(x - 3)

        self.common(
            fn,
            (torch.randn([64]),),
        )

    def test_hardswish(self):
        def fn(x):
            return F.hardswish(x), F.hardswish(x + 3), F.hardswish(x - 3)

        self.common(
            fn,
            (torch.randn([64]),),
        )

    def test_rsqrt(self):
        def fn(x):
            return torch.rsqrt(x), torch.rsqrt(x + 1) - 2

        self.common(
            fn,
            (torch.randn([64]),),
        )

    def test_expm1(self):
        def fn(x):
            return torch.expm1(x), torch.expm1(x) * 2

        for dtype in (torch.float16, torch.float, torch.double, torch.int, torch.int64):
            self.common(
                fn,
                (torch.randn([64]).to(dtype=dtype),),
            )
            self.common(
                fn,
                (torch.arange(-1e-5, 1e-5, 1e-7).to(dtype=dtype),),
            )

    def test_log1p(self):
        def fn(x):
            return torch.log1p(x), torch.log1p(x) * 2

        for dtype in (torch.float16, torch.float, torch.double, torch.int, torch.int64):
            self.common(
                fn,
                (torch.randn([64]).to(dtype=dtype),),
            )
            self.common(
                fn,
                (torch.arange(-1e-5, 1e-5, 1e-7).to(dtype=dtype),),
            )

    def test_flip(self):
        def fn(x):
            return torch.flip(x, (-1,)), torch.flip(x, (0, 2)) - 2

        self.common(
            fn,
            (torch.randn([1, 2, 6, 6]),),
        )

    def test_signbit(self):
        def fn(x):
            return torch.signbit(x), ~torch.signbit(-x) & 1

        self.common(
            fn,
            (torch.randn([1, 2, 6, 6]),),
        )

    def test_sign_dtype(self):
        def fn(x):
            y = torch.sign(x)
            return torch.tanh(y)

        self.common(fn, (torch.randn([1, 2, 6, 6]),))

    def test_fmod(self):
        def fn(a, b):
            return torch.fmod(a, b), torch.fmod(3.0 * a, b) - 2.0

        shape = [1, 2, 6, 6]
        self.common(fn, (torch.randn(shape), torch.randn(shape)))

    def test_fmod_zero_dim(self):
        def fn(a, b):
            return (torch.fmod(a, b),)

        self.common(
            fn,
            (
                make_tensor(10, device=self.device, dtype=torch.float32),
                make_tensor((), device=self.device, dtype=torch.float32),
            ),
        )
        self.common(
            fn,
            (
                make_tensor((), device=self.device, dtype=torch.float32),
                make_tensor(10, device=self.device, dtype=torch.float32),
            ),
        )

    def test_log2(self):
        def fn(x):
            return torch.log2(x), torch.log2(x + 1) - 2

        self.common(
            fn,
            (torch.randn([64]) + 10,),
        )

    def test_logsumexp(self):
        def fn(x):
            return torch.logsumexp(x, -1), torch.logsumexp(x, 0) - 2

        self.common(
            fn,
            (torch.randn([8, 8]) + 10,),
        )

    def test_log_fp64(self):
        def fn(x):
            return torch.log(x), torch.log2(x)

        self.common(
            fn,
            (torch.randn([1024], dtype=torch.float64) + 10,),
        )

    def test_bitwise(self):
        def fn(x, y):
            return (
                torch.bitwise_not(x),
                torch.bitwise_or(x, y),
                torch.bitwise_xor(x, y),
                torch.bitwise_and(x, y),
            )

        self.common(
            fn,
            (
                torch.randint(0, 2**30, [64], dtype=torch.int32),
                torch.randint(0, 2**30, [64], dtype=torch.int32),
            ),
        )

    def test_bitwise2(self):
        # again with bool types
        def fn(x, y):
            return (
                torch.bitwise_not(x),
                torch.bitwise_or(x, y),
                torch.bitwise_xor(x, y),
                torch.bitwise_and(x, y),
            )

        self.common(
            fn,
            (
                torch.randint(0, 2, (2, 20), dtype=torch.bool),
                torch.randint(0, 2, (2, 20), dtype=torch.bool),
            ),
        )

    def test_bitwise3(self):
        # Repro for https://github.com/pytorch/pytorch/issues/97968
        def fn(x, y):
            return (
                torch.max(torch.bitwise_and(x, y), y),
                torch.clamp_max(torch.bitwise_or(x, y), y),
                torch.clamp_min(torch.bitwise_xor(x, y), y),
            )

        self.common(
            fn,
            (
                torch.rand([5, 10, 1]).to(torch.int8),
                torch.rand([10, 1]).to(torch.int8),
            ),
        )

    def test_inf(self):
        def fn(a):
            return a + float("inf"), a + float("-inf"), a * -float("inf")

        self.common(fn, (torch.randn(8),))

    def test_remainder(self):
        def fn(a, b):
            return (
                torch.remainder(a, b),
                torch.remainder(a + 1, b - 1),
                torch.remainder(a - 1, b + 1),
            )

        self.common(fn, (torch.randn(64), torch.randn(64)))

    def test_zeros(self):
        def fn(a):
            return (
                a + 1,
                torch.zeros(
                    (1, 8, 64, 64),
                    dtype=torch.float32,
                    device=a.device,
                ),
                torch.zeros(
                    1,
                    8,
                    64,
                    64,
                    dtype=torch.float32,
                    device=a.device,
                ),
                torch.zeros(2, 3),
                a + torch.ones(8, device=a.device),
                torch.full((2, 3), 3.1416, device=a.device),
            )

        self.common(fn, (torch.randn(8),))

    def test_new_ones(self):
        def fn(a):
            return (
                aten.new_ones(
                    a, [], device=a.device, dtype=6, layout=0, pin_memory=False
                ),
                aten.new_zeros(
                    a, [], device=a.device, dtype=6, layout=0, pin_memory=False
                ),
            )

        self.common(fn, (torch.randn(8),))

    def test_full_like(self):
        def fn(a):
            return torch.full_like(a, 7.777) - 1

        self.common(fn, (torch.randn(8),))

    def test_full_truncation(self):
        def fn(a):
            return a + torch.full_like(a, 7.777)

        for dtype in all_types():
            self.common(fn, (make_tensor(8, dtype=dtype, device=self.device),))

    def test_full_boolean(self):
        def fn(n):
            x = torch.full((1,), n >= 1024, device=self.device)
            return x, x + 1

        self.common(fn, (1024,))
        self.common(fn, (1023,))

    def test_index1(self):
        def fn(a, b, c):
            return aten.index(a, [b, c])

        self.common(
            fn,
            (
                torch.randn(8, 8, 12),
                torch.tensor([0, 0, 2, 2], dtype=torch.int64),
                torch.tensor([3, 4, 4, 3], dtype=torch.int64),
            ),
        )
        self.common(
            fn,
            (
                torch.randn(8, 8, 12),
                torch.tensor([[0, 0, 2, 2]], dtype=torch.int64),
                torch.tensor([[3], [4], [4], [3]], dtype=torch.int64),
            ),
        )

    def test_index2(self):
        def fn(a, b):
            return (
                aten.index(a, [b]),
                aten.index(a, [None, b]),
            )

        self.common(
            fn,
            (
                torch.randn(8, 8, 8),
                torch.tensor([[0, 0, 2, 2]], dtype=torch.int64),
            ),
        )

    def test_index3(self):
        def fn(x, ia, ib):
            return (x[:, ia, None, ib, 0],)

        self.common(
            fn,
            (
                torch.randn(3, 4, 4, 4, 3),
                torch.tensor([0, 2, 1], dtype=torch.int64),
                torch.tensor([0, 2, 1], dtype=torch.int64),
            ),
        )

    def test_output_strides(self):
        def fn(x):
            y = x.permute(0, 2, 3, 1).contiguous()
            torch._dynamo.graph_break()
            return y.view(-1, 4)

        inp = torch.rand([4, 4, 4, 4], device=self.device)
        fn_opt = torch._dynamo.optimize("inductor")(fn)

        self.assertEqual(fn(inp), fn_opt(inp))
        self.assertEqual(fn(inp).stride(), fn_opt(inp).stride())

        # no redundant copy
        def foo(x):
            return x[0:2:2].T[3:].squeeze(0)

        foo_opt = torch._dynamo.optimize("inductor")(foo)
        out = foo_opt(inp)
        self.assertEqual(inp.storage(), out.storage())

    def test_index_select(self):
        def fn(a, b):
            return (
                torch.index_select(a, 0, b),
                torch.index_select(a, 1, b),
                torch.index_select(torch.index_select(a, 2, b), 1, b),
            )

        for ind_dtype in (torch.int32, torch.int64):
            self.common(
                fn,
                (
                    torch.randn(8, 8, 8),
                    torch.tensor([0, 0, 2, 1], dtype=ind_dtype),
                ),
            )

    @skipCUDAIf(not TEST_CUDNN, "CUDNN not available")
    @skipIfXpu
    @skipIfRocm
    def test_cudnn_rnn(self):
        if self.device == "cpu":
            raise unittest.SkipTest(f"requires {GPU_TYPE}")

        def fn(
            a0,
            b0,
            b1,
            b2,
            b3,
            b4,
            b5,
            b6,
            b7,
            b8,
            b9,
            b10,
            b11,
            b12,
            b13,
            b14,
            b15,
            a3,
            a4,
            a5,
        ):
            a1 = [
                b0,
                b1,
                b2,
                b3,
                b4,
                b5,
                b6,
                b7,
                b8,
                b9,
                b10,
                b11,
                b12,
                b13,
                b14,
                b15,
            ]
            return aten._cudnn_rnn(
                a0,
                a1,
                4,
                a3,
                a4,
                a5,
                2,
                2048,
                0,
                2,
                False,
                0.0,
                False,
                True,
                [],
                None,
            )

        self.common(
            fn,
            (
                torch.randn([92, 8, 2048]),
                torch.randn([8192, 2048]),
                torch.randn([8192, 2048]),
                torch.randn([8192]),
                torch.randn([8192]),
                torch.randn([8192, 2048]),
                torch.randn([8192, 2048]),
                torch.randn([8192]),
                torch.randn([8192]),
                torch.randn([8192, 4096]),
                torch.randn([8192, 2048]),
                torch.randn([8192]),
                torch.randn([8192]),
                torch.randn([8192, 4096]),
                torch.randn([8192, 2048]),
                torch.randn([8192]),
                torch.randn([8192]),
                torch.randn([167837696]),
                torch.randn([4, 8, 2048]),
                torch.randn([4, 8, 2048]),
            ),
            check_lowp=False,  # difference in rnn is too large between half and float inputs
        )

    def test_upsample_nearest1d(self):
        def fn(a):
            return (
                aten.upsample_nearest1d(a, [74], None),
                aten.upsample_nearest1d(a, [70], None),
                aten.upsample_nearest1d(a, [45], None),
                aten.upsample_nearest1d(a, [36], None),
                aten.upsample_nearest1d(a, None, [2.0]),
            )

        self.common(fn, (torch.randn([2, 4, 37]),))

    def test_upsample_nearest2d(self):
        def fn(a):
            return (
                aten.upsample_nearest2d(a, [74, 76]),
                aten.upsample_nearest2d(a, [70, 75]),
                aten.upsample_nearest2d(a, [45, 74]),
                aten.upsample_nearest2d(a, [36, 39]),
                aten.upsample_nearest2d(a, None, [2.0, 2.0]),
            )

        self.common(fn, (torch.randn([2, 4, 37, 38]),))

    def test_upsample_nearest3d(self):
        def fn(a):
            return (
                aten.upsample_nearest3d(a, [74, 76, 78], None),
                aten.upsample_nearest3d(a, [70, 75, 80], None),
                aten.upsample_nearest3d(a, [45, 74, 103], None),
                aten.upsample_nearest3d(a, [36, 39, 40], None),
                aten.upsample_nearest3d(a, None, [2.0, 2.0, 2.0]),
            )

        self.common(fn, (torch.randn([2, 4, 37, 38, 39]),))

    def test_upsample_nearest2d_backward(self):
        func = torch.ops.aten.upsample_nearest2d_backward

        def fn(a):
            return (
                func(a, output_size=[6, 12], input_size=[3, 3, 3, 6]),
                func(a, output_size=[6, 12], input_size=[3, 3, 4, 5]),
                func(a, output_size=[6, 12], input_size=[3, 3, 2, 8]),
                func(a, output_size=[6, 12], input_size=[3, 3, 2, 8]),
                func(a, output_size=[6, 12], input_size=[3, 3, 4, 7]),
            )

        self.common(fn, (torch.randn([3, 3, 6, 12]),))

    @skip_if_x86_mac()
    def test_upsample_bilinear2d_a(self):
        def fn(a):
            return (
                aten.upsample_bilinear2d(a, [45, 45], False, None),
                aten.upsample_bilinear2d(a, None, True, [2.0, 2.0]),
            )

        self.common(fn, (torch.randn([2, 4, 37, 38]),), atol=2.5e-5, rtol=1.3e-6)

    def test_upsample_bilinear2d_b(self):
        def fn(a):
            return aten.upsample_bilinear2d(a, None, True, [2.0, 2.0])

        self.common(
            fn,
            [
                torch.randn([1, 2, 40, 59]),
            ],
            atol=2.5e-5,
            rtol=1.3e-6,
        )

    def test_reflection_pad2d(self):
        def fn(a, pad):
            return (
                aten.reflection_pad2d(a, [1, 1, 1, 1]),
                aten.reflection_pad2d(a, pad),
            )

        self.common(
            fn,
            (
                torch.randint(0, 999, size=[1, 1, 8, 8], dtype=torch.float32),
                [5, 2, 3, 4],
            ),
        )

    def test_reflection_pad2d_backward(self):
        def template(size, padding):
            def fn(grad_output, x):
                return aten.reflection_pad2d_backward(grad_output, x, padding)

            x = torch.randint(0, 999, size=size, dtype=torch.float32)
            result = aten.reflection_pad2d(x, padding)
            grad_output = torch.randn_like(result)

            self.common(fn, (grad_output, x))

        template([1, 1, 8, 8], [0, 0, 0, 0])
        template([1, 1, 8, 8], [1, 1, 1, 1])
        template([1, 1, 8, 8], [1, 2, 3, 4])
        template([1, 1, 8, 8], [0, -1, 2, 2])
        template([1, 1, 8, 8], [-1, 0, 2, 2])
        template([1, 1, 8, 8], [2, 2, 0, -1])
        template([1, 1, 8, 8], [2, 2, -1, 0])

    def test_grid_sampler_2d(self):
        def fn(a, b):
            return (
                aten.grid_sampler_2d(a, b, 0, 0, True),
                aten.grid_sampler_2d(a, b, 0, 1, False),
            )

        self.common(
            fn,
            (
                torch.randn([4, 3, 352, 352], dtype=torch.float32),
                torch.rand([4, 352, 352, 2], dtype=torch.float32) * 2 - 1,
            ),
            check_lowp=False,
            # Mismatched elements: 154697 / 1486848 (10.4%)
            # Greatest absolute difference: 0.0001976490020751953 at index (0, 0, 101, 243) (up to 1e-05 allowed)
            # Greatest relative difference: 7.332530120481928 at index (1, 1, 258, 301) (up to 1.3e-06 allowed)
            atol=0.0002,
            rtol=1.3e-06,
        )

    def test_upsample_bicubic2d(self):
        def fn(a):
            return (
                aten.upsample_bicubic2d(a, (128, 128), True),
                aten.upsample_bicubic2d(a, (128, 256), False),
            )

        # Mismatched elements: 10 / 196608 (0.0%)
        # Greatest absolute difference: 1.3869255781173706e-05 at index (2, 1, 88, 65) (up to 1e-05 allowed)
        # Greatest relative difference: 0.0033082996811011046 at index (3, 1, 88, 91) (up to 1.3e-06 allowed)
        self.common(
            fn,
            (torch.randn([4, 3, 64, 32], dtype=torch.float32),),
            atol=2e-5,
            rtol=1e-3,
        )

    def test_float_index_expression(self):
        # Test that index propagation doesn't generate bad index_expr calls like
        # ops.index_expr(0.5*x, dtype) where the expression is not integral
        def fn(x):
            return aten.upsample_bicubic2d(x, (256, 256), False)

        x = torch.randn(1, 1, 128, 128, dtype=torch.float32, device=self.device)
        _, source_codes = run_and_get_code(fn, x)

        pattern = r"0\.50*\*[ix][\d]"
        for code in source_codes:
            self.assertIsNone(
                re.search(pattern, code), msg="Found bad index_expr in code:\n" + code
            )

    def test_float_index_expression_type_promotion(self):
        # Test that float indexing expressions participate in type promotion
        def fn(x):
            return x + 1.0 / x.size(0)

        x = torch.arange(10)
        self.common(fn, (x,))

    def test_sort(self):
        def fn(a):
            return torch.sort(a)

        self.common(
            fn, (torch.randint(0, 999, size=[1, 1, 8, 8], dtype=torch.float32),)
        )

    def test_topk(self):
        def fn(a):
            return torch.topk(a, 2, -1)

        self.common(
            fn, (torch.randint(0, 999, size=[1, 1, 8, 8], dtype=torch.float32),)
        )

    def test_long_tensor(self):
        def fn(a):
            return (
                torch.LongTensor([294]).to(a.device) - a,
                torch.as_tensor([295]).to(a.device) + a,
            )

        self.common(fn, (torch.randint(0, 999, size=[8, 8]),))

    def test_constant_pad_1d(self):
        def fn(a):
            return (
                aten.constant_pad_nd(a, [0, 1], 6.0),
                aten.constant_pad_nd(a, [2, 3], 99.0),
            )

        self.common(fn, (torch.randint(0, 999, size=[2, 16, 31], dtype=torch.float32),))

    def test_constant_pad_fill_dtype(self):
        def fn(a, b):
            return (
                aten.constant_pad_nd(a, (1, 1), 1.0) & b,
                aten.constant_pad_nd(a, (1, 1), 0.0) & b,
            )

        self.common(
            fn,
            (torch.randint(2, (4,), dtype=torch.bool), torch.ones(6, dtype=torch.bool)),
        )

    def test_constant_pad_2d(self):
        def fn(a):
            return (
                aten.constant_pad_nd(a, [1, 1, 1, 1], 6.0),
                aten.constant_pad_nd(a, [1, 2, 3, 4], 99.0),
            )

        self.common(
            fn, (torch.randint(0, 999, size=[1, 1, 8, 8], dtype=torch.float32),)
        )

    def test_constant_pad_3d(self):
        def fn(a):
            return (
                aten.constant_pad_nd(a, [1, 2, 3, 4, 5, 6], 6.0),
                aten.constant_pad_nd(a, [0, 0, 3, 4, 0, 0], 6.0),
            )

        self.common(
            fn, (torch.randint(0, 999, size=[2, 4, 4, 4], dtype=torch.float32),)
        )

    def test_constant_pad_float64(self):
        # Repro for https://github.com/pytorch/pytorch/issues/93351
        def fn(input):
            v1 = torch.nn.functional.pad(input, pad=(1, 0))
            return torch.gt(v1, input)

        x = torch.rand([1, 2, 2, 1], dtype=torch.float64)
        self.common(fn, (x,))

    def test_constant_pad_nd_inplace(self):
        def fn(a):
            return aten.constant_pad_nd(a, [0, 0])

        x = torch.randn([2], device=self.device)
        fn_compiled = torch.compile(fn)
        y = fn_compiled(x)
        self.assertTrue(y is not x)

    def test_l1_loss(self):
        def fn(a, b):
            return torch.nn.functional.l1_loss(a, b), torch.nn.functional.mse_loss(a, b)

        self.common(
            fn,
            (
                torch.randn([2, 3, 16, 16]),
                torch.randn([2, 3, 16, 16]),
            ),
            check_lowp=False,
        )

    def test_triu(self):
        def fn(a):
            return aten.triu(a, 1), aten.triu(a, 0), aten.triu(a, 2)

        self.common(fn, (torch.randn([2, 10, 10]),))

    def test_no_op_reduction(self):
        def fn(a):
            return a.sum(-1), torch.amax(a + 1, 1, keepdim=True)

        self.common(fn, (torch.randn([8, 1, 1]),))

    def test_inplace_add(self):
        @torch._dynamo.optimize("inductor")
        def fn(x, y):
            return x.add_(y)

        inputs = (
            rand_strided((4, 4), (4, 1), device=self.device),
            rand_strided((4, 4), (4, 1), device=self.device),
        )
        inp_clone = inputs[0].clone()
        out = fn(*inputs)
        self.assertTrue(same(out, inp_clone + inputs[1]))
        self.assertTrue(out is inputs[0])

    # The following 2 tests are meant to check the logic that drops
    # xmask from triton load/store if xnumel = 1
    @requires_gpu()
    def test_single_elem(self):
        def fn(a):
            b = a + 1
            return (b,)

        self.common(fn, (torch.randn(1),))

    @requires_gpu()
    def test_single_elem_indirect(self):
        def fn(a, b):
            c = a[b] + 1
            return (c,)

        a = torch.randn(1)
        b = (torch.tensor([0], dtype=torch.int64),)

        self.common(fn, (a, b))

    # This test is meant to check for issues from the logic
    # that drops xmask from trito load/store if XBLOCK divides xnumel

    @requires_gpu()
    def test_xblock_divides_xnumel(self):
        def fn(a):
            b = a + 1
            return (b,)

        # assumption is that XBLOCK is always a divisor of 1024
        # so xmask will be dropped iff xnumel is multiple of 1024
        self.common(fn, (torch.randn(1024),))
        self.common(fn, (torch.randn(1025),))

    def test_inplace_mixed_dtype_ops(self):
        @torch._dynamo.optimize("inductor")
        def fn(x, y):
            z = x + y.float()
            w = z.add_(y)
            return w.mul_(y)

        inputs = (
            rand_strided((4, 4), (4, 1), device=self.device, dtype=torch.float),
            rand_strided((4, 4), (4, 1), device=self.device, dtype=torch.double),
        )
        out = fn(*inputs)
        out_eager = (inputs[0] + inputs[1].float()).add_(inputs[1]).mul_(inputs[1])
        self.assertTrue(same(out, out_eager))

    @config.patch(
        {"triton.unique_kernel_names": True, "triton.descriptive_names": False}
    )
    def test_kernel_names(self):
        @torch._dynamo.optimize("inductor")
        def fn(x):
            return 2 * x

        inputs = (rand_strided((8,), (1,), device=self.device),)
        self.assertTrue(same(fn(*inputs), 2 * inputs[0]))

    @config.patch({"triton.cudagraphs": True})
    @dynamo_config.patch(automatic_dynamic_shapes=True)
    def test_strided_inputs(self):
        @torch._dynamo.optimize("inductor")
        def fn(x, y):
            return x + y

        inputs = (
            rand_strided((8, 16), (32, 2), device=self.device),
            rand_strided((8, 16), (16, 1), device=self.device),
        )
        self.assertTrue(same(fn(*inputs), inputs[0] + inputs[1]))

    @config.patch({"triton.cudagraphs": True})
    @dynamo_config.patch(automatic_dynamic_shapes=True)
    def test_input_mutation1(self):
        def fn(a):
            b = a + 1
            a.copy_(b)
            c = a + 2
            return a * b / c

        arg1 = torch.randn(64, device=self.device)
        arg2 = arg1.clone()
        arg3 = torch.randn(64, device=self.device)
        arg4 = arg3.clone()
        correct1 = fn(arg1)
        correct2 = fn(arg3)
        opt_fn = torch._dynamo.optimize_assert(compile_fx)(fn)
        actual1 = opt_fn(arg2)
        actual2 = opt_fn(arg4)

        self.assertTrue(same(actual1, correct1))
        self.assertTrue(same(actual2, correct2))
        self.assertTrue(same(arg1, arg2))
        self.assertTrue(same(arg3, arg4))

    def test_input_mutation2(self):
        def fn(a):
            b = a + 1
            a.view(64).copy_(torch.tensor([66.0], device=a.device))
            c = a + 2
            return b, c

        # NOTE: this test fails when none of the inputs require grad.
        # That seems like an inductor bug.
        arg1 = torch.randn([1, 64], device=self.device).requires_grad_(True).add(1)
        arg2 = arg1.clone()
        correct1 = fn(arg1)
        opt_fn = torch._dynamo.optimize_assert(compile_fx)(fn)
        actual1 = opt_fn(arg2)

        self.assertTrue(same(actual1, correct1))
        self.assertTrue(same(arg1, arg2))

    def test_input_mutation3(self):
        def fn(a):
            a += 1
            a *= 2
            aten.sigmoid_(a)
            a = a.view(64)
            a += 3
            a *= 4
            aten.relu_(a)
            return a

        arg1 = torch.randn([1, 64], device=self.device)
        arg2 = arg1.clone()
        correct1 = fn(arg1)
        opt_fn = torch._dynamo.optimize_assert(compile_fx)(fn)
        actual1 = opt_fn(arg2)

        self.assertTrue(same(actual1, correct1))
        self.assertTrue(same(arg1, arg2))

    def test_input_mutation4(self):
        def fn(a):
            torch.relu_(a)
            return a

        arg1 = torch.randn([1, 64], device=self.device)
        arg2 = arg1.clone()
        correct1 = fn(arg1)
        opt_fn = torch._dynamo.optimize_assert(compile_fx)(fn)
        actual1 = opt_fn(arg2)

        self.assertTrue(same(actual1, correct1))
        self.assertTrue(same(arg1, arg2))

    def test_input_mutation5(self):
        def fn(x):
            tmp = x.ceil()
            x.add_(10)
            return tmp

        opt_fn = torch._dynamo.optimize()(fn)

        a = torch.zeros((), dtype=torch.int64, device=self.device)
        a_expect = a.clone()
        expect = fn(a_expect)

        a_actual = a.clone()
        actual = opt_fn(a_actual)

        self.assertEqual(a_expect, a_actual)
        self.assertEqual(expect, actual)

    def test_slice_mutation1(self):
        def fn(a):
            x = torch.zeros_like(a)
            b = x + 1
            x[:, 3] = 3.0
            c = torch.clone(x)
            x[4, :] = 4.0
            d = x + 1
            return x, b, c, d

        self.common(fn, (torch.randn([8, 8]),))

    def test_slice_mutation2(self):
        def fn(a):
            a[:, 20:40] = a[:, 20:40] + 1
            a[:, 2:11] = a[:, 1:10] + 2

        arg1 = torch.randn([1, 64], device=self.device)
        arg2 = arg1.clone()
        fn(arg1)
        opt_fn = torch._dynamo.optimize_assert(compile_fx)(fn)
        opt_fn(arg2)
        self.assertTrue(same(arg1, arg2))

    def test_slice_mutation3(self):
        def fn(a):
            a[:2, :2].fill_(10)

        opt_fn = torch._dynamo.optimize_assert(compile_fx)(fn)

        x1 = torch.randn(8, 8, device=self.device)
        x2 = x1.clone()
        fn(x1)
        opt_fn(x2)
        self.assertEqual(x1, x2)

    def test_tensor_index_slice(self):
        def fn(a):
            x = torch.tensor([1, 2], device=self.device)
            y = torch.tensor([2, 3], device=self.device)
            xx = torch.tensor([1, 2], device=self.device).view(1, 2)
            yy = torch.tensor([1, 2, 3], device=self.device).view(3, 1)
            return [
                a[x, y],
                a[:, x, y],
                a[:, x, y, :],
                a[x, :, y],
                a[:, x, :, y, :],
                a[xx, yy],
                a[:, xx, yy],
                a[xx, :, yy],
                a[xx, yy, :],
                a[:, xx, :, yy],
            ]

        a = torch.arange(3 * 4 * 5 * 6 * 7, device=self.device).view(3, 4, 5, 6, 7)
        refs = fn(a)
        tests = torch.compile(fn)(a)
        for ref, test in zip(refs, tests):
            torch.testing.assert_close(ref, test)

    @torch._dynamo.config.patch(cache_size_limit=10)
    def test_tensor_index_put_slice(self):
        def fn(a, version):
            x = torch.tensor([1, 2], device=self.device, dtype=torch.int32)
            y = torch.tensor([2, 3], device=self.device, dtype=torch.int32)

            xx = torch.tensor([1, 2], device=self.device).view(1, 2)
            yy = torch.tensor([1, 2, 3], device=self.device).view(3, 1)

            if version == 0:
                a[x, y] = torch.zeros_like(a[x, y])
            elif version == 1:
                a[:, x, y] = torch.zeros_like(a[:, x, y])
            elif version == 2:
                a[:, x, y, :] = torch.zeros_like(a[:, x, y, :])
            elif version == 3:
                a[x, :, y] = torch.zeros_like(a[x, :, y])
            elif version == 4:
                a[:, x, :, y, :] = torch.zeros_like(a[:, x, :, y, :])
            elif version == 5:
                a[xx, yy] = torch.zeros_like(a[xx, yy])
            elif version == 6:
                a[:, xx, yy] = torch.zeros_like(a[:, xx, yy])
            elif version == 7:
                a[xx, :, yy] = torch.zeros_like(a[xx, :, yy])
            elif version == 8:
                a[xx, yy, :] = torch.zeros_like(a[xx, yy, :])
            elif version == 9:
                a[:, xx, :, yy] = torch.zeros_like(a[:, xx, :, yy])

            return a

        a = torch.arange(3 * 4 * 5 * 6 * 7, device=self.device, dtype=torch.int32).view(
            3, 4, 5, 6, 7
        )
        for i in range(10):
            ref = fn(torch.clone(a), i)
            test = torch.compile(fn)(torch.clone(a), i)
            torch.testing.assert_close(ref, test)

    def test_indirect_load_broadcast(self):
        def fn(in_ptr0, in_ptr1, in_ptr2):
            return torch.gather(in_ptr1, 0, in_ptr2) + in_ptr0

        arg190 = rand_strided((32, 21), (1, 32), device=self.device, dtype=torch.int64)
        arg190.fill_(0)
        arg111 = rand_strided(
            (9521, 512), (512, 1), device=self.device, dtype=torch.float32
        )
        self.common(
            fn,
            (
                torch.randn(32, 1),
                arg111,
                arg190,
            ),
        )

    def test_roi_align(self):
        if not has_torchvision_roi_align():
            raise unittest.SkipTest("requires torchvision")

        def fn(a, b):
            return torch.ops.torchvision.roi_align(a, b, 0.25, 7, 7, 2, False)

        self.common(fn, (torch.zeros([4, 256, 296, 304]), torch.zeros([2292, 5])))

    def test_nll_loss_forward(self):
        def fn(a, b):
            return aten.nll_loss_forward(a, b, None, 1, -100)

        labels = (
            torch.zeros([5], dtype=torch.int64),
            torch.tensor([-100, -100, 3, -100, -100], dtype=torch.int64),
        )
        inps = (torch.randn(5, 5), torch.randn(5, 5))
        for a, b in zip(inps, labels):
            self.common(
                fn,
                (a, b),
            )

    def test_nll_loss_backward(self):
        def fn(a, b, c):
            return aten.nll_loss_backward(
                a, b, c, None, 1, -100, torch.tensor(1.0, device=self.device)
            )

        labels = (
            torch.zeros([5], dtype=torch.int64),
            torch.tensor([-100, -100, 3, -100, -100], dtype=torch.int64),
        )
        inps = (torch.randn(5, 5), torch.randn(5, 5))
        grad_outs = (torch.randn(()), torch.randn(()))
        for a, b, c in zip(grad_outs, inps, labels):
            self.common(
                fn,
                (a, b, c),
            )

    def test_isinf(self):
        def fn(x):
            return x.isinf(), x.isnan()

        self.common(
            fn, [torch.tensor([1, float("inf"), 2, float("-inf"), float("nan")])]
        )
        self.common(
            fn,
            [
                torch.tensor(
                    [1, float("inf"), 2, float("-inf"), float("nan")],
                    dtype=torch.float64,
                )
            ],
        )

    @skip_if_halide  # different nan behavior in ==
    def test_isinf2(self):
        def fn(x):
            y = torch.tensor(
                [1, float("inf"), 2, float("-inf"), float("nan")], device=self.device
            )
            return x == y

        self.common(
            fn, (torch.tensor([1, float("inf"), 2, float("-inf"), float("nan")]),)
        )

    def test_any(self):
        def fn(x):
            return (
                x.any(-1),
                x.isinf().any(),
                torch.all(x.isinf(), dim=0),
                torch.all(torch.logical_not(x.isinf())),
            )

        self.common(fn, [-torch.rand(64)])
        tmp = torch.randn(16, 8)
        tmp[1, 1] = float("inf")
        self.common(fn, [tmp])

    def test_multilayer_any(self):
        def fn(x):
            return (x.isinf().any(), x.isfinite().all())

        sample = torch.rand(9, 3, 353, 353)
        self.common(fn, [sample])

        sample.view(-1)[-1] = float("inf")
        self.common(fn, [sample])

    def test_inplace_activations(self):
        def fn(x):
            a = aten.hardswish_(x + 1)
            b = aten.hardtanh_(x + 1)
            c = aten.leaky_relu_(x + 1)
            d = aten.silu_(x + 1)
            e = aten.log1p(x + 1)
            f = aten.masked_fill_(x + 1, torch.zeros_like(x, dtype=torch.bool), 99.0)
            h = aten.masked_fill_(x + 1, torch.ones_like(x, dtype=torch.bool), 99.0)
            return (a, b, c, d, e, f, h)

        self.common(fn, [torch.randn(64) * 10])

    def test_baddbmm(self):
        def fn(a, b, c, beta):
            return aten.baddbmm(a, b, c, beta=beta)

        b = torch.randn(6, 128, 64)
        c = torch.randn(6, 64, 100)
        options = itertools.product(
            [torch.randn(6, 1, 100), torch.randn(6, 1, 100).fill_(torch.nan)],
            [0.0, 1.0],
        )
        for a, beta in options:
            self.common(
                fn,
                [a, b, c, beta],
                # Mismatched elements: 1212 / 76800 (1.6%)
                # Greatest absolute difference: 0.001953125 at index (0, 0, 93) (up to 1e-05 allowed)
                # Greatest relative difference: 1.0 at index (3, 19, 4) (up to 0.001 allowed)
                atol=0.002,
                rtol=0.001,
            )

    @config.patch({"triton.max_tiles": 2})
    def test_fuse_tiled(self):
        def fn(a, b, c):
            return a + b, c + 1

        self.common(
            fn, [torch.randn(128, 1), torch.randn(1, 128), torch.randn(128, 128)]
        )

    def test_expand_as(self):
        def fn(a, b):
            return aten.expand_as(a, b), aten.expand_as(a + 1, b + 1) + 1

        self.common(
            fn,
            [
                torch.randn(6, 1, 100),
                torch.randn(6, 128, 100),
            ],
        )

    def test_index_put1(self):
        def fn(a, b, c):
            return (
                torch.index_put(a, [b], c),
                torch.index_put_(a + 1, [b + 1], c + 1) + 1,
            )

        self.common(
            fn,
            [
                torch.randn([800, 256, 7, 7]),
                torch.randperm(601),
                torch.randn([601, 256, 7, 7]),
            ],
        )
        self.common(
            fn, [torch.randn(1024, 4, 2), torch.arange(4), torch.randn(4, 1, 1)]
        )

    def test_index_put2(self):
        def fn(a, b, c):
            return torch.index_put(a, [b], c, True)

        self.common(
            fn,
            [
                torch.randn([100, 256, 7, 7]),
                torch.randint(0, 100, size=[600], dtype=torch.int64),
                torch.randn([600, 256, 7, 7]),
            ],
            # workaround for https://github.com/openai/triton/issues/558
            check_lowp=False,
        )

    def test_index_put3(self):
        def fn(a, b, c):
            torch.ops.aten.index_put_(a, (None, b, None), c)
            a1 = a + 1
            torch.ops.aten.index_put_(a1, (None, b + 1, None), c + 1)
            return (a, a1)

        self.common(
            fn,
            [
                torch.randn([1024, 4, 2]),
                torch.arange(3),
                torch.randn([1024, 1, 2]),
            ],
        )

    def test_index_put4(self):
        # a, b[0] are not broadcastable
        # https://github.com/pytorch/pytorch/issues/97104
        def fn(a, b, c):
            return torch.index_put(a, [b], c)

        self.common(
            fn,
            [
                torch.rand([8, 2]),
                torch.rand([8]) > 0.5,
                torch.rand([]),
            ],
        )

    def test_index_put_as_masked_fill(self):
        def fn(a, b, c, d):
            a = a.clone()
            torch.ops.aten.index_put_(a, [b], c, d)
            return a

        self.common(
            fn,
            (
                torch.randn([1024, 4, 2]),
                torch.randn([1024, 4, 2]) > 0,
                torch.randn([]),
                False,
            ),
        )

        self.common(
            fn,
            (
                torch.randn([1024, 4, 2]),
                torch.randn([1024, 4, 2]) > 0,
                torch.randn([]),
                True,
            ),
        )

    def test_index_put_fallback1(self):
        def fn(a, b, c, d):
            a = a.clone()
            torch.ops.aten.index_put_(a, [b], c, d)
            return a

        self.common(
            fn,
            (
                torch.randn([3]),
                torch.as_tensor([True, True, False]),
                torch.randn([2]),
                False,
            ),
        )

        self.common(
            fn,
            (
                torch.randn([3]),
                torch.as_tensor([True, True, False]),
                torch.randn([2]),
                True,
            ),
        )

    def test_index_put_fallback2(self):
        def fn(a, b, c, d, e):
            a = a.clone()
            torch.ops.aten.index_put_(a, [None, b, c], d, e)
            return a

        self.common(
            fn,
            (
                torch.randn([1, 2, 3]),
                torch.as_tensor([0, 1]),
                torch.as_tensor([True, True, False]),
                torch.randn([]),
                False,
            ),
        )
        self.common(
            fn,
            (
                torch.randn([1, 2, 3]),
                torch.as_tensor([0, 1]),
                torch.as_tensor([True, True, False]),
                torch.randn([]),
                True,
            ),
        )

    def test_index_put_deterministic_fallback(self):
        with DeterministicGuard(True):

            def fn(a, b, c):
                return torch.index_put(a, [b], c, True)

            self.common(
                fn,
                [
                    torch.randn([100, 32]),
                    torch.randint(0, 100, size=[600], dtype=torch.int64),
                    torch.randn([600, 32]),
                ],
                check_lowp=False,
            )

    def test_index_put_index(self):
        def fn(ind, x, src):
            y = torch.ops.aten.index_put.default(x, [ind], src)
            return torch.ops.aten.index.Tensor(y, [ind])

        args = [torch.tensor([1], dtype=torch.int64), torch.randn(8, 4), torch.randn(4)]
        self.common(fn, args)

    def test_index_put_reinplace(self):
        def fn(x, idx):
            src = torch.ones(idx.size(0), device=x.device)
            x.index_put_((idx,), src)
            return x.expand((2, x.shape[0]))

        a = torch.randn(1024)
        idx = torch.arange(10)
        torch._inductor.metrics.generated_kernel_count = 0
        self.common(fn, (a, idx))
        assertGeneratedKernelCountEqual(self, 1)

    def test_index_put_failed_reinplace(self):
        def fn(x, idx):
            src = torch.ones(idx.size(0), device=x.device)
            y = x.index_put((idx,), src)
            return x, y

        a = torch.randn(1024)
        idx = torch.arange(10)
        torch._inductor.metrics.generated_kernel_count = 0
        self.common(fn, (a, idx))
        assertGeneratedKernelCountEqual(self, 2)

    def test_adding_tensor_offsets(self):
        @torch.compile(fullgraph=True)
        def fn(x):
            return x[16:32]

        with torch.no_grad():
            x = torch.randn(1024, device=self.device)
            self.assertEqual(fn(x[0:]), x[16:][:16])
            self.assertEqual(fn(x[128:]), x[128 + 16 :][:16])

    # from GPT2ForSequenceClassification
    def test_index_tensor(self):
        def fn(x, y):
            ne = torch.ops.aten.ne.Scalar(x, 0)
            sum = torch.ops.aten.sum.dim_IntList(ne, [-1])
            sub = torch.ops.aten.sub.Tensor(sum, 1)
            iota = torch.ops.prims.iota.default(
                1,
                start=0,
                step=1,
                dtype=torch.int64,
                device=x.device,
                requires_grad=False,
            )
            return torch.ops.aten.index.Tensor(y, [iota, sub])

        self.common(fn, [torch.randn(1, 1024), torch.randn(1, 1024, 2)])

    @config.patch(fallback_random=True)
    def test_bernoulli1(self):
        def fn(a):
            b = torch.empty_like(a)
            return aten.bernoulli_(b), b

        self.common(
            fn,
            [
                torch.randn([100]),
            ],
        )

    @skip_if_halide  # rng
    def test_bernoulli2(self):
        def fn(a):
            return aten.bernoulli(a)

        self.common(
            fn,
            [torch.tensor([1.0, 1.0, 0.0, 0.0, 1.0, 0.0, 1.0, 1.0])],
        )

    def test_narrow(self):
        def fn(x):
            return (
                aten.narrow(x, 1, 10, 16),
                aten.narrow(x + 2, 0, 10, 16) + 1,
                aten.narrow_copy(x, 1, 10, 16),
            )

        self.common(fn, [torch.randn(64, 64)])

    def test_new_cpp_build_logical(self):
        from torch._inductor.codecache import validate_new_cpp_commands

        validate_new_cpp_commands()

    def test_as_strided(self):
        def fn(x):
            return (
                aten.as_strided(x, (8, 8, 64), (8 * 64, 64, 1), 0),
                aten.as_strided(x + 1, (8, 8, 64), (8 * 64, 64, 1), 0) + 2,
            )

        def fn_channels_last(x):
            return (
                aten.as_strided(
                    x, (8, 384, 2, 20, 12), (153600, 1, 61440, 384, 7680), 0
                ),
                aten.as_strided(
                    x + 1, (8, 384, 2, 20, 12), (153600, 1, 61440, 384, 7680), 0
                )
                + 2,
            )

        self.common(fn, [torch.randn(64, 64)])
        self.common(
            fn_channels_last,
            [torch.randn(8, 384, 20, 20).to(memory_format=torch.channels_last)],
        )

    def test_like_channels_last(self):
        def foo():
            randn = torch.randn((4, 3, 8, 8), device=self.device, dtype=torch.float32)
            xc = randn.contiguous(memory_format=torch.channels_last)
            clone = torch.zeros_like(xc, memory_format=torch.preserve_format)
            rand_like = torch.rand_like(randn)
            return (xc, clone, rand_like)

        out = foo()
        out_comp = torch.compile()(foo)()

        for t, t_comp in zip(out, out_comp):
            self.assertEqual(t.stride(), t_comp.stride())

    def test_as_strided_scatter(self):
        def fn(a, b):
            return aten.as_strided_scatter(
                a * 8 + 10,
                b * 2 - 4,
                size=(a.shape[0], a.shape[1] // 2),
                stride=(a.shape[1], 2),
                storage_offset=0,
            )

        self.common(fn, [torch.randn(10, 1024), torch.randn(10, 512)])

    def test_select_scatter(self):
        def fn(x, a, b):
            return (
                aten.select_scatter(x, a, 1, 0),
                aten.select_scatter(x, b, 0, 1),
            )

        self.common(
            fn,
            [
                torch.randn(8, 197, 38),
                torch.randn(8, 38),
                torch.randn(197, 38),
            ],
        )

    def test_slice_scatter(self):
        def fn(x, a):
            return (
                aten.slice_scatter(x, a, 2, 10, -10),
                aten.slice_scatter(x, a[:, :, :40], 2, 10, -10, 2),
            )

        self.common(
            fn,
            [
                torch.randn(4, 8, 100),
                torch.randn(4, 8, 80),
            ],
        )

    def test_slice_scatter2(self):
        def fn(a, b):
            return aten.slice_scatter(a, b, 0, 0, 9223372036854775807)

        self.common(
            fn,
            [
                torch.randn([8, 197, 384]),
                torch.randn([8, 197, 384]),
            ],
        )

    def test_slice_scatter3(self):
        def fn(a, b):
            return aten.slice_scatter.default(a, b, 1, 1, 9223372036854775807, 2)

        self.common(
            fn,
            [
                torch.randn([1, 4]),
                torch.randn([1, 2]),
            ],
        )

    def test_slice_scatter4(self):
        def fn(a, b):
            return aten.slice_scatter.default(a, b, 1, 2, 9223372036854775807, 3)

        self.common(
            fn,
            [
                torch.randn([1, 9]),
                torch.randn([1, 3]),
            ],
        )

    def test_slice_scatter5(self):
        # empty slices that require clamping the start or end
        def fn(a, b):
            return (
                aten.slice_scatter.default(a, b, 0, 2, 0, 1),
                aten.slice_scatter.default(a, b, 0, a.shape[0], a.shape[0] + 10, 1),
                aten.slice_scatter.default(a, b, 0, -20, 0, 1),
                aten.slice_scatter.default(a, b, 0, -20, -16, 1),
            )

        a = torch.arange(10, dtype=torch.float)
        b = torch.empty(0)
        self.common(fn, [a, b])

    def test_slice_scatter_reinplace(self):
        class M(nn.Module):
            def __init__(self, device):
                super().__init__()
                self.linear1 = nn.Linear(64, 64, bias=False)
                self.cache_k = torch.zeros((56, 384, 8, 64), device=device)

            def forward(self, x, start_pos):
                bsz, seqlen, _, _ = x.shape
                xk = self.linear1(x)
                with torch.no_grad():
                    self.cache_k[:bsz, start_pos : start_pos + seqlen] = xk
                keys = self.cache_k[:bsz, : start_pos + seqlen]
                scores = torch.matmul(
                    xk.transpose(1, 2), keys.transpose(1, 2).transpose(2, 3)
                )
                return scores

        kv_cache_module = M(self.device)
        inp = torch.randn(1, 32, 8, 64)

        # Test that the cache update is reinplaced such that the cache is updated inplace
        # rather than copy-scatter-copy-back.

        torch._inductor.metrics.generated_kernel_count = 0
        with torch.no_grad():
            self.common(kv_cache_module, (inp, 1), check_lowp=False)
        assertGeneratedKernelCountEqual(self, 1)

    def test_scatter1(self):
        def fn(a, dim, index, b):
            return aten.scatter(a, dim, index, b)

        self.common(
            fn,
            [
                torch.zeros(2, 3),
                -1,
                torch.tensor([[0]]),
                torch.ones(2, 3),
            ],
        )

    def test_scatter2(self):
        if self.device == "cuda":
            raise unittest.SkipTest("unstable on sm86")

        check_lowp = True
        if self.device == "xpu":
            check_lowp = False

        def fn(a, dim, index, b):
            return aten.scatter.reduce(a, dim, index, b, reduce="add")

        self.common(
            fn,
            [
                torch.zeros(64, 512),
                0,
                torch.zeros((64, 512), dtype=torch.int64),
                torch.ones(64, 512),
            ],
            check_lowp=check_lowp,
        )

    def test_scatter3(self):
        def fn(a, dim, index, b):
            return aten.scatter(a, dim, index, b, reduce="add")

        check_lowp = True
        if self.device == "xpu":
            check_lowp = False

        self.common(
            fn,
            [
                torch.randn(5, 29, 13),
                2,
                torch.tensor([[[3, 5, 7, 9]]]),
                0.8,  # src can be a scalar
            ],
            # Mismatched elements: 1 / 1885 (0.1%)
            # Greatest absolute difference: 0.00018310546875 at index (0, 0, 3) (up to 1e-05 allowed)
            # Greatest relative difference: 0.0022371364653243847 at index (0, 0, 3) (up to 0.001 allowed)
            atol=2e-4,
            rtol=1e-3,
            check_lowp=check_lowp,
        )

    def test_scatter4(self):
        def fn(x, ind, src):
            return torch.scatter(x, 0, ind, src)

        check_lowp = True
        if self.device == "xpu":
            check_lowp = False

        for deterministic in [False, True]:
            with DeterministicGuard(deterministic):
                self.common(
                    fn,
                    [
                        torch.randn(196, 992),
                        torch.randint(196, (1, 992)),
                        torch.randn(1, 992),
                    ],
                    check_lowp=check_lowp,
                )

    def test_scatter5(self):
        def fn(a, dim, index, b, reduce):
            a = a.clone()
            a.scatter_(dim, index, b, reduce=reduce)
            a1 = a + 1.0
            a1.scatter_(dim, index, b, reduce=reduce)
            return (a, a1)

        check_lowp = True
        if self.device == "xpu":
            check_lowp = False

        for reduce in ["add", "multiply"]:
            self.common(
                fn,
                [
                    torch.ones((4, 5)),
                    0,
                    torch.tensor([[1], [2], [3]], dtype=torch.int64),
                    torch.randn(4, 5),
                    reduce,
                ],
                check_lowp=check_lowp,
            )

    def test_scatter6(self):
        def fn(a, dim, index, b):
            return aten.scatter(a, dim, index, b)

        check_lowp = True
        if self.device == "xpu":
            check_lowp = False

        for deterministic in [False, True]:
            with DeterministicGuard(deterministic):
                self.common(
                    fn,
                    [
                        torch.randn(5, 8, 13),
                        2,
                        torch.tensor([[[3, 5, 7, 9]]]),
                        0.8,  # src can be a scalar
                    ],
                    check_lowp=check_lowp,
                )

    @unittest.skip("Flaky test, needs debugging")
    def test_scatter_add1(self):
        def fn(a, dim, index, b):
            return aten.scatter_add(a, dim, index, b)

        check_lowp = True
        if self.device == "xpu":
            check_lowp = False

        self.common(
            fn,
            [
                torch.randn(2, 3),
                0,
                torch.tensor([[0]]),
                torch.randn(2, 3),
            ],
            check_lowp=check_lowp,
        )

    def test_scatter_add2(self):
        def fn(a, dim, index, b):
            return aten.scatter_add(a, dim, index, b)

        check_lowp = True
        if self.device == "xpu":
            check_lowp = False

        self.common(
            fn,
            [
                torch.randn(2, 3),
                0,
                torch.tensor([[0, 0, 0], [1, 1, 1]]),
                torch.randn(2, 3),
            ],
            check_lowp=check_lowp,
        )

    def test_scatter_add3(self):
        def fn(a, dim, index, b):
            return aten.scatter_add(a, dim, index, b)

        check_lowp = True
        if self.device == "xpu":
            check_lowp = False

        for deterministic in [False, True]:
            with DeterministicGuard(deterministic):
                self.common(
                    fn,
                    [
                        torch.randn(5, 29, 13),
                        2,
                        torch.tensor([[[3, 5, 7, 9]]]),
                        torch.randn(1, 1, 10),
                    ],
                    check_lowp=check_lowp,
                )

    def test_scatter_reduce1(self):
        def fn(a, dim, index, b):
            return aten.scatter_reduce(a, dim, index, b, "sum")

        check_lowp = True
        if self.device == "xpu":
            check_lowp = False

        self.common(
            fn,
            [
                torch.randn(5, 29, 13),
                2,
                torch.tensor([[[3, 5, 7, 9]]]),
                torch.randn(1, 1, 10),
            ],
            check_lowp=check_lowp,
        )

    def test_scatter_reduce2(self):
        def fn(a, dim, index, b, reduce):
            return aten.scatter_reduce(a, dim, index, b, reduce, include_self=False)

        check_lowp = True
        if self.device == "xpu":
            check_lowp = False

        for reduce in ["sum", "amax"]:
            self.common(
                fn,
                [
                    torch.randn(2, 3),
                    0,
                    torch.zeros((2, 3), dtype=torch.int64),
                    torch.randn(2, 3),
                    reduce,
                ],
                check_lowp=check_lowp,
            )

    def test_scatter_reduce3(self):
        def fn(a, dim, index, b, reduce):
            a = a.clone()
            a.scatter_reduce_(dim, index, b, reduce=reduce)
            a1 = a + 1.0
            a1.scatter_reduce_(dim, index, b, reduce=reduce)
            return (a, a1)

        check_lowp = True
        if self.device == "xpu":
            check_lowp = False

        for reduce in ["sum", "prod"]:
            self.common(
                fn,
                [
                    torch.ones((4, 5)),
                    0,
                    torch.tensor([[1], [2], [3]], dtype=torch.int64),
                    torch.randn(4, 5),
                    reduce,
                ],
                check_lowp=check_lowp,
            )

    def test_dense_mask_index(self):
        r"""
        There will be a little difference for reduce order between aten and inductor
        https://github.com/pytorch/pytorch/pull/122289
        Absolute difference: 0.00067138671875 (up to 1e-05 allowed)
        Relative difference: 3.1747371732500974e-06 (up to 1.3e-06 allowed)
        """
        kwargs = {}
        if self.device == "cpu":
            kwargs["atol"] = 1e-4
            kwargs["rtol"] = 1.3e-5

        def fn(x, y):
            y = torch.ops.aten.select.int(y, 0, 2)
            z = x * y
            return z.sum()

        self.common(fn, [torch.randn(102400), torch.randn(3)], **kwargs)

    def test_empty1(self):
        def fn():
            return torch.empty((1, 128, 128))

        self.common(fn, [], assert_equal=False)

    def test_empty2(self):
        def fn():
            return aten.empty((1, 128, 128))

        self.common(fn, [], assert_equal=False)

    def test_new_empty(self):
        def fn(a):
            return aten.new_empty(a, [1, 128, 128])

        self.common(fn, [torch.randn(55)], assert_equal=False)

    def test_empty_strided(self):
        def fn():
            return aten.empty_strided([1, 128, 128], [16384, 128, 1])

        self.common(fn, [], assert_equal=False)

    def test_new_empty_strided(self):
        def fn(a):
            return aten.new_empty_strided(a, [1, 128, 128], [16384, 128, 1])

        self.common(fn, [torch.randn(55)], assert_equal=False)

    def test_dropout_trivial_0(self):
        def fn1(a):
            return torch.nn.functional.dropout(a, 0.0, True) + a

        self.common(fn1, [torch.randn(55)])

    def test_dropout_trivial_1(self):
        def fn2(a):
            return torch.nn.functional.dropout(a, 1.0, True) + a

        self.common(fn2, [torch.randn(55)])

    @config.patch({"triton.cudagraphs": True})
    @dynamo_config.patch(automatic_dynamic_shapes=True)
    def test_dropout(self):
        random.seed(1234)
        torch.manual_seed(1234)

        @torch._dynamo.optimize("inductor")
        def fn1(a):
            return torch.nn.functional.dropout(a)

        x = torch.ones(1000, device=self.device, dtype=torch.float32)
        result1 = fn1(x)
        self.assertTrue(400 < result1.nonzero().shape[0] < 600)
        self.assertTrue(0.9 < result1.mean().item() < 1.1)

        random.seed(1234)
        torch.manual_seed(1234)

        @torch._dynamo.optimize("inductor")
        def fn2(a):
            return torch.nn.functional.dropout(a, 0.5, True)

        result2 = fn2(x)
        self.assertTrue(400 < result2.nonzero().shape[0] < 600)
        self.assertTrue(0.9 < result2.mean().item() < 1.1)

    @dynamo_config.patch(automatic_dynamic_shapes=True)
    def test_dropout_deterministic(self):
        @torch._dynamo.optimize("inductor")
        def fn(a):
            return torch.nn.functional.dropout(a, 0.55, True)

        for cg in [False, True]:
            with patch.object(config.triton, "cudagraphs", cg):
                torch._dynamo.reset()

                x = torch.ones(1024, device=self.device, dtype=torch.float32)

                torch.manual_seed(1234)
                a0 = fn(x).clone()
                a1 = fn(x).clone()
                a2 = fn(x).clone()

                torch.manual_seed(1234)
                b0 = fn(x).clone()
                b1 = fn(x).clone()
                b2 = fn(x).clone()

                # same seed, same values
                self.assertTrue(torch.allclose(a0, b0))
                self.assertTrue(torch.allclose(a1, b1))
                self.assertTrue(torch.allclose(a2, b2))

                # different calls, different values
                self.assertFalse(torch.allclose(a0, a1))
                self.assertFalse(torch.allclose(a1, a2))

    def test_rand_like_deterministic(self):
        @torch._dynamo.optimize("inductor")
        def fn(a):
            return torch.rand_like(a), torch.rand_like(a)

        x = torch.ones(1024, device=self.device, dtype=torch.float32)

        torch.manual_seed(1234)
        a0 = fn(x)[0].clone()
        a1 = fn(x)[0].clone()
        a2 = fn(x)[0].clone()

        torch.manual_seed(1234)
        b0 = fn(x)[0].clone()
        b1 = fn(x)[0].clone()
        b2 = fn(x)[0].clone()

        # same seed, same values
        self.assertTrue(torch.allclose(a0, b0))
        self.assertTrue(torch.allclose(a1, b1))
        self.assertTrue(torch.allclose(a2, b2))

        # different calls, different values
        self.assertFalse(torch.allclose(a0, a1))
        self.assertFalse(torch.allclose(a1, a2))

        c, d = fn(x)
        self.assertFalse(torch.allclose(c, d))
        self.assertTrue((c >= 0).all())
        self.assertTrue((c < 1).all())
        self.assertTrue((d >= 0).all())
        self.assertTrue((d < 1).all())

    @config.patch(implicit_fallbacks=True)
    def test_fallback_mutable_op_basic(self):
        with torch.library._scoped_library("mylib", "FRAGMENT") as m:

            def impl(a, b, c, d, e=2):
                a.add_(b[0] * c * e),
                if d is not None:
                    d.add_(b[1])

            m.define(
                "inplace_(Tensor(a!) a, Tensor[] b, SymInt c, *, Tensor(b!)? d, SymInt e=2) -> ()"
            )
            m.impl("inplace_", impl, "CompositeExplicitAutograd")

            # We do some clones and copy_ to test that Inductor doesn't reorder
            # the copy_ w.r.t. inplace_.
            def f(a, b1, b2, c, d):
                a_ = a.clone()
                d_ = d if d is None else d.clone()
                torch.ops.mylib.inplace_(a_, (b1, b2), c, d=d_)
                a.copy_(a_)
                if d is not None:
                    d.copy_(d_)
                return ()

            a = torch.tensor([0.0, 1.0, 2])
            b = [torch.tensor([2.0, 3.0, 5.0]), torch.tensor([1.0, 4.0, 6.0])]
            c = 4
            d = torch.tensor([2.0, 1, 0])
            args = (a, b[0], b[1], c, d)
            cloned_args = pytree.tree_map_only(torch.Tensor, torch.clone, args)
            mod = make_fx(f)(*cloned_args)
            cloned_args = pytree.tree_map_only(torch.Tensor, torch.clone, args)
            compiled_f = compile_fx_inner(mod, cloned_args)

            cloned_args = pytree.tree_map_only(torch.Tensor, torch.clone, args)
            compiled_f(list(cloned_args))
            f(*args)
            self.assertEqual(cloned_args, args)

    @config.patch(implicit_fallbacks=True)
    def test_fallback_mutable_op_with_return(self):
        with torch.library._scoped_library("mylib", "FRAGMENT") as m:

            def impl(a, b, c, d, e=2):
                a.add_(b[0] * c * e),
                if d is not None:
                    d.add_(b[1])
                return b[0] + b[1]

            m.define(
                "inplace_(Tensor(a!) a, Tensor[] b, SymInt c, *, Tensor(b!)? d, SymInt e=2) -> Tensor"
            )
            m.impl("inplace_", impl, "CompositeExplicitAutograd")

            # We do some clones and copy_ to test that Inductor doesn't reorder
            # the copy_ w.r.t. inplace_.
            def f(a, b0, b1, c, d):
                a_ = a.clone()
                d_ = d if d is None else d.clone()
                res = torch.ops.mylib.inplace_(a_, (b0, b1), c, d=d_)
                a.copy_(a_)
                if d is not None:
                    d.copy_(d_)
                return (res,)

            a = torch.tensor([0.0, 1.0, 2])
            b = [torch.tensor([2.0, 3.0, 5.0]), torch.tensor([1.0, 4.0, 6.0])]
            c = 4
            d = torch.tensor([2.0, 1, 0])
            args = (a, b[0], b[1], c, d)

            cloned_args = pytree.tree_map_only(torch.Tensor, torch.clone, args)
            mod = make_fx(f)(*cloned_args)
            cloned_args = pytree.tree_map_only(torch.Tensor, torch.clone, args)
            compiled_f = compile_fx_inner(mod, cloned_args)

            cloned_args = pytree.tree_map_only(torch.Tensor, torch.clone, args)
            compiled_out = compiled_f(list(cloned_args))
            out = f(*args)
            self.assertEqual(cloned_args, args)
            self.assertEqual(compiled_out, out)

    @config.patch(implicit_fallbacks=True)
    def test_fallback_mutable_op_no_mutated_tensors(self):
        with torch.library._scoped_library("mylib", "FRAGMENT") as m:

            def impl(a, b):
                if b is not None:
                    b.add_(1)

            m.define("inplace_(Tensor a, Tensor(b!)? b) -> ()")
            m.impl("inplace_", impl, "CompositeExplicitAutograd")

            def f(a):
                torch.ops.mylib.inplace_(a, None)
                return ()

            a = torch.tensor([0.0, 1.0, 2])
            args = (a,)
            cloned_args = pytree.tree_map_only(torch.Tensor, torch.clone, args)
            mod = make_fx(f)(*cloned_args)
            cloned_args = pytree.tree_map_only(torch.Tensor, torch.clone, args)
            compiled_f = compile_fx_inner(mod, cloned_args)

            cloned_args = pytree.tree_map_only(torch.Tensor, torch.clone, args)
            compiled_f(list(cloned_args))
            f(*args)
            self.assertEqual(cloned_args, args)

    @config.patch(implicit_fallbacks=True)
    def test_fallback_mutable_op_list(self):
        with torch.library._scoped_library("mylib", "FRAGMENT") as m:

            def impl(a, b):
                for bi in b:
                    bi.add_(a)

            m.define("inplace_(Tensor a, Tensor(a!)[] b) -> ()")
            m.impl("inplace_", impl, "CompositeExplicitAutograd")

            def f(a, b):
                torch.ops.mylib.inplace_(a, b)
                return ()

            a = torch.tensor([0.0, 1.0, 2])
            b = [torch.tensor([2.0, 3.0, 5.0]), torch.tensor([1.0, 4.0, 6.0])]
            args = (a, b)
            cloned_args = pytree.tree_map_only(torch.Tensor, torch.clone, args)
            mod = make_fx(f)(*cloned_args)
            cloned_args = pytree.tree_map_only(torch.Tensor, torch.clone, args)

            with self.assertRaisesRegex(
                torch._inductor.exc.LoweringException,
                "NYI: Can't generate FallbackKernel",
            ):
                compiled_f = compile_fx_inner(mod, cloned_args)

    @expectedFailureXPU
    def test_functionalize_rng_wrappers(self):
        # Ideally, we would like to use torch.compile for these operators. But
        # currently the plan is to introduce these operators at the partitioner
        # level, obviating the need to support them fully through the
        # torch.compile stack. To ensure that we have good enough debugging with
        # minifiers, we have ensure that they work with make_fx. This test uses
        # make_fx to do the testing. In future, we can move on torch.compile.
        def fn():
            rng_state1, a1 = torch._prims.rng_prims.run_and_save_rng_state(
                torch.ops.aten.rand.default,
                [4, 4],
                dtype=torch.float32,
                device=self.device,
            )
            rng_state2, a2 = torch._prims.rng_prims.run_and_save_rng_state(
                torch.ops.aten.rand.default,
                [4, 4],
                dtype=torch.float32,
                device=self.device,
            )

            b1 = torch._prims.rng_prims.run_with_rng_state(
                rng_state1,
                torch.ops.aten.rand.default,
                [4, 4],
                dtype=torch.float32,
                device=self.device,
            )
            b2 = torch._prims.rng_prims.run_with_rng_state(
                rng_state2,
                torch.ops.aten.rand.default,
                [4, 4],
                dtype=torch.float32,
                device=self.device,
            )

            return (a1, a2, b1, b2)

        mod = make_fx(fn)()
        compiled_f = compile_fx_inner(mod, ())
        a1, a2, b1, b2 = compiled_f(())
        self.assertEqual(a1, b1)
        self.assertEqual(a2, b2)

    @patch.object(torch._functorch.config, "functionalize_rng_ops", True)
    @expectedFailureXPU
    def test_philox_rand(self):
        if self.device == "cpu":
            raise unittest.SkipTest(
                f"functionalization of rng ops supported only on {GPU_TYPE}"
            )

        @torch._dynamo.optimize("inductor")
        def fn(x):
            a = torch.rand_like(x) * x
            a = torch.rand_like(x) * a
            return a

        def check(x):
            torch.manual_seed(123)
            a = fn(x)

            torch.manual_seed(1234)
            b = fn(x)

            torch.manual_seed(123)
            c = fn(x)

            # same seed, same values
            self.assertTrue(torch.allclose(a, c))

            # different calls, different values
            self.assertFalse(torch.allclose(a, b))

        check(torch.ones(1024, device=self.device, dtype=torch.float32))
        # Need comment: should we add "_get_rng_state_offset" to common device interface?
        self.assertEqual(getattr(torch, self.device)._get_rng_state_offset(), 2048)
        # Check non-multiple of 4 numel
        check(torch.ones(3, device=self.device, dtype=torch.float32))
        self.assertEqual(getattr(torch, self.device)._get_rng_state_offset(), 8)

    # Already on by default, just want to make sure
    @patch.object(torch._inductor.config, "allow_buffer_reuse", True)
    def test_reuse_buffers_with_aliasing(self):
        def f(x):
            z = x + 1
            z = torch.view_as_complex(z)
            a = torch.view_as_real(z)
            out = a + 1
            return out, torch.view_as_real(z + 1)

        self.common(f, (torch.zeros((4, 2)),))

        code = run_and_get_triton_code(torch.compile(f), torch.zeros((4, 2)))
        # Make sure that we haven't added complex support and made this test
        # invalid. If we've added complex support please update the test to use
        # a different set of view ops we don't lower
        self.assertTrue("aten.view_as_real" in code)

        def f2(x):
            z = x + 1
            z = torch.view_as_complex(z)
            z = torch.view_as_real(z)
            z = torch.view_as_complex(z)
            a = torch.view_as_real(z)
            out = a + 1
            return out, torch.view_as_real(z + 1)

        self.common(f, (torch.zeros((4, 2)),))

    def test_randn_like_empty(self):
        class Model(torch.nn.Module):
            def __init__(
                self,
            ):
                super().__init__()

            def forward(self, v1: torch.Tensor):
                vx = v1.min(dim=1).values
                v2 = torch.randn_like(vx)
                return v2

        model = Model()
        x = torch.rand(10, 3, 0)

        self.common(model, (x,))

    def test_randint(self):
        @torch.compile(fullgraph=True)
        def fn(x):
            return (
                torch.randint(10, [1024], device=x.device),
                torch.randint(-4, 7, [1024], dtype=torch.int32, device=x.device),
                torch.randint_like(x, 2**50),
            )

        torch.manual_seed(12345)
        a0, b0, c0 = fn(torch.zeros([40, 40], device=self.device))
        self.assertEqual(a0.shape, [1024])
        self.assertEqual(b0.shape, [1024])
        self.assertEqual(c0.shape, [40, 40])
        torch.manual_seed(12345)
        a1, b1, c1 = fn(torch.zeros([40, 40], device=self.device))
        self.assertEqual(a0, a1)
        self.assertEqual(b0, b1)
        self.assertEqual(c0, c1)

        self.assertEqual(a0.min(), 0)
        self.assertEqual(a0.max(), 9)

        self.assertEqual(b0.min(), -4)
        self.assertEqual(b0.max(), 6)

        self.assertGreaterEqual(c0.min(), 0)
        self.assertGreater(c0.max(), 2**40)
        self.assertLess(c0.max(), 2**50)

    @config.patch(fallback_random=True)
    def test_like_rands(self):
        def fn(x):
            return torch.rand_like(x), torch.randn_like(x)

        self.common(fn, [torch.zeros([20, 20])])

    def test_like_rands2(self):
        # rand_like with kwargs `device` of str type
        d = self.device
        assert isinstance(d, str)

        @torch.compile
        def fn(x):
            return torch.rand_like(x, device=d)

        x = torch.ones(10, device=self.device, dtype=torch.float32)
        a0 = fn(x).clone()
        a1 = fn(x).clone()
        self.assertFalse(torch.allclose(a0, a1))

    @requires_gpu()
    def test_like_rands3(self):
        # rand_like with `device` which is different from `x.device`
        def test_like_rands_on_different_device(device1, device2):
            @torch.compile
            def fn(x, device):
                return torch.rand_like(x, device=device)

            x = torch.ones(10, device=device1, dtype=torch.float32)
            return fn(x, device2).clone()

        a0 = test_like_rands_on_different_device("cpu", GPU_TYPE)
        a1 = test_like_rands_on_different_device(GPU_TYPE, "cpu")
        self.assertTrue(a0.device.type == GPU_TYPE)
        self.assertTrue(a1.device.type == "cpu")

    def test_max_pool2d_with_indices_backward(self):
        def fn(a, b, c):
            return aten.max_pool2d_with_indices_backward(
                a, b, [2, 2], [2, 2], [0, 0], [1, 1], False, c
            )

        x = torch.randn([2, 4, 18, 14])
        result, indices = aten.max_pool2d_with_indices(
            x,
            [2, 2],
            [2, 2],
            [0, 0],
            [1, 1],
            False,
        )

        self.common(
            fn,
            [
                torch.randn_like(result),
                x,
                indices,
            ],
        )

    def test_max_pool2d_with_indices_backward2(self):
        def fn(a, b, c):
            return aten.max_pool2d_with_indices_backward(
                a, b, [3, 3], [2, 2], [1, 1], [1, 1], True, c
            )

        x = torch.randn([2, 4, 40, 56])
        result, indices = aten.max_pool2d_with_indices(
            x,
            [3, 3],
            [2, 2],
            [1, 1],
            [1, 1],
            True,
        )

        self.common(
            fn,
            [
                torch.randn_like(result),
                x,
                indices,
            ],
        )

    # From https://github.com/pytorch/torchdynamo/issues/1200
    def test_max_pool2d_with_indices_backward3(self):
        def fn(a, b, c):
            return aten.max_pool2d_with_indices_backward(
                a, b, [1, 1], [2, 2], [0, 0], [1, 1], False, c
            )

        x = torch.randn([32, 256, 37, 38])
        result, indices = aten.max_pool2d_with_indices(
            x,
            [1, 1],
            [2, 2],
            0,
            1,
            False,
        )
        self.common(
            fn,
            [
                torch.randn_like(result),
                x,
                indices,
            ],
        )

    # From https://github.com/pytorch/torchdynamo/issues/1352
    @skip_if_halide  # hangs forever
    def test_max_pool2d_with_indices_backward4(self):
        def fn(a, b, c):
            return aten.max_pool2d_with_indices_backward(
                a, b, [5, 5], [1, 1], [2, 2], [1, 1], False, c
            )

        torch._inductor.metrics.generated_kernel_count = 0
        x = torch.randn([2, 64, 3, 4])
        result, indices = aten.max_pool2d_with_indices(
            x,
            [5, 5],
            [1, 1],
            2,
            1,
            False,
        )
        self.common(
            fn,
            [
                torch.randn_like(result),
                x,
                indices,
            ],
        )
        assertGeneratedKernelCountEqual(self, 1)

    @expectedFailureXPU
    def test_max_pool2d_with_indices_backward5(self):
        # Window size is too big. Should fallback
        def fn(a, b, c):
            return aten.max_pool2d_with_indices_backward(
                a, b, [13, 13], [1, 1], [2, 2], [1, 1], False, c
            )

        torch._inductor.metrics.generated_kernel_count = 0
        x = torch.randn([2, 64, 20, 20])
        result, indices = aten.max_pool2d_with_indices(
            x,
            [13, 13],
            [1, 1],
            2,
            1,
            False,
        )
        self.common(
            fn,
            [
                torch.randn_like(result),
                x,
                indices,
            ],
        )
        assertGeneratedKernelCountEqual(self, 0)

    # From https://github.com/pytorch/pytorch/issues/93384
    def test_max_pool2d_with_indices_backward6(self):
        # dilation is not 1. Should fallback
        def fn(a, b, c):
            return aten.max_pool2d_with_indices_backward(
                a, b, [3, 2], [2, 1], [1, 1], [1, 2], False, c
            )

        torch._inductor.metrics.generated_kernel_count = 0
        x = torch.randn([2, 2, 3, 6])
        result, indices = aten.max_pool2d_with_indices(
            x,
            [3, 2],
            [2, 1],
            [1, 1],
            [1, 2],
            False,
        )
        self.common(
            fn,
            [
                torch.randn_like(result),
                x,
                indices,
            ],
        )
        assertGeneratedKernelCountEqual(self, 0)

    def test_issue102546(self):
        def fn(x):
            return x.mean(0)

        self.common(fn, [torch.rand(())])

    def test_avg_pool2d_backward(self):
        def fn(a, b):
            return aten.avg_pool2d_backward(
                a,
                b,
                [2, 2],
                [2, 2],
                [0, 0],
                True,
                False,
                None,
            )

        self.common(
            fn,
            [
                torch.randn([2, 4, 7, 7]),
                torch.randn([2, 4, 14, 14]),
            ],
        )

    def test_avg_pool2d_backward2(self):
        def fn(a, b):
            return aten.avg_pool2d_backward(
                a,
                b,
                [3, 3],
                [1, 1],
                [1, 1],
                True,
                False,
                None,
            )

        self.common(
            fn,
            [
                torch.randn([1, 1, 20, 15]),
                torch.randn([1, 1, 20, 15]),
            ],
        )

    def test_avg_pool2d_backward3(self):
        def fn(a, b):
            return aten.avg_pool2d_backward(
                a,
                b,
                [1, 1],
                [2, 2],
                [0, 0],
                False,
                False,
                None,
            )

        torch._inductor.metrics.generated_kernel_count = 0
        self.common(
            fn,
            [
                torch.randn([1, 2016, 11, 11]),
                torch.randn([1, 2016, 21, 21]),
            ],
        )
        assertGeneratedKernelCountEqual(self, 1)

    def test_avg_pool2d_backward4(self):
        def fn(a, b):
            return aten.avg_pool2d_backward(
                a,
                b,
                [13, 13],
                [1, 1],
                [0, 0],
                True,
                False,
                None,
            )

        torch._inductor.metrics.generated_kernel_count = 0
        self.common(
            fn,
            [
                torch.randn([1, 16, 12, 12]),
                torch.randn([1, 16, 24, 24]),
            ],
            check_lowp=False,
        )
        assertGeneratedKernelCountEqual(self, 0)

    def test_avg_pool3d_backward(self):
        def fn(a, b):
            return aten.avg_pool3d_backward(
                a,
                b,
                [2, 2, 2],
                [2, 2, 2],
                [0, 0, 0],
                True,
                False,
                None,
            )

        self.common(
            fn,
            [
                torch.randn([2, 4, 7, 7, 7]),
                torch.randn([2, 4, 14, 14, 14]),
            ],
        )

    @skip_if_halide  # compiles for 5+ minutes
    def test_avg_pool3d_backward2(self):
        def fn(a, b):
            return aten.avg_pool3d_backward(
                a,
                b,
                [3, 3, 3],
                [1, 1, 1],
                [1, 1, 1],
                True,
                False,
                None,
            )

        self.common(
            fn,
            [
                torch.randn([1, 1, 20, 20, 15]),
                torch.randn([1, 1, 20, 20, 15]),
            ],
        )

    def test_avg_pool3d_backward3(self):
        def fn(a, b):
            return aten.avg_pool3d_backward(
                a,
                b,
                [1, 1, 1],
                [2, 2, 2],
                [0, 0, 0],
                False,
                False,
                None,
            )

        torch._inductor.metrics.generated_kernel_count = 0
        self.common(
            fn,
            [
                torch.randn([1, 2016, 11, 11, 11]),
                torch.randn([1, 2016, 21, 21, 21]),
            ],
        )
        assertGeneratedKernelCountEqual(self, 1)

    def test_avg_pool3d_backward4(self):
        def fn(a, b):
            return aten.avg_pool3d_backward(
                a,
                b,
                [13, 13, 13],
                [1, 1, 1],
                [0, 0, 0],
                True,
                False,
                None,
            )

        torch._inductor.metrics.generated_kernel_count = 0
        self.common(
            fn,
            [
                torch.randn([1, 16, 12, 12, 12]),
                torch.randn([1, 16, 24, 24, 24]),
            ],
            check_lowp=False,
        )
        assertGeneratedKernelCountEqual(self, 0)

    @config.patch(search_autotune_cache=False)
    def test_mm_views(self):
        def fn(a, b):
            return torch.mm(a.view(32, 32), b.view(32, 32))

        self.common(
            fn,
            (
                torch.randn([32, 32]).transpose(0, 1),
                torch.randn([1, 32, 32]).transpose(0, 1),
            ),
            check_lowp=False,
        )
        expected_kernel = 0
        # codegen mm kernel from template
        self.assertEqual(
            torch._inductor.metrics.generated_kernel_count, expected_kernel
        )

    @torch._dynamo.config.patch(assume_static_by_default=False)
    def test_dtype_sympy_expr(self):
        @torch._dynamo.optimize_assert("inductor")
        def fn(a):
            y = a[..., :-1, :].contiguous()
            return y

        result = fn(torch.randn([1, 2, 16, 4]).requires_grad_())
        result.sum().backward()

    @skip_if_halide  # rand
    def test_dropout2(self):
        n = 100000
        weight = torch.ones(
            n, device=self.device, dtype=torch.float32, requires_grad=True
        )
        ones = torch.ones(n, device=self.device, dtype=torch.float32)

        @torch._dynamo.optimize_assert("inductor")
        def run(x, train=True):
            return F.dropout(x * weight, 0.33, train)

        def check(r, g):
            rmean = r.mean().item()
            gmean = g.mean().item()
            rcount = len(r.nonzero())
            gcount = len(g.nonzero())

            # dropped elements should match
            self.assertTrue(same(r.nonzero(), g.nonzero()))
            self.assertEqual(rcount, gcount)

            # dropped should be close to 0.33
            self.assertGreater(rcount, 0.64 * n)
            self.assertGreater(0.68 * n, rcount)

            self.assertAlmostEqual(rmean, gmean)
            self.assertAlmostEqual(rmean, 1.0, places=2)

        r1 = run(ones, train=False)
        r1.sum().backward()
        g1 = weight.grad.clone()
        # eval mode should be all ones
        self.assertTrue(same(r1, torch.ones_like(r1)))
        self.assertTrue(same(g1, torch.ones_like(g1)))

        torch.manual_seed(1234)
        weight.grad.zero_()
        r2, (fw_code, bw_code) = run_fw_bw_and_get_code(lambda: run(ones))
        if self.device == GPU_TYPE:
            self.assertEqual(fw_code.count("tl.rand"), 1)
            self.assertEqual(bw_code.count("tl.rand"), 0)
        g2 = weight.grad.clone()
        check(r2, g2)

        torch.manual_seed(1234)
        weight.grad.zero_()
        r3 = run(ones)
        r3.sum().backward()
        g3 = weight.grad.clone()
        check(r3, g3)

        # second run is same result as first
        self.assertTrue(same(r2, r3))
        self.assertTrue(same(g2, g3))

    @config.patch(search_autotune_cache=False)
    @skip_if_halide  # rand
    def test_dropout3(self):
        m = torch.nn.Sequential(
            torch.nn.Linear(32, 32, bias=False),
            torch.nn.Dropout(),
            torch.nn.Linear(32, 32, bias=False),
            torch.nn.Dropout(),
        ).to(self.device)

        @torch._dynamo.optimize_assert("inductor")
        def run(x):
            return m(x)

        torch._inductor.metrics.generated_kernel_count = 0

        result, (fw_code, bw_code) = run_fw_bw_and_get_code(
            lambda: run(torch.randn([8, 32], device=self.device))
        )

        if self.device == GPU_TYPE:
            self.assertEqual(fw_code.count("tl.rand"), 2)
            self.assertEqual(bw_code.count("tl.rand"), 0)
        expected_kernel = 4

        self.assertEqual(
            torch._inductor.metrics.generated_kernel_count, expected_kernel
        )

    @skip_if_halide  # rand
    def test_randint_kernel_count(self):
        @torch._dynamo.optimize_assert("inductor")
        def fn1():
            random_tensor1 = torch.randint(10, [32], device=self.device)
            random_tensor2 = torch.randint(10, [32], device=self.device)
            random_tensor3 = torch.randint(10, [32], device=self.device)
            return random_tensor1, random_tensor2, random_tensor3

        _, source_codes = run_and_get_code(fn1)
        if self.device == GPU_TYPE:
            self.assertEqual(len(source_codes), 1)
            self.assertEqual(source_codes[0].count("async_compile.triton"), 2)

    def test_roll(self):
        def fn(a):
            return (
                aten.roll(a, [-3, 10], [1, 2]),
                aten.roll(a, [5]),
            )

        self.common(
            fn,
            [
                torch.randn([2, 56, 56, 16]),
            ],
        )

    def test_argmax_min_int32(self):
        # https://github.com/pytorch/pytorch/issues/94055
        def fn(a, b):
            c = a.argmax(3)
            return torch.min(b, c)

        a = torch.rand(3, 4, 2, 1).int()
        b = torch.rand(2, 2, 1, 4, 1).int()
        self.common(fn, (a, b))

    def test_argmax_argmin1(self):
        def fn(x):
            return (aten.argmax(x), aten.argmin(x))

        self.common(
            fn,
            [
                torch.randn([8, 256, 256]),
            ],
        )

    def test_argmax_argmin2(self):
        def fn(x):
            return (
                aten.argmax(x, 0),
                aten.argmin(x, 0),
                aten.argmax(x, 1),
                aten.argmin(x, 1),
            )

        self.common(fn, (torch.randn([144, 144]),))

    def test_argmax_argmin_with_duplicates(self):
        def fn(x):
            return (
                aten.argmax(x, 0),
                aten.argmin(x, 0),
                aten.argmax(x, 1),
                aten.argmin(x, 1),
            )

        # Unrolled reduction
        t1 = torch.randint(2, size=(6, 6))
        self.common(fn, (t1,))

        # Persistent reduction
        t1 = torch.randint(8, size=(32, 32))
        self.common(fn, (t1,))

        # Non-persistent reduction
        t1 = torch.randint(8, size=(1028, 1028))
        self.common(fn, (t1,))

    def test_argmax_argmin_with_nan(self):
        def fn(x):
            return (
                aten.argmax(x, 0),
                aten.argmin(x, 0),
                aten.argmax(x, 1),
                aten.argmin(x, 1),
            )

        if self.device == "cpu":
            raise unittest.SkipTest("broken on CPU")

        # Unrolled reduction
        t1 = torch.randn((6, 6))
        t1[:, 1] = float("nan")
        t1[:, 3] = float("nan")
        self.common(fn, (t1,))

        # Persistent reduction
        t1 = torch.randn((32, 32))
        t1[:, 4] = float("nan")
        t1[:, 8] = float("nan")
        self.common(fn, (t1,))

        # Non-persistent reduction
        t1 = torch.randn((1028, 1028))
        t1[:, 40] = float("nan")
        t1[:, 100] = float("nan")
        self.common(fn, (t1,))

    def test_conv_backward(self):
        def fn(rank4_inps, rank3_inps, rank5_inps):
            out1 = aten.convolution_backward(
                *rank4_inps,
                [C],
                [1, 1],
                [0, 0],
                [1, 1],
                False,
                [0, 0],
                1,
                [True, True, True],
            )
            out2 = aten.convolution_backward(
                *rank4_inps,
                [C],
                [1, 1],
                [0, 0],
                [1, 1],
                False,
                [0, 0],
                1,
                [True, False, False],
            )
            out3 = aten.convolution_backward(
                *rank3_inps,
                [C],
                [1],
                [0],
                [1],
                False,
                [0],
                1,
                [True, True, True],
            )
            out4 = aten.convolution_backward(
                *rank5_inps,
                [C],
                [1, 1, 1],
                [0, 0, 0],
                [1, 1, 1],
                False,
                [0, 0, 0],
                1,
                [True, True, True],
            )
            return (out1, out2, out3, out4)

        B = 3
        C = 4
        H = 5
        grad_out = torch.randn(B, C, H - 2, H - 2, H - 2)
        inp = torch.randn(B, C, H, H, H)
        weight = torch.randn(C, C, 3, 3, 3)

        def shrink_rank(x, rank):
            res = x
            while res.dim() > rank:
                res = torch.select(res, -1, 0)
            return res.contiguous()

        rank4_inps = [shrink_rank(x, 4) for x in [grad_out, inp, weight]]
        rank3_inps = [shrink_rank(x, 4) for x in [grad_out, inp, weight]]
        rank5_inps = [shrink_rank(x, 5) for x in [grad_out, inp, weight]]

        with torch.backends.cudnn.flags(enabled=True, allow_tf32=False):
            self.common(
                fn,
                [rank4_inps, rank3_inps, rank5_inps],
            )

    @unittest.skip(
        """
        FIXME: In the case of having equally max/min elements, our implementation returns
        the last index instead of the first one
        """
    )
    def test_argmax_argmin3(self):
        def fn(x):
            return (
                aten.argmax(x, 0),
                aten.argmin(x, 0),
                aten.argmax(x, -1),
                aten.argmin(x, -1),
            )

        self.common(
            fn,
            [torch.randint(0, 5, [10, 10])],
        )

    def test_vdd_clamp(self):
        def fn(x):
            return torch.clamp_min(x, 3)

        self.common(
            fn,
            [
                torch.randn([16], requires_grad=True) * 10,
            ],
        )

    def test_tmp_not_defined_issue1(self):
        def forward(
            primals_3,
            primals_4,
            add_tensor,
            convert_element_type_default,
            div_default,
            reciprocal_default,
        ):
            var_default = torch.ops.aten.var(
                convert_element_type_default, [2], correction=0
            )
            sub_tensor = torch.ops.aten.sub.Tensor(add_tensor, div_default)
            mul_tensor_1 = torch.ops.aten.mul.Tensor(sub_tensor, reciprocal_default)
            mul_tensor_2 = torch.ops.aten.mul.Tensor(mul_tensor_1, primals_3)
            add_tensor_2 = torch.ops.aten.add.Tensor(mul_tensor_2, primals_4)
            convert_element_type_default_1 = add_tensor_2.to(dtype=torch.float32)
            convert_element_type_default_2 = convert_element_type_default_1.to(
                dtype=torch.float32
            )
            var_default_1 = torch.ops.aten.var(
                convert_element_type_default_2, [2], correction=0
            )
            broadcast_in_dim_default_2 = var_default_1.reshape(1, 512, 1)
            sum_default_1 = convert_element_type_default_2.sum(2)
            add_tensor_3 = torch.ops.aten.add.Tensor(broadcast_in_dim_default_2, 1e-05)
            return (var_default, sum_default_1, add_tensor_3)

        inps = [
            (torch.Size([1024]), torch.float32),
            (torch.Size([1024]), torch.float32),
            (torch.Size([1, 512, 1024]), torch.float32),
            (torch.Size([1, 512, 1024]), torch.float32),
            (torch.Size([1, 512, 1]), torch.float32),
            (torch.Size([1, 512, 1]), torch.float32),
        ]
        inps = [torch.randn(shape, dtype=dtype) for (shape, dtype) in inps]
        self.common(forward, inps, atol=1e-05, rtol=2e-05)

    @unittest.skipIf(
        os.environ.get("BUILD_ENVIRONMENT", "").startswith("parallelnative"),
        "TODO: debug this with asan",
    )
    def test_tmp_not_defined_issue2(self):
        def forward(arg38_1, arg81_1, getitem_17, new_zeros_default_4):
            div_tensor_7 = torch.ops.aten.div.Tensor(getitem_17, arg81_1)
            mul_tensor_24 = torch.ops.aten.mul.Tensor(div_tensor_7, arg38_1)
            sum_default_7 = torch.ops.aten.sum.default(mul_tensor_24)
            return (new_zeros_default_4, sum_default_7)

        dtype = torch.float32
        args = [
            ((1, 88, 40, 40), (140800, 1600, 40, 1), dtype),
            ((), (), dtype),
            ((1, 88, 40, 40), (140800, 1600, 40, 1), dtype),
            ((3,), (1,), dtype),
        ]
        args = [
            rand_strided(shape, stride, dtype).requires_grad_(True).add(1)
            for shape, stride, dtype in args
        ]
        self.common(forward, args, atol=1e-5, rtol=1e-5)

    @requires_gpu()
    @skip_if_halide  # cascading accuracy issues due rsqrt fallback
    def test_tmp_not_defined_issue3(self):
        from torch import device

        def forward(
            self,
            primals_1: "f32[1001, 6]",
            primals_2: "f32[1001]",
            primals_3: "f32[1001, 64]",
            primals_4: "f32[4190]",
            primals_5: "f32[4190]",
            primals_6: "f32[1739, 4190]",
            primals_48: "f32[6144, 4191]",
        ):
            _tensor_constant0: "i64[4190]" = self._tensor_constant0
            lift_fresh_copy: "i64[4190]" = torch.ops.aten.lift_fresh_copy.default(
                _tensor_constant0
            )

            index: "f32[6144, 4190]" = torch.ops.aten.index.Tensor(
                primals_48, [None, lift_fresh_copy]
            )

            _tensor_constant1: "i64[6]" = self._tensor_constant1
            lift_fresh_copy_1: "i64[6]" = torch.ops.aten.lift_fresh_copy.default(
                _tensor_constant1
            )
            index_1: "f32[6144, 6]" = torch.ops.aten.index.Tensor(
                primals_48, [None, lift_fresh_copy_1]
            )
            primals_48 = lift_fresh_copy_1 = None
            permute: "f32[6, 1001]" = torch.ops.aten.permute.default(primals_1, [1, 0])
            addmm: "f32[6144, 1001]" = torch.ops.aten.addmm.default(
                primals_2, index_1, permute
            )
            amax: "f32[6144, 1]" = torch.ops.aten.amax.default(addmm, [-1], True)
            sub: "f32[6144, 1001]" = torch.ops.aten.sub.Tensor(addmm, amax)
            exp: "f32[6144, 1001]" = torch.ops.aten.exp.default(sub)
            sum_1: "f32[6144, 1]" = torch.ops.aten.sum.dim_IntList(exp, [-1], True)
            div: "f32[6144, 1001]" = torch.ops.aten.div.Tensor(exp, sum_1)

            full_default: "i32[6144, 1001]" = torch.ops.aten.full.default(
                [6144, 1001],
                1,
                dtype=torch.int32,
                layout=torch.strided,
                device=device(type=GPU_TYPE, index=0),
                pin_memory=False,
            )

            iota: "i32[1001]" = torch.ops.prims.iota.default(
                1001,
                start=0,
                step=1,
                dtype=torch.int32,
                device=device(type=GPU_TYPE),
                requires_grad=False,
            )

            mul: "i32[6144, 1001]" = torch.ops.aten.mul.Tensor(full_default, iota)
            iota_1: "i32[6144]" = torch.ops.prims.iota.default(
                6144,
                start=0,
                step=1001,
                dtype=torch.int32,
                device=device(type=GPU_TYPE, index=0),
                requires_grad=False,
            )
            view: "i32[6150144]" = torch.ops.aten.reshape.default(mul, [-1])
            view_1: "f32[6150144]" = torch.ops.aten.reshape.default(div, [-1])
            _embedding_bag = torch.ops.aten._embedding_bag.default(
                primals_3, view, iota_1, False, 0, False, view_1
            )
            getitem: "f32[6144, 64]" = _embedding_bag[0]
            getitem_1: "i32[6150144]" = _embedding_bag[1]
            getitem_2: "i32[6144]" = _embedding_bag[2]
            getitem_3: "i32[0]" = _embedding_bag[3]
            unsqueeze: "f32[6144, 1, 64]" = torch.ops.aten.unsqueeze.default(getitem, 1)
            var_mean = torch.ops.aten.var_mean.correction(
                index, [1], correction=0, keepdim=True
            )
            getitem_4: "f32[6144, 1]" = var_mean[0]
            getitem_5: "f32[6144, 1]" = var_mean[1]
            add: "f32[6144, 1]" = torch.ops.aten.add.Tensor(getitem_4, 1e-05)
            rsqrt: "f32[6144, 1]" = torch.ops.aten.rsqrt.default(add)
            sub_1: "f32[6144, 4190]" = torch.ops.aten.sub.Tensor(index, getitem_5)
            mul_1: "f32[6144, 4190]" = torch.ops.aten.mul.Tensor(sub_1, rsqrt)
            mul_2: "f32[6144, 4190]" = torch.ops.aten.mul.Tensor(mul_1, primals_4)
            add_1: "f32[6144, 4190]" = torch.ops.aten.add.Tensor(mul_2, primals_5)
            permute_1: "f32[4190, 1739]" = torch.ops.aten.permute.default(
                primals_6, [1, 0]
            )

            return [
                index,
                index_1,
                addmm,
                amax,
                sum_1,
                iota_1,
                view,
                view_1,
                getitem_1,
                getitem_2,
                getitem_3,
                unsqueeze,
                getitem_5,
                rsqrt,
                add_1,
                permute_1,
            ]

        kwargs = aot_graph_input_parser(forward, device=GPU_TYPE)
        self.common(forward, [], kwargs=kwargs)

    @config.patch("halide.scheduler_cpu", "Mullapudi2016")
    def test_misaligned_address_issue1(self):
        def forward(sub_tensor_1, unsqueeze_default):
            gather_default = torch.ops.aten.gather.default(
                sub_tensor_1, 1, unsqueeze_default
            )
            return gather_default

        args = [
            ((1, 1000), (1000, 1), torch.float32),
            ((1, 1), (1, 1), torch.int64),
        ]
        args = [rand_strided(shape, stride, dtype) for shape, stride, dtype in args]
        self.common(forward, args)

    def test_invalid_operand_issue1(self):
        def forward(arg0_1, arg1_1, arg3_1, squeeze, view_1, slice_1):
            slice_scatter = torch.ops.aten.slice_scatter.default(
                slice_1, arg3_1, 1, 1, 9223372036854775807
            )
            slice_scatter_1 = torch.ops.aten.slice_scatter.default(
                arg1_1, slice_scatter, 0, 0, 9223372036854775807
            )
            slice_2 = torch.ops.aten.slice.Tensor(
                slice_scatter_1, 0, 0, 9223372036854775807
            )
            select_scatter = torch.ops.aten.select_scatter.default(
                slice_2, squeeze, 1, 0
            )
            slice_scatter_2 = torch.ops.aten.slice_scatter.default(
                slice_scatter_1, select_scatter, 0, 0, 9223372036854775807
            )
            view = torch.ops.aten.view.default(slice_scatter_2, [-1, 128])
            embedding = torch.ops.aten.embedding.default(arg0_1, view, 1)
            return [embedding, view_1]

        args = [
            ((50005, 768), (768, 1), torch.float32),
            ((8, 128), (128, 1), torch.int64),
            ((8, 127), (127, 1), torch.int64),
            ((8,), (1,), torch.int64),
            ((1024,), (1,), torch.int64),
            ((8, 128), (128, 1), torch.int64),
        ]
        args = [rand_strided(shape, stride, dtype) for shape, stride, dtype in args]
        self.common(forward, args)

    def test_sizehint_issue1(self):
        def forward(x):
            return torch.nn.functional.unfold(
                x, kernel_size=[4, 4], dilation=1, padding=0, stride=[4, 4]
            )

        args = [((2, 24, 56, 56), (75264, 3136, 56, 1), torch.float32, False)]
        args = [
            rand_strided(sh, st, dt).requires_grad_(rg) for (sh, st, dt, rg) in args
        ]
        self.common(forward, args)

    def test_zero_dim_reductions(self):
        for kd in [True, False]:
            inps0 = (torch.zeros(2, 0, device=self.device, dtype=torch.float16), 1, kd)
            failed_ops = [aten.argmin, aten.argmax, aten.max, aten.min]
            for fo in failed_ops:
                with self.assertRaisesRegex(
                    IndexError, "Expected reduction dim 1 to have non-zero size"
                ):
                    mod = make_fx(fo)(*inps0)
                    _ = compile_fx_inner(mod, inps0)

            pass_ops = [
                lambda *x: fn(*x) for fn in [aten.sum, aten.prod, aten.any, aten.all]
            ]
            for po in pass_ops:
                compiled = torch._dynamo.optimize("inductor")(po)
                expected = po(*inps0)
                actual = compiled(*inps0)

            self.assertTrue(torch.allclose(actual, expected, atol=1e-3, rtol=1e-3))

    def test_unfold_zero_dimension_tensor(self):
        def forward(x):
            return torch.unfold_copy(dimension=1, input=x, size=0, step=7)

        x = torch.rand([1, 0], dtype=torch.float32)

        y = forward(x)
        compiled_y = torch.compile(forward, fullgraph=True)(x)

        self.assertEqual(y, compiled_y)

    def test_zero_element_mutation(self):
        class CustomModel(nn.Module):
            def __init__(self):
                super().__init__()
                self.layer1 = nn.LeakyReLU(negative_slope=5.2955089, inplace=True)

            def forward(self, inputs):
                return self.layer1(inputs)

        ip_size = [0]
        input_tensor = torch.randn(ip_size)

        mymodel = CustomModel()
        self.common(mymodel, (input_tensor,))

    def test_lerp(self):
        # non-contiguous inputs for lerp
        def fn0(i0, i1):
            x1 = i0.transpose(-2, -3)
            return torch.lerp(i1, x1, 70000)

        # contiguous inputs for lerp
        def fn1(i0, i1):
            return torch.lerp(i1, i0, 70000)

        self.common(fn0, [torch.rand(10, 3, 10), torch.rand(3, 10, 10)])
        self.common(fn1, [torch.rand(3, 10, 10), torch.rand(3, 10, 10)])

    def test_unspec_inputs(self):
        if self.device == "cpu":
            raise unittest.SkipTest("Testing mixed devices")

        def fn(x, y):
            return x + y, x * y, x / y

        opt = torch._dynamo.optimize("inductor")(fn)
        dtypes = [
            torch.float16,
            torch.bfloat16,
            torch.float32,
            torch.float64,
            torch.int32,
            torch.int64,
        ]

        for d in dtypes:
            inputs = (
                rand_strided((2, 3), (3, 1), dtype=torch.float32, device=GPU_TYPE),
                rand_strided((), (), dtype=d, device="cpu"),
            )
            self.assertTrue(same(opt(*inputs), fn(*inputs)))
            inputs = (inputs[1], inputs[0])
            self.assertTrue(same(opt(*inputs), fn(*inputs)))

    @dynamo_config.patch(automatic_dynamic_shapes=True)
    def test_list_clearing(self):
        if self.device == "cpu":
            contexts = [contextlib.nullcontext]
        else:
            contexts = [
                contextlib.nullcontext,
                lambda: config.patch({"triton.cudagraphs": True}),
            ]

        for context in contexts:
            with context():
                inps = [
                    torch.rand([5, 5]).to(self.device),
                    torch.rand([5, 5]).to(self.device),
                ]
                inp_refs = [weakref.ref(inp) for inp in inps]

                def fn(x, y):
                    a = x + y
                    return (a @ a,)

                fn_fx = make_fx(fn)(inps[0], inps[1])
                fn_compiled = compile_fx_inner(fn_fx, inps)

                test_self = self
                matmul_seen = False

                class TestRefMode(TorchDispatchMode):
                    def __torch_dispatch__(self, func, types, args=(), kwargs=None):
                        kwargs = kwargs if kwargs else {}

                        nonlocal inps
                        nonlocal inp_refs
                        nonlocal test_self
                        nonlocal matmul_seen

                        # by matmul, inputs should be deallocated
                        # TODO: should not be necessary, ref-cycle ?
                        gc.collect()
                        if func is aten.mm.out:
                            matmul_seen = True
                            test_self.assertEqual(len(inps), 0)
                            test_self.assertIsNone(inp_refs[0]())
                            test_self.assertIsNone(inp_refs[1]())

                        return func(*args, **kwargs)

                with TestRefMode():
                    fn_compiled(inps)

                # do an extra run to make sure we are deallocating on warmup and record
                if self.device == GPU_TYPE:
                    inps.extend(
                        [
                            torch.rand([5, 5]).to(self.device),
                            torch.rand([5, 5]).to(self.device),
                        ]
                    )
                    inp_refs.extend([weakref.ref(inp) for inp in inps])
                    matmul_seen = False

                    with TestRefMode():
                        fn_compiled(inps)

                # for some reason, TorchDispatch doesnt capture the
                # cuda mm call (even without cudagraphs)
                if self.device == "cpu":
                    self.assertTrue(matmul_seen)
                else:
                    self.assertEqual(len(inps), 0)

    def test_dtype_mismatch_issue(self):
        def fn(x):
            attn = torch.nn.functional.pad(x, [0, 1])
            return attn.softmax(dim=-1)

        x = torch.rand(128, 32, 63)
        self.common(fn, (x,))

    def test_diagonal_copy(self):
        def fn(x):
            return torch.diagonal_copy(x)

        for x in (torch.randn(2, 3), torch.randn(2, 2), torch.randn(3, 2)):
            self.common(fn, (x,))

    def test_kwargs(self):
        if self.device == GPU_TYPE:
            raise unittest.SkipTest("histogramdd only supports cpu")

        def fn(x, y):
            return torch.histogramdd(
                x,
                bins=[3, 3],
                weight=y,
            )

        self.common(
            fn,
            [torch.randn((4, 2)), torch.randn(4)],
        )

    # Shape padding causes the inputs to all get specialized, so the codegen
    # test fails
    @expectedFailureCodegenDynamic
    @requires_gpu()
    @torch._inductor.config.patch("shape_padding", True)
    def test_shape_padding(self):
        dtypes = [
            torch.float16,
            torch.float32,
        ]

        b, m, n, k = 7, 11, 13, 15

        def gen(*shape, dtype=torch.float32):
            return torch.randn(*shape, device=GPU_TYPE, dtype=dtype) / k + 1.0

        for dtype in dtypes:
            x = gen(m, k, dtype=dtype)
            y = gen(k, n, dtype=dtype)
            z = gen(n, dtype=dtype)
            self.common(lambda x, y: torch.mm(x, y), (x, y))
            self.common(lambda x, y: torch.matmul(x, y), (x, y))
            self.common(lambda x, y, z: torch.addmm(z, x, y), (x, y, z))

        for dtype in dtypes:
            x = gen(b, m, k, dtype=dtype)
            y = gen(b, k, n, dtype=dtype)
            z = gen(n, dtype=dtype)
            self.common(lambda x, y: torch.bmm(x, y), (x, y))
            self.common(lambda x, y: torch.matmul(x, y), (x, y))
            self.common(lambda x, y, z: torch.baddbmm(z, x, y), (x, y, z))

    @requires_gpu()
    @torch._inductor.config.patch("layout_optimization", True)
    def test_inductor_layout_optimization_input_mutations(self):
        # channel dim must be > 64 for inductor to do layout optimization and use NHWC
        mod = nn.Conv2d(3, 128, 1, stride=1, bias=False).to(GPU_TYPE)

        def f(x):
            x.mul_(2)
            out = mod(x)
            return out

        f_compiled = torch.compile(f)
        x_ref = torch.rand(2, 3, 128, 128, device=GPU_TYPE)
        x_test = x_ref.clone().detach()
        with torch.no_grad():
            out_ref = f(x_ref)
            out_test = f_compiled(x_test)
            self.assertEqual(out_ref, out_test)
            self.assertEqual(out_ref.shape, out_test.shape)
            # Importantly, since inductor._config.keep_output_stride is True,
            # the outputs should have matching strides here.
            self.assertEqual(out_ref.stride(), out_test.stride())
            self.assertEqual(x_ref, x_test)

    def test_int_input_dynamic_shapes(self):
        @torch.compile(dynamic=True)
        def fn(x, i):
            y = x * i
            return y

        # Constant must not get matched as constant
        self.common(fn, [torch.randn(3, 1, 1, 1, 1), 9132])

    def test_sqrt_dynamic_shapes(self):
        # TIMM convit_base model: https://github.com/pytorch/pytorch/issues/97877.
        # TODO: support cuda path.
        if self.device == GPU_TYPE:
            raise unittest.SkipTest("sqrt dynamic shapes only supports cpu")

        class Model(torch.nn.Module):
            def __init__(self):
                super().__init__()

            def forward(self, x):
                B, N, C = x.shape
                return self.get_rel_indices(N)

            def get_rel_indices(self, num_patches: int) -> torch.Tensor:
                img_size = int(num_patches**0.5)
                ind = torch.arange(img_size)
                return ind

        self.common(
            Model(),
            [
                torch.randn(8, 4, 4),
            ],
        )

    def test_rsqrt_dynamic_shapes(self):
        # From HF hf_BigBird model.
        @torch.compile(dynamic=True)
        def fn(a, b):
            r = 1 / math.sqrt(a.size(1))
            return torch.bmm(a, b) / r

        self.common(
            fn,
            [
                torch.randn(2, 4, 4),
                torch.randn(2, 4, 4),
            ],
        )

    def test_index_dynamic_shapes(self):
        # Repro from vision_maskrcnn
        def fn(arg0_1):
            unsqueeze = arg0_1.unsqueeze(0)
            sym_size = arg0_1.size(1)
            ceil = math.ceil(sym_size * 1.8735363483428955)
            iota = torch.ops.prims.iota.default(
                ceil,
                start=0,
                step=1,
                dtype=torch.int64,
                device=arg0_1.device,
                requires_grad=False,
            )
            convert_element_type_1 = iota.to(torch.float32)
            sym_size_1 = arg0_1.size(2)
            floor_1 = math.floor(sym_size_1 * 1.8735363483428955)
            ceil_1 = math.ceil(floor_1)
            iota_1 = torch.ops.prims.iota.default(
                ceil_1,
                start=0,
                step=1,
                dtype=torch.int64,
                device=arg0_1.device,
                requires_grad=False,
            )
            convert_element_type_3 = iota_1.to(torch.float32)
            sub_2 = (convert_element_type_1 + 0.5) * (sym_size / ceil) - 0.5
            clamp_min = sub_2.clamp_min(0.0)
            sub_3 = (convert_element_type_3 + 0.5) * (sym_size_1 / floor_1) - 0.5
            clamp_min_1 = sub_3.clamp_min(0.0)
            convert_element_type_4 = clamp_min.to(torch.int64)
            sub_4 = sym_size - 1
            clamp_max = clamp_min.ceil().clamp_max(sub_4)
            convert_element_type_5 = clamp_max.to(torch.int64)
            convert_element_type_6 = clamp_min_1.to(torch.int64)
            unsqueeze_2 = convert_element_type_4.unsqueeze(1)
            index = torch.ops.aten.index.Tensor(
                unsqueeze, [None, None, unsqueeze_2, convert_element_type_6]
            )
            index_1 = torch.ops.aten.index.Tensor(
                unsqueeze,
                [
                    None,
                    None,
                    convert_element_type_5.unsqueeze(1),
                    convert_element_type_6,
                ],
            )
            sub_6 = clamp_min.unsqueeze(1) - unsqueeze_2
            mul_10 = (index * (1.0 - sub_6) + index_1 * (sub_6)) * (
                1.0 - (clamp_min_1 - convert_element_type_6)
            )
            select = torch.ops.aten.select.int(mul_10, 0, 0)
            return (select,)

        x = torch.randn(15, 20, 3)
        self.common(
            fn,
            [x],
        )

    def test_setitem_with_int_parameter(self):
        x = torch.zeros(7, device=self.device)

        def fn(n, a):
            a[n] = -1
            return a

        cnts = CompileCounterWithBackend("inductor")
        opt_fn = torch._dynamo.optimize(cnts, nopython=True)(fn)

        for n in range(2, x.shape[0]):
            opt_fn(n, x)
            self.assertEqual(x[n], -1)

        # If assume_static_by_default is set, the calls above will trigger
        # 3 function compilation:
        #   1. assuming 'n' is static (equals 2)
        #   2. making 'n' dynamic, but with the guard 'end <= x.shape[0]'
        #      (from: torch._inductor.ir.SliceView.create)
        frame_count = 2 if torch._dynamo.config.assume_static_by_default else 1
        self.assertEqual(cnts.frame_count, frame_count)

        # Negative index triggers new compilation.
        opt_fn(-x.shape[0], x)
        self.assertEqual(x[0], -1)
        self.assertEqual(cnts.frame_count, frame_count + 1)

    @config.patch(profiler_mark_wrapper_call=True)
    def test_profiler_mark_wrapper_call(self):
        from torch.profiler import profile

        @torch._dynamo.optimize("inductor", nopython=True)
        def fn(a, b):
            return a + b

        a = torch.rand((100,))
        b = torch.rand((100,))
        with profile() as prof:
            fn(a, b)
        assert any(
            "inductor_wrapper_call" in e.name for e in prof.profiler.function_events
        )

    def test_insignificant_strides(self):
        def f(x):
            tmp = x + 1
            return tmp.view(-1, 1, 2)

        x = torch.arange(8, device=self.device, dtype=torch.float32)
        out = f(x)
        compiled_out = torch.compile(f)(x)

        self.assertEqual(out.stride(), compiled_out.stride())
        self.assertEqual(out, compiled_out)

    @unittest.skipIf(IS_X86 and not HAS_AVX2, "Requires AVX2")
    def test_pixel_shuffle_channels_last(self):
        def fn(x):
            x = torch.nn.functional.pixel_shuffle(x, 2)
            x = torch.nn.functional.relu(x)
            return x

        self.common(
            fn,
            (torch.randn(1, 16, 64, 72).to(memory_format=torch.channels_last),),
        )

    def test_where_broadcast(self):
        # https://github.com/pytorch/pytorch/issues/93374
        def fn(x, p1, p0):
            o = torch.where(x, p1, p0)
            return o

        # https://github.com/pytorch/pytorch/issues/94725
        class Repro(torch.nn.Module):
            def __init__(self):
                super().__init__()
                self.register_buffer(
                    "_tensor_constant0", torch.randn([], dtype=torch.float32)
                )

            def forward(self, arg0_1, arg1_1):
                convert_element_type = torch.ops.prims.convert_element_type.default(
                    arg1_1, torch.bool
                )
                bitwise_not = torch.ops.aten.bitwise_not.default(convert_element_type)
                _tensor_constant0 = self._tensor_constant0
                lift_fresh_copy = torch.ops.aten.lift_fresh_copy.default(
                    _tensor_constant0
                )
                where = torch.ops.aten.where.self(bitwise_not, lift_fresh_copy, arg0_1)
                return (where, bitwise_not)

        self.common(
            fn,
            (torch.tensor([[True]]), torch.rand(13, 7, 3), torch.rand(1, 1)),
        )

        args = [
            torch.randn(1, 4, 64, 64),
            torch.zeros(1, 1, 64, 64, dtype=torch.uint8),
        ]
        args[1][:, :, :32, :32] = 1
        eager_args = [x.clone() for x in args]
        eager_mod = Repro()
        mod = make_fx(eager_mod, tracing_mode="real")(*args)
        compiled = compile_fx_inner(mod, args)
        inductor_out = compiled(args)
        eager_out = eager_mod(*eager_args)
        self.assertEqual(inductor_out, eager_out)

    @skipIfRocm
    def test_require_stride_expanded(self):
        def forward(arg6, arg7, arg16):
            convolution = torch.ops.aten.convolution(
                arg16.unsqueeze(0), arg7, arg6, [4, 4], [2, 2], [1, 1], False, [0, 0], 1
            )
            return (convolution,)

        self.common(
            forward,
            (
                None,
                rand_strided(
                    (64, 3, 11, 11),
                    (363, 121, 11, 1),
                    torch.float32,
                    device=self.device,
                ).to(memory_format=torch.channels_last),
                rand_strided(
                    (1, 3, 224, 224),
                    (150528, 50176, 224, 1),
                    torch.float32,
                    device=self.device,
                )
                .to(memory_format=torch.channels_last)
                .squeeze(0),
            ),
            atol=1e-3,
            rtol=0.001,
        )

        # expanded dim should not cause copy in require_stride_order
        assertGeneratedKernelCountEqual(self, 0)

    @requires_gpu()
    @parametrize("use_block_ptr", (False, True))
    @unittest.skipIf(
        not PLATFORM_SUPPORTS_FLASH_ATTENTION,
        "Does not support SDPA or pre-SM80 hardware",
    )
    @skipIfRocm
    def test_sdpa(self, use_block_ptr):
        def foo(arg0_1, arg1_1, arg2_1, arg3_1, arg4_1):
            view = torch.ops.aten.view.default(arg3_1, [23760, 128])
            arg3_1 = None
            mm = torch.ops.aten.mm.default(view, arg4_1)
            view = arg4_1 = None
            view_1 = torch.ops.aten.view.default(mm, [3, 99, 80, 8])
            mm = None
            view_2 = torch.ops.aten.view.default(view_1, [3, 99, 80, 8])
            view_1 = None
            permute = torch.ops.aten.permute.default(view_2, [0, 3, 1, 2])
            view_2 = None
            view_3 = torch.ops.aten.view.default(permute, [3, 8, 99, 80])
            permute = None

            clone = torch.ops.aten.clone.default(
                view_3, memory_format=torch.contiguous_format
            )
            view_3 = None

            expand = torch.ops.aten.expand.default(clone, [3, 8, 99, 80])
            clone = None
            _scaled_dot_product_efficient_attention = (
                torch.ops.aten._scaled_dot_product_efficient_attention.default(
                    arg0_1, arg1_1, arg2_1, expand, False
                )
            )
            arg0_1 = arg1_1 = arg2_1 = expand = None
            getitem = _scaled_dot_product_efficient_attention[0]
            _scaled_dot_product_efficient_attention = None
            return (getitem,)

        if self.device == "cpu":
            raise unittest.SkipTest(f"requires {GPU_TYPE}")

        DEVICE = torch.device(f"{GPU_TYPE}:0")
        DTYPE = torch.float16
        B = 3
        H = 8
        Q = 99
        K = 80
        D = 32
        C_bias = 128

        # inputs
        query = torch.randn((B, H, Q, D), device=DEVICE, dtype=DTYPE)
        key = torch.randn((B, H, K, D), device=DEVICE, dtype=DTYPE)
        value = torch.randn((B, H, K, D), device=DEVICE, dtype=DTYPE)
        bias = torch.randn((B, Q, K, C_bias), device=DEVICE, dtype=DTYPE)
        weights = torch.randn((C_bias, H), device=DEVICE, dtype=DTYPE)
        inps = (query, key, value, bias, weights)

        with config.patch("triton.use_block_ptr", use_block_ptr):
            # Check accuracy
            self.common(
                foo,
                inps,
                atol=0.02,
                rtol=1e4,
            )

            # Check code for block pointers
            foo_opt = torch._dynamo.optimize("inductor")(foo)
            code = run_and_get_triton_code(foo_opt, *inps)
            have_block_ptr = code.count("tl.make_block_ptr") > 0
            self.assertEqual(have_block_ptr, use_block_ptr)

    @requires_gpu()
    @unittest.skipIf(
        not PLATFORM_SUPPORTS_MEM_EFF_ATTENTION,
        "Does not support mem_eff_attention",
    )
    def test_sdpa_unaligned_mask(self):
        def foo(
            arg0_1: "f32[8, 8, 16, 16]",
            arg1_1: "f32[8, 8, 15, 16]",
            arg2_1: "f32[8, 8, 15, 16]",
            arg3_1: "f32[1, 1, 16, 15]",
        ):
            constant_pad_nd: "f32[1, 1, 16, 16]" = (
                torch.ops.aten.constant_pad_nd.default(arg3_1, [0, 1], 0.0)
            )
            arg3_1 = None
            slice_1: "f32[1, 1, 16, 15]" = torch.ops.aten.slice.Tensor(
                constant_pad_nd, -1, 0, 15
            )
            constant_pad_nd = None
            expand: "f32[8, 8, 16, 15]" = torch.ops.aten.expand.default(
                slice_1, [8, 8, 16, 15]
            )
            slice_1 = None
            _scaled_dot_product_efficient_attention = (
                torch.ops.aten._scaled_dot_product_efficient_attention.default(
                    arg0_1, arg1_1, arg2_1, expand, False
                )
            )
            arg0_1 = arg1_1 = arg2_1 = expand = None
            getitem: "f32[8, 8, 16, 16]" = _scaled_dot_product_efficient_attention[0]
            _scaled_dot_product_efficient_attention = None
            return (getitem,)

        query = torch.rand(8, 8, 16, 16, device=GPU_TYPE)
        key = torch.rand(8, 8, 15, 16, device=GPU_TYPE)
        value = torch.rand(8, 8, 15, 16, device=GPU_TYPE)
        bias = torch.rand(1, 1, 16, 15, device=GPU_TYPE)
        self.common(
            foo,
            (query, key, value, bias),
            atol=0.02,
            rtol=1e4,
        )

    @requires_gpu()
    @unittest.skipIf(
        not PLATFORM_SUPPORTS_MEM_EFF_ATTENTION,
        "Does not support mem_eff_attention",
    )
    @config.patch(freezing=True)
    def test_sdpa_unaligned_mask_freezing(self):
        class Mod(torch.nn.Module):
            def __init__(self):
                super().__init__()
                self.arg3_1 = torch.rand(1, 1, 16, 15, device=GPU_TYPE)

            def forward(
                self,
                arg0_1: "f32[8, 8, 16, 16]",
                arg1_1: "f32[8, 8, 15, 16]",
                arg2_1: "f32[8, 8, 15, 16]",
            ):
                arg3_1 = self.arg3_1
                constant_pad_nd: "f32[1, 1, 16, 16]" = (
                    torch.ops.aten.constant_pad_nd.default(arg3_1, [0, 1], 0.0)
                )
                arg3_1 = None
                slice_1: "f32[1, 1, 16, 15]" = torch.ops.aten.slice.Tensor(
                    constant_pad_nd, -1, 0, 15
                )
                constant_pad_nd = None
                expand: "f32[8, 8, 16, 15]" = torch.ops.aten.expand.default(
                    slice_1, [8, 8, 16, 15]
                )
                slice_1 = None
                _scaled_dot_product_efficient_attention = (
                    torch.ops.aten._scaled_dot_product_efficient_attention.default(
                        arg0_1, arg1_1, arg2_1, expand, False
                    )
                )
                arg0_1 = arg1_1 = arg2_1 = expand = None
                getitem: "f32[8, 8, 16, 16]" = _scaled_dot_product_efficient_attention[
                    0
                ]
                _scaled_dot_product_efficient_attention = None
                return (getitem,)

        query = torch.rand(8, 8, 16, 16, device=GPU_TYPE)
        key = torch.rand(8, 8, 15, 16, device=GPU_TYPE)
        value = torch.rand(8, 8, 15, 16, device=GPU_TYPE)

        mod = Mod()
        out_eager = mod(query, key, value)

        with torch.no_grad():
            out_compiled = torch.compile(mod)(query, key, value)
            self.assertEqual(out_eager, out_compiled, atol=0.02, rtol=1e4)

    def test_where_with_logical_op(self):
        def fn_and(x, y):
            return torch.where(torch.logical_and(x, y), 1.0, 0.0)

        def fn_or(x, y):
            return torch.where(torch.logical_or(x, y), 1.0, 0.0)

        self.common(
            fn_and,
            (torch.randn(32), torch.randn(32)),
        )
        self.common(
            fn_or,
            (torch.randn(32), torch.randn(32)),
        )

    @skipIfRocm
    def test_conv_with_as_strided(self):
        class Model(nn.Module):
            def __init__(self):
                super().__init__()
                self.kv = torch.nn.Conv2d(
                    256, 384, kernel_size=(1, 1), stride=(1, 1), bias=False
                )

            def forward(self, x):
                convolution = self.kv(x)
                constant_pad_nd = torch.ops.aten.constant_pad_nd.default(
                    convolution, [2, 2, 2, 2], 0.0
                )
                # as_strided inputs are depend on input's size and stide.
                as_strided = torch.ops.aten.as_strided.default(
                    constant_pad_nd, [8, 384, 2, 20, 12], [153600, 400, 160, 1, 20]
                )
                as_strided_1 = torch.ops.aten.as_strided.default(
                    as_strided, [8, 384, 2, 2, 12, 12], [153600, 400, 160, 8, 20, 1]
                )
                clone = torch.ops.aten.clone.default(
                    as_strided_1, memory_format=torch.contiguous_format
                )
                return clone

        self.common(
            Model(),
            (torch.randn(8, 256, 16, 16),),
        )

    def test_inplace_where_pointwise(self):
        # https://github.com/pytorch/pytorch/issues/96446
        def fn(a, b):
            a[0] = 2
            return a * b

        self.common(fn, (torch.rand(1), torch.rand(2)))

    def test_view_on_aliased(self):
        # https://github.com/pytorch/pytorch/issues/96728
        def fn1(a, b):
            a = a.max(0).values
            c = torch.cat((a, b))
            c = c.round()
            b >= a[0]  # noqa: B015
            return c

        some_const = torch.tensor(6324)

        def fn2():
            a = torch.tensor([[0.6324]])
            ret = torch.cat((a, a), dim=0)
            some_const >= a[0]  # noqa: B015
            return ret

        self.common(fn1, (torch.tensor([[4.0]]), torch.tensor([5.0])))
        self.common(fn2, ())

    def test_argmax_to_float(self):
        # https://github.com/pytorch/pytorch/issues/97127
        def fn():
            a = torch.zeros([2, 2])
            b = a.argmax(0)
            return b.float().mean()

        self.common(fn, ())

    def test_const_int32_to_float(self):
        # https://github.com/pytorch/pytorch/issues/97124
        def fn():
            a = torch.zeros([1, 2], dtype=torch.int32)
            a = a + a
            b = a.to(dtype=torch.float32)
            return b * 0.8

        self.common(fn, ())

    def test_getitem(self):
        out_features = ["p3", "p4", "p5", "p6", "p7"]
        in_feature = "p5"

        def fn(a):
            return a[out_features.index(in_feature)]

        x = [
            torch.rand([1, 256, 100, 152], device=self.device),
            torch.rand([1, 256, 50, 76], device=self.device),
            torch.rand([1, 256, 25, 38], device=self.device),
        ]
        opt_fn = torch._dynamo.optimize("inductor")(fn)
        same(fn(x), opt_fn(x))

    def test_pad_view(self):
        def fn(a):
            y = torch.nn.functional.pad(a, (0, 0, 0, 1))
            y = y.view(*y.size()[:-2], y.size(-1), y.size(-2))
            return y

        x = torch.rand(48, 3, 512, 512)
        self.common(fn, (x,))

    def test_pad_cast(self):
        def fn(x):
            return torch.nn.functional.pad(x.to(torch.float32), (0, 3, 0, 0))

        for dtype in [torch.int32, torch.int64]:
            self.common(fn, (torch.ones(1, 1, 13, dtype=dtype),))

    @unittest.skipIf(not HAS_CPU, "requires C++ compiler")
    @skip_if_halide  # bf16
    def test_data_type_propogation(self):
        from torch._dynamo.utils import detect_fake_mode
        from torch._inductor.codegen.common import boolean_ops
        from torch._inductor.compile_fx import _shape_env_from_inputs
        from torch._inductor.debug import DebugContext
        from torch._inductor.decomposition import decompositions
        from torch._inductor.graph import GraphLowering
        from torch._inductor.virtualized import V
        from torch.fx.passes.fake_tensor_prop import FakeTensorProp

        def get_data_type(node: torch.fx.Node):
            if OptimizationContext.key in node.meta:
                return node.meta[OptimizationContext.key].dtype
            else:
                return None

        def func(arg0_1):
            max_pool2d_with_indices = torch.ops.aten.max_pool2d_with_indices.default(
                arg0_1, [3, 3], [2, 2], [1, 1]
            )
            arg0_1 = None
            getitem = max_pool2d_with_indices[0]
            max_pool2d_with_indices = None
            return (getitem,)

        example_inputs = [
            torch.randn(10, 32, 20, 20, dtype=torch.bfloat16).to(
                memory_format=torch.channels_last
            )
        ]

        gm = make_fx(func, decomposition_table=decompositions, tracing_mode="fake")(
            *example_inputs
        )

        shape_env = _shape_env_from_inputs(example_inputs)

        fake_mode = detect_fake_mode(example_inputs)
        if not fake_mode:
            fake_mode = torch._subclasses.FakeTensorMode(allow_non_fake_inputs=True)
            FakeTensorProp(gm, mode=fake_mode).propagate(*example_inputs)
        else:
            FakeTensorProp(gm, mode=fake_mode).propagate_dont_convert_inputs(
                *example_inputs
            )
        with V.set_fake_mode(fake_mode):
            graph = GraphLowering(
                gm,
                shape_env=shape_env,
            )
            with V.set_graph_handler(graph), V.set_debug_handler(DebugContext()):
                graph.run(*example_inputs)
                graph.compile_to_module()
                scheduler_node = graph.scheduler.nodes[0]
                DataTypePropagation.propagate_scheduler_node(scheduler_node)
                root_graph = scheduler_node._body.root_block.graph
                for node in root_graph.nodes:
                    if node.op == "placeholder":
                        self.assertEqual(get_data_type(node), None)
                    elif node.target in boolean_ops():
                        self.assertEqual(get_data_type(node), torch.bool)
                    elif node.target in (
                        "constant",
                        "to_dtype",
                        "index_expr",
                    ):
                        self.assertEqual(get_data_type(node), node.args[-1])
                    elif node.target in (
                        "get_index",
                        "index_expr",
                    ):
                        self.assertEqual(get_data_type(node), torch.int64)
                    elif node.target in (
                        "load",
                        "store",
                    ):
                        self.assertEqual(
                            get_data_type(node), V.graph.get_dtype(node.args[1])
                        )
                    elif node.target == "reduction":
                        _, _, dtype, _, _, _, _ = node.args
                        self.assertEqual(get_data_type(node), dtype)
                    elif node.target.startswith("masked_subblock"):
                        """
                        masked_subblocks:
                        opcode       name       target     args                        kwargs
                        -----------  ---------  ---------  --------------------------  --------
                        placeholder  ops        ops        ()                          {}
                        call_module  get_index  get_index  ('index2',)                 {}
                        call_method  load       load       (ops, 'arg0_1', get_index)  {}
                        call_method  to_dtype   to_dtype   (ops, load, torch.float32)  {}
                        output       output     output     (to_dtype,)                 {}
                        """
                        self.assertEqual(get_data_type(node), torch.float)
                    elif node.target == "and_":
                        """
                        and_'s input is boolean_ops:
                        -----------  ---------  ---------  --------------------------  --------
                        call_method  and__22           and_              (ops, ge_15, lt_15)
                        -----------  ---------  ---------  --------------------------  --------
                        """
                        self.assertEqual(get_data_type(node), torch.bool)
                    elif node.target == "maximum":
                        """
                        maximum's input is maximum or masked_subblock:
                        -----------  ---------  ---------  --------------------------  --------
                        call_method  maximum_6         maximum           (ops, masked_subblock8, maximum_5)
                        -----------  ---------  ---------  --------------------------  --------
                        """
                        self.assertEqual(get_data_type(node), torch.float)
                    elif node.target == "output":
                        self.assertEqual(get_data_type(node), torch.bfloat16)

    # Calling div only torch.SymInt arguments is not yet supported.
    # To support this behavior, we need to allow const-propping tensors that store symint data.
    # For now, dynamo will explicitly graph break when it encounters user code with this behavior.
    @expectedFailureCodegenDynamic
    def test_AllenaiLongformerBase_repro(self):
        def fn(query, scores, window_overlap):
            batch_size, seq_len, num_heads, _ = query.size()
            chunks_count = torch.div(seq_len, window_overlap, rounding_mode="trunc") - 1
            diagonal_attention_scores = scores.new_zeros(
                (
                    batch_size * num_heads,
                    chunks_count + 1,
                    window_overlap,
                    window_overlap * 2 + 1,
                )
            )
            diagonal_attention_scores[:, :-1, :, window_overlap:] = scores[
                :, :, :window_overlap, : window_overlap + 1
            ]
            input_tensor = diagonal_attention_scores.view(
                batch_size, num_heads, seq_len, 2 * window_overlap + 1
            ).transpose(2, 1)
            beginning_input = input_tensor[:, :window_overlap, :, : window_overlap + 1]
            input_tensor[:, :window_overlap, :, : window_overlap + 1] = torch.full_like(
                beginning_input, -float("inf")
            )
            return input_tensor

        args = [
            ((4, 1024, 12, 64), (768, 3072, 64, 1)),
            ((48, 3, 512, 513), (787968, 262656, 513, 1)),
        ]
        args = [rand_strided(sh, st) for (sh, st) in args]
        args.append(256)

        if is_cpp_backend(self.device):
            opt_fn = torch._dynamo.optimize("inductor")(fn)
            _, code = run_and_get_cpp_code(opt_fn, *args)
            print(code)
            FileCheck().check_count(
                "static_cast<int32_t>(256)",
                1,
                exactly=True,
            ).run(code)

        self.common(fn, args)

    def test_cumsum_pattern_matcher_issue(self):
        def fn(input_ids) -> torch.Tensor:
            input_shape = input_ids.size()
            input_ids = input_ids.view(-1, input_shape[-1])
            batch_size, seq_length = input_shape
            past_key_values_length = 0
            mask_seq_length = past_key_values_length + seq_length
            attention_mask = torch.ones(
                batch_size, mask_seq_length, device=input_ids.device
            )
            attention_mask = attention_mask.long()
            return torch.cumsum(attention_mask, dim=1)

        x = torch.randn(2, 2)
        self.common(fn, (x,), atol=0, rtol=0)

    @staticmethod
    def _check_resize_common(
        self, fn, x, size_or_y, memory_format, inplace, deterministic
    ):
        x = x.to(self.device)
        x_ref_arg = x.clone()
        x_opt_arg = x.clone()
        x_numel = x.numel()
        torch._dynamo.reset_code_caches()
        opt_fn = torch._dynamo.optimize_assert(compile_fx)(fn)
        correct = fn(x_ref_arg, size_or_y, memory_format)
        actual = opt_fn(x_opt_arg, size_or_y, memory_format)

        def get_numel(size_or_y):
            if isinstance(size_or_y, torch.Tensor):
                return size_or_y.numel()
            else:
                # assume shape
                return functools.reduce(lambda x, y: x * y, size_or_y, 1)

        if deterministic:
            nele_check = correct.numel()
        else:
            nele_check = min(x_numel, get_numel(size_or_y))

        correct_values = correct.as_strided((nele_check,), (1,))
        actual_values = actual.as_strided((nele_check,), (1,))
        self.assertTrue(same(correct_values, actual_values, equal_nan=deterministic))
        correct_strides = correct.stride()
        actual_strides = actual.stride()
        self.assertEqual(correct_strides, actual_strides)

    @staticmethod
    def _cases_resize_common():
        sizes = [
            ((2,), (1, 3, 2, 3)),
            ((100,), (1, 3, 2, 3)),
            ((1, 3, 2, 3), (1, 3, 2, 3)),
            ((2,), (1, 3, 2, 3, 1)),
            ((100,), (1, 3, 2, 3, 1)),
            ((1, 3, 2, 3, 1), (1, 3, 2, 3, 1)),
            ((2, 0, 1), (2, 2)),
        ]
        for x_size, y_size in sizes:
            memory_formats = [torch.contiguous_format]
            if len(y_size) == 4:
                memory_formats.append(torch.channels_last)
            if len(y_size) == 5:
                memory_formats.append(torch.channels_last_3d)
            for memory_format in memory_formats:
                x = torch.randn(*x_size)
                yield x, y_size, memory_format
                # check some non-contiguous tensors
                if x.numel() == 100:
                    x_strided = x[::2].reshape(25, 2).transpose(0, 1)
                    yield x_strided, y_size, memory_format

    def test_resize(self):
        def fn(x, size, memory_format):
            # NOTE: Tensor.resize() =/= aten::resize()
            return torch.ops.aten.resize(x, size, memory_format=memory_format)

        for deterministic in [True, False]:
            with DeterministicGuard(
                deterministic, fill_uninitialized_memory=deterministic
            ):
                for x, y_size, memory_format in CommonTemplate._cases_resize_common():
                    CommonTemplate._check_resize_common(
                        self,
                        fn,
                        x,
                        y_size,
                        memory_format,
                        inplace=False,
                        deterministic=deterministic,
                    )

    @staticmethod
    def _cases_resize_as_common():
        for x, y_size, memory_format in CommonTemplate._cases_resize_common():
            # each sizes /memory_format combintation tested in 2 ways:
            # 1. y is contiguous fn gets memory_format kwargs
            # 2. y has memory_format contiguity and fn gets preserve kwarg
            # 3. y has some other strides (not contiguous or channels last) and fn gets preserve
            yield x, torch.randn(*y_size), memory_format
            yield x, torch.randn(*y_size).contiguous(
                memory_format=memory_format
            ), torch.preserve_format
            yield x, torch.randn(*y_size).permute(
                tuple(reversed(range(len(y_size))))
            ), torch.preserve_format

    @skipIfXpu
    def test_resize_as(self):
        def fn(x, y, memory_format):
            return torch.ops.aten.resize_as(x, y, memory_format=memory_format)

        for deterministic in [True, False]:
            with DeterministicGuard(
                deterministic, fill_uninitialized_memory=deterministic
            ):
                for x, y, memory_format in CommonTemplate._cases_resize_as_common():
                    CommonTemplate._check_resize_common(
                        self,
                        fn,
                        x,
                        y,
                        memory_format,
                        inplace=False,
                        deterministic=deterministic,
                    )

    def test_inplace_resize_as(self):
        def fn(x, y):
            x.resize_as_(y)
            return x

        x = torch.randn(2, 3)
        y = torch.randn(200, 300)
        x_clone = x.clone()
        opt_fn = torch._dynamo.optimize("inductor")(fn)
        same(fn(x, y), opt_fn(x_clone, y))

    def test_erfc(self):
        def fn(x):
            return torch.erfc(x)

        self.common(fn, (torch.randn(8, 8),))

    @skip_if_halide  # erfinv not implemented
    def test_erfinv(self):
        def fn(x):
            return torch.erfinv(x)

        # domain for erfinv is (-1, 1)
        x = torch.empty(8, 8).uniform_(-1, 1)
        self.common(fn, (x,))

    def test_uint(self):
        def fn(z):
            x = torch.tensor(5, device=z.device, dtype=torch.uint8)
            y = torch.neg(x)
            return x < y

        self.common(fn, (torch.randn(26),))

    def test_scaled_dot_product_attention(self):
        if self.device == "cuda" and not PLATFORM_SUPPORTS_FLASH_ATTENTION:
            raise unittest.SkipTest("Can't run flash attention on this platform")
        if self.device == "cuda" and TEST_WITH_ROCM:
            raise unittest.SkipTest(
                "Flash attention support is incomplete on this platform"
            )

        def fn(q, k, v):
            return torch.nn.functional.scaled_dot_product_attention(
                q.transpose(1, 2).contiguous(),
                k.transpose(1, 2),
                v.transpose(1, 2),
                scale=0.125,
            )[:2]

        self.common(
            fn,
            (
                torch.randn(4, 2, 4, 2),
                torch.randn(4, 2, 4, 2),
                torch.randn(4, 2, 4, 2),
            ),
            atol=2e-4,  # to pass lowp check on GPU
            rtol=1e-2,  # to pass lowp check on GPU
        )

    @skipIfRocm
    @expectedFailureXPU
    def test_scaled_dot_product_efficient_attention(self):
        if self.device == "cpu":
            raise unittest.SkipTest(f"requires {GPU_TYPE}")

        # The first two values should be the same, attention output
        # and logsumexp since dropout is not being set
        def fn(q, k, v, attn_bias, compute_log_sumexp):
            return aten._scaled_dot_product_efficient_attention(
                q, k, v, attn_bias, compute_log_sumexp
            )[:2]

        self.common(
            fn,
            (
                torch.randn(4, 4, 36, 36),
                torch.randn(4, 4, 36, 36),
                torch.randn(4, 4, 36, 36),
                torch.randn(4, 4, 36, 36),
                False,
            ),
            check_lowp=False,
        )

    def test_fft_real_input(self):
        def fn(x):
            return torch.fft.fftn(x)

        self.common(fn, (torch.randn((16, 16, 16)),), check_lowp=False)

    def test_fft_real_input_real_output(self):
        def fn(x):
            return torch.fft.fftn(x).real

        self.common(fn, (torch.randn((16, 16, 16)),), check_lowp=False)

    def test_bucketize(self):
        def fn(input, boundaries, out_int32, right):
            return torch.bucketize(input, boundaries, out_int32=out_int32, right=right)

        input = torch.rand((64, 64)) * 2 - 1
        boundaries = torch.tensor([-0.9, -0.8, 0.1, 0.2, 0.5, 0.9])

        for out_int32 in [True, False]:
            for right in [True, False]:
                out_int32 = True
                right = False
                self.common(fn, (input, boundaries, out_int32, right), check_lowp=False)

    def test_bucketize_default_kwargs(self):
        def fn(input, offsets):
            return torch.bucketize(input, offsets)

        input = torch.tensor(
            [-1.0, -0.9, -0.8, -0.5, 0.0, 0.1, 0.2, 0.4, 0.5, 0.6, 0.9, 0.91]
        )
        offsets = torch.tensor([-0.9, -0.8, 0.1, 0.2, 0.5, 0.9])

        self.common(fn, (input, offsets), check_lowp=False)

    def test_bucketize_int(self):
        def fn(input, offsets, out_int32, right):
            return torch.bucketize(input, offsets, out_int32=out_int32, right=right)

        input = torch.randint(0, 102, (64, 64))
        offsets = torch.arange(10, dtype=torch.int32) ** 2 + 1

        for out_int32 in [True, False]:
            for right in [True, False]:
                self.common(fn, (input, offsets, out_int32, right), check_lowp=False)

    @patch.object(config.triton, "autotune_pointwise", True)
    def test_bucketize_add_autotune(self):
        # Causes a @pointwise(size_hints) where size_hints is 2D

        def fn(input, offsets, add_value):
            return torch.bucketize(input, offsets) + add_value

        input = torch.rand((16, 16, 64, 64))
        boundaries = torch.tensor([-0.9, -0.8, 0.1, 0.2, 0.5, 0.9])
        add_value = torch.randint(0, 1024, (16, 16, 64, 64)).to(
            memory_format=torch.channels_last
        )

        self.common(fn, (input, boundaries, add_value), check_lowp=False)

        assertGeneratedKernelCountEqual(self, 1)

    def test_bucketize_computed_offsets(self):
        def fn(inp, offsets):
            return torch.bucketize(inp, offsets + 0.01)

        inp = torch.tensor(
            [-1.0, -0.9, -0.8, -0.5, 0.0, 0.1, 0.2, 0.4, 0.5, 0.6, 0.9, 0.91]
        )
        offsets = torch.tensor([-0.9, -0.8, 0.1, 0.2, 0.5, 0.9]) - 0.01

        self.common(fn, (inp, offsets), check_lowp=False)

    @requires_gpu()
    @config.patch(assume_aligned_inputs=False)
    def test_config_option_dont_assume_alignment(self):
        def fn(x: torch.Tensor) -> torch.Tensor:
            return x.sin() + x.cos()

        # Inductor specializes on the (unguarded) alignment of the initial input.
        # Make sure that for different configurations, nothing breaks.
        for offset in (0, 1, 2, 3, 4):
            base = torch.randn(64 * 64 + 64, dtype=torch.float32, device=self.device)
            inp = torch.as_strided(base, (64, 64), (64, 1), offset)
            torch._dynamo.reset()
            fn_c = torch.compile(fn)

            ref = fn(inp)
            res = fn_c(inp)
            self.assertEqual(ref, res)

            for offset2 in (0, 1, 2, 3, 4):
                base2 = torch.randn(
                    64 * 64 + 64, dtype=torch.float32, device=self.device
                )
                inp2 = torch.as_strided(base2, (64, 64), (64, 1), offset2)
                ref2 = fn(inp2)
                res2 = fn_c(inp2)
                self.assertEqual(ref2, res2, atol=1e-5, rtol=1e-5)

    @requires_gpu()
    @config.patch(assume_aligned_inputs=False)
    def test_config_option_dont_assume_alignment_recompiles(self):
        # Inputs:
        #  1. (32, 32) shape
        #  2. (64, 64) shape -> causes a recompile
        #  3. (64, 64) shape with different storage offset -> should NOT cause a recompile
        failed_guards = []

        def fail(guard):
            nonlocal failed_guards
            failed_guards.append(guard)

        def fn(x: torch.Tensor) -> torch.Tensor:
            return x.sin() + x.cos()

        base = torch.randn(64 * 64 + 64, dtype=torch.float32, device=self.device)

        inp1 = torch.as_strided(base, (32, 32), (32, 1), 4)
        inp2 = torch.as_strided(base, (64, 64), (64, 1), 4)
        inp3 = torch.as_strided(base, (64, 64), (64, 1), 5)

        torch._dynamo.reset()

        fn_c = torch._dynamo.optimize("inductor", guard_fail_fn=fail)(fn)

        ref1 = fn(inp1)
        res1 = fn_c(inp1)
        self.assertEqual(ref1, res1)
        self.assertEqual(0, len(failed_guards))

        ref2 = fn(inp2)
        res2 = fn_c(inp2)
        self.assertEqual(ref2, res2)
        # if dynamic shapes isn't already turned on, we might have a guard failure as we turn
        # on dynamic shapes
        self.assertLessEqual(len(failed_guards), 1)
        failed_guard_count_iteration_2 = len(failed_guards)

        failed_guards = []
        ref3 = fn(inp3)
        res3 = fn_c(inp3)
        self.assertEqual(ref3, res3)
        # we might still have the dynamics shapes failure, but offset change shouldn't be guarded on
        # see Note: [Input Alignment handling in Inductor]
        self.assertLessEqual(len(failed_guards), failed_guard_count_iteration_2)

    @requires_gpu()
    @config.patch(assume_aligned_inputs=False)
    def test_config_option_dont_assume_alignment_cudagraphs(self):
        def fn(x):
            return x.cos() * x.sin()

        fn_c = torch.compile(fn, mode="reduce-overhead", dynamic=True)

        for size, stride, offset in (
            ((32, 32), (32, 1), 4),
            ((48, 48), (48, 1), 4),
            ((64, 64), (64, 1), 5),
        ):
            torch.manual_seed(42)
            base = torch.randn(64 * 64 + 64, dtype=torch.float32, device=self.device)
            torch.manual_seed(42)
            base_ref = torch.randn(
                64 * 64 + 64, dtype=torch.float32, device=self.device
            )

            inp = torch.as_strided(base, size, stride, offset)
            inp_ref = torch.as_strided(base_ref, size, stride, offset)

            inp.requires_grad_(True)
            inp_ref.requires_grad_(True)

            res = fn_c(inp)
            ref = fn(inp_ref)
            self.assertEqual(ref, res)

            res.sum().backward()
            ref.sum().backward()
            self.assertEqual(base.grad, base_ref.grad)

    @config.patch(implicit_fallbacks=True)
    def test_custom_op_1(self):
        import torch.library

        def foo_cpu(x):
            return 3 * x

        def foo_cuda(x):
            return 3 * x

        def foo_xpu(x):
            return 3 * x

        def foo_meta(x):
            return torch.empty_like(x)

        define_custom_op_for_test("foo", foo_cpu, foo_cuda, foo_xpu, foo_meta)

        def fn(x):
            a = torch.nn.functional.relu(x)
            b = torch.ops.test.foo(a)
            c = torch.cos(b)
            return c

        self.common(fn, (torch.randn((16, 32)),), check_lowp=False)

    @config.patch(implicit_fallbacks=True)
    def test_custom_op_2(self):
        import torch.library

        def foo_cpu(x, scale: float):
            return scale * x, torch.cos(x)

        def foo_cuda(x, scale: float):
            return scale * x, torch.cos(x)

        def foo_xpu(x, scale: float):
            return scale * x, torch.cos(x)

        def foo_meta(x, scale: float):
            return torch.empty_like(x), torch.empty_like(x)

        define_custom_op_2_for_test("foo2", foo_cpu, foo_cuda, foo_xpu, foo_meta)

        def fn(x, scale: float):
            a = torch.nn.functional.relu(x)
            return torch.ops.test.foo2(a, scale)

        self.common(fn, (torch.randn((16, 32)), 2.0), check_lowp=False)

    @config.patch(implicit_fallbacks=True)
    def test_custom_op_3(self):
        import torch.library

        def foo_cpu(x):
            result = torch.zeros_like(x[0])
            for t in x:
                result += t
            return result

        def foo_cuda(x):
            result = torch.zeros_like(x[0])
            for t in x:
                result += t
            return result

        def foo_xpu(x):
            result = torch.zeros_like(x[0])
            for t in x:
                result += t
            return result

        def foo_meta(x):
            return torch.empty_like(x[0])

        define_custom_op_3_for_test("foo3", foo_cpu, foo_cuda, foo_xpu, foo_meta)

        def fn(x):
            return torch.ops.test.foo3(x)

        self.common(
            fn,
            ([torch.randn((16, 32)), torch.randn((16, 32)), torch.randn((16, 32))],),
            check_lowp=False,
        )

    @requires_gpu()
    @torch._inductor.config.patch("layout_optimization", True)
    @torch._inductor.config.patch("keep_output_stride", False)
    @config.patch(implicit_fallbacks=True)
    def test_custom_op_fixed_layout_sequential(self):
        import torch.library

        mod = nn.Conv2d(3, 128, 1, stride=1, bias=False).to(device=GPU_TYPE)
        inp = torch.rand(2, 3, 128, 128, device=GPU_TYPE)
        expected_stride = mod(inp).stride()

        def bar_cpu(x):
            self.assertEqual(x.stride(), expected_stride)
            return x.clone()

        def bar_cuda(x):
            self.assertEqual(x.stride(), expected_stride)
            return x.clone()

        def bar_xpu(x):
            self.assertEqual(x.stride(), expected_stride)
            return x.clone()

        def bar_meta(x):
            return torch.empty_like(x)

        define_custom_op_for_test(
            "bar",
            bar_cpu,
            bar_cuda,
            bar_xpu,
            bar_meta,
            tags=[torch._C.Tag.needs_fixed_stride_order],
        )

        def fn(x):
            z = mod(x)
            output = torch.ops.test.bar(z)
            return output

        with torch.no_grad():
            # With keep_output_stride False, inductor would normally have different layout from eager execution
            # But because our custom op needs fixed layout, the assertions in the custom op will pass
            self.common(fn, (inp,), check_lowp=False)

    @requires_gpu()
    @config.patch(implicit_fallbacks=True)
    def test_custom_op_fixed_layout_channels_last(self):
        class Block(nn.Module):
            def __init__(
                self,
            ):
                super().__init__()

                self.in_layers = nn.Sequential(
                    nn.Dropout(p=0.1),
                )

            def helper(self, x):
                out = F.gelu(x)
                out = self.in_layers(out)
                return out

            def forward(self, x):
                out = self.helper(x)
                out = torch.ops.test.baz(out)
                return out

        model = Block()
        model = model.to(GPU_TYPE).to(memory_format=torch.channels_last)
        input_t = torch.randn([1, 320, 128, 128], dtype=torch.float32, device=GPU_TYPE)
        input_t = input_t.to(memory_format=torch.channels_last)
        expected_strides = model.helper(input_t).stride()

        def baz_cpu(x):
            self.assertEqual(expected_strides, x.stride())
            return x.clone()

        def baz_cuda(x):
            self.assertEqual(expected_strides, x.stride())
            return x.clone()

        def baz_xpu(x):
            self.assertEqual(expected_strides, x.stride())
            return x.clone()

        def baz_meta(x):
            return torch.empty_like(x)

        define_custom_op_for_test(
            "baz",
            baz_cpu,
            baz_cuda,
            baz_xpu,
            baz_meta,
            tags=[torch._C.Tag.needs_fixed_stride_order],
        )

        with torch.no_grad():
            net = torch.compile(model)
            out = net(input_t)

    def test_buffer_use_after_remove(self):
        # https://github.com/pytorch/pytorch/issues/102857

        def rotvec_to_rotmat(rotvec) -> torch.Tensor:
            """Simplified rotvec to rotmat code from RoMa
            (https://github.com/naver/roma/blob/06e4b0cdc1c802a60a012bb19c581d6600c63358/roma/mappings.py#L371)
            """
            theta = torch.norm(rotvec, dim=-1)
            axis = rotvec / theta[..., None]
            kx, ky, kz = axis[:, 0], axis[:, 1], axis[:, 2]
            sin_theta = torch.sin(theta)
            cos_theta = torch.cos(theta)
            one_minus_cos_theta = 1 - cos_theta
            xs = kx * sin_theta
            ys = ky * sin_theta
            zs = kz * sin_theta
            xyc = kx * ky * one_minus_cos_theta
            xzc = kx * kz * one_minus_cos_theta
            yzc = ky * kz * one_minus_cos_theta
            xxc = kx**2 * one_minus_cos_theta
            yyc = ky**2 * one_minus_cos_theta
            zzc = kz**2 * one_minus_cos_theta
            R_rodrigues = torch.stack(
                [
                    1 - yyc - zzc,
                    xyc - zs,
                    xzc + ys,
                    xyc + zs,
                    1 - xxc - zzc,
                    -xs + yzc,
                    xzc - ys,
                    xs + yzc,
                    1 - xxc - yyc,
                ],
                dim=-1,
            ).reshape(-1, 3, 3)
            R = R_rodrigues
            return R

        def f(coord, rot, trans):
            rot_mat = rotvec_to_rotmat(rot)
            coord = torch.einsum("...ij,...bj->...bi", rot_mat, coord) + trans
            return coord.sum()

        foo_c = torch.compile(f, dynamic=True)

        def run(fn):
            coord = torch.ones((2, 3), device=self.device)
            rot = nn.Parameter(torch.ones((2, 3), device=self.device))
            trans = nn.Parameter(torch.ones((2, 3), device=self.device))

            U = fn(coord, rot, trans)
            U.backward()

            return U, rot, trans

        U_e, rot_e, trans_e = run(f)
        U, rot, trans = run(foo_c)

        self.assertEqual(U, U_e)
        self.assertEqual(rot.grad, rot_e.grad)
        self.assertEqual(trans.grad, trans_e.grad)

    # If we serve from the cache, the init hook isn't called
    @config.patch({"fx_graph_cache": False, "fx_graph_remote_cache": False})
    def test_inner_fn_str_and_stride(self):
        def f(x):
            x = x + 1
            x = test_operators.realize(x)
            x = x * 2
            x = test_operators.realize(x)
            return x

        x = torch.rand(3, 2, device=self.device).t()
        ref = f(x)
        called = False

        def hook_fn(scheduler, nodes):
            nonlocal called
            called = True

            if self.device != "cpu":
                self.assertEqual(len(nodes), 3)
                _, mul_buf, _ = nodes
                self.assertTrue(
                    all(
                        V.graph.sizevars.size_hints(buf.get_stride()) == (1, 2)
                        for buf in nodes
                    )
                )
                # before the fix, the wrong index expression
                # 'i1 + 3 * i0' is cached.
                self.assertTrue(
                    "i0 + 2 * i1" in mul_buf.data.inner_fn_str()
                    or "i0 + i1 * s1" in mul_buf.data.inner_fn_str()
                )

        with add_scheduler_init_hook(hook_fn):
            actual = torch.compile(f, fullgraph=True)(x)
        self.assertEqual(ref, actual)
        self.assertTrue(called)

    def test_mutations_loop_fusion(self):
        def fn(tensor, index, source):
            out = tensor.index_add(0, index, source, alpha=2.0) / 2
            return out

        device = "cpu"
        tensor = torch.rand((1,), dtype=torch.double, device=device)
        index = torch.tensor([0], dtype=torch.long, device=device)
        source = torch.rand((1,), dtype=torch.double, device=device)
        self.common(
            fn,
            (
                tensor,
                index,
                source,
            ),
        )

    @config.patch(
        "triton.autotune_pointwise", True
    )  # needed to introduce config that exceed max shared memory usage
    @serialTest()
    def test_large_block_sizes(self):
        """
        Inductor will try triton configs like x = 64 and y = 1024 which will
        result in out of shared memory if dtype is fp32.

        Currently inductor will skip such bad configs and pick the best one
        from the remaining configs.
        """
        if not _has_sufficient_memory(self.device, 3 * 2**24 * 65 * 4):
            raise unittest.SkipTest("insufficient memory")

        @torch.compile
        def fn(x, y):
            return x.t() + y

        # Use shape (2**24, 65) rather than (2**24, 128) potentially avoid OOM in
        # CI while still keep the same up-rounded size-hints.
        a = torch.randn(2**24, 65, device=self.device)
        b = torch.randn(65, 2**24, device=self.device)
        fn(a, b)

    # Skipped on ROCm until https://github.com/ROCm/triton/issues/443 resolved
    def test_fuse_large_params(self):
        def pt2_optimizer_step(optimizer):
            @torch.compile()
            def f():
                optimizer.step()

            f()

        params = [
            torch.rand(10, 10, dtype=torch.float32, device=self.device)
            for _ in range(194)
        ]
        for p in params:
            p.grad = torch.rand_like(p)

        o = torch.optim.AdamW(params)
        pt2_optimizer_step(o)

    def test_adaptive_avg_pool1d_argmax(self):
        # https://github.com/pytorch/pytorch/issues/113013
        def fn(x):
            x = torch.adaptive_avg_pool1d(input=x, output_size=2)
            x = torch.argmax(input=x)
            return x

        x = torch.rand([4, 4, 3], dtype=torch.float64)
        self.common(fn, (x,))

    def test_float16_to_int16(self):
        def fn(x):
            x_view = x.view(dtype=torch.int16)
            return x_view.mul(2)

        x = torch.ones(4, dtype=torch.float16, device=self.device)
        ref = fn(x)
        actual = torch.compile(fn)(x)
        self.assertEqual(ref, actual)

    @skipCUDAIf(not SM80OrLater, "uses bfloat16 which requires SM >= 80")
    @skip_if_halide  # bf16
    def test_bfloat16_to_int16(self):
        def fn(a, b):
            x = a + b
            x_view = x.view(dtype=torch.int16)
            return x_view.mul(2)

        a = torch.ones(4, dtype=torch.bfloat16, device=self.device)
        b = torch.ones(4, dtype=torch.bfloat16, device=self.device)
        ref = fn(a, b)
        actual = torch.compile(fn)(a, b)
        self.assertEqual(ref, actual)

    def test_float32_to_int32(self):
        def fn(a, b):
            x = a + b
            x_view = x.view(dtype=torch.int32)
            return x_view.mul(2)

        a = torch.ones(4, dtype=torch.float32, device=self.device)
        b = torch.ones(4, dtype=torch.float32, device=self.device)
        ref = fn(a, b)
        actual = torch.compile(fn)(a, b)
        self.assertEqual(ref, actual)

    def test_randint_int64_mod(self):
        # This used to not compile due to a wrong return type of randint64_cpu
        # See https://github.com/pytorch/pytorch/issues/117435
        def fn(n):
            return (
                torch.randint(
                    low=-5, high=5, size=(n,), dtype=torch.int64, device=self.device
                )
                % 10
            )

        res = torch.compile(fn)(20)
        self.assertTrue(torch.all((0 <= res) & (res < 10)).item())

    @torch._inductor.config.patch(force_shape_pad=True)
    def test_should_pad_bench_for_bmm(self):
        B = 2
        M = 1024
        N = 1024
        K = 1024 + 1  # a size that requires padding

        mat1 = torch.rand(B, M, K, device=self.device)
        mat2 = torch.rand(B, K, N, device=self.device)

        should_pad = pad_mm.should_pad_bench(None, mat1, mat2, torch.ops.aten.bmm)

        self.assertTrue(should_pad)

    @parametrize(
        "name, op",
        [
            subtest((name, getattr(torch.special, name)), name=name)
            for name in torch.special.__all__
            if name not in {"softmax", "log_softmax", "logsumexp"}
        ],
    )
    def test_pointwise(self, name, op):
        dtype = torch.float32
        check_lowp = True
        if self.device == GPU_TYPE and name in {
            "airy_ai",
            "bessel_i0",
            "bessel_i1",
            "bessel_j0",
            "bessel_j1",
            "bessel_y0",
            "bessel_y1",
            "erfcx",
            "gammainc",
            "gammaincc",
            "i1",
            "i1e",
            "modified_bessel_i0",
            "modified_bessel_i1",
            "modified_bessel_k0",
            "modified_bessel_k1",
            "ndtri",
            "scaled_modified_bessel_k0",
            "scaled_modified_bessel_k1",
            "spherical_bessel_j0",
            "zeta",
            "chebyshev_polynomial_t",
            "chebyshev_polynomial_v",
            "chebyshev_polynomial_u",
            "chebyshev_polynomial_w",
            "legendre_polynomial_p",
            "shifted_chebyshev_polynomial_t",
            "shifted_chebyshev_polynomial_u",
            "shifted_chebyshev_polynomial_v",
            "shifted_chebyshev_polynomial_w",
            "hermite_polynomial_h",
            "hermite_polynomial_he",
            "laguerre_polynomial_l",
        }:
            # <func>_cuda not implemented for Half
            check_lowp = False

        if is_halide_backend(self.device) and name in (
            "erfinv",
            "airy_ai",
            "bessel_j0",
            "bessel_j1",
            "bessel_y0",
            "bessel_y1",
            "chebyshev_polynomial_t",
            "chebyshev_polynomial_u",
            "chebyshev_polynomial_v",
            "chebyshev_polynomial_w",
            "digamma",
            "gammainc",
            "gammaincc",
            "gammaln",
            "hermite_polynomial_h",
            "hermite_polynomial_he",
            "i0",
            "i0e",
            "i1",
            "i1e",
            "laguerre_polynomial_l",
            "legendre_polynomial_p",
            "modified_bessel_i0",
            "modified_bessel_i1",
            "modified_bessel_k0",
            "modified_bessel_k1",
            "multigammaln",
            "ndtri",
            "polygamma",
            "psi",
            "scaled_modified_bessel_k0",
            "scaled_modified_bessel_k1",
            "shifted_chebyshev_polynomial_t",
            "shifted_chebyshev_polynomial_u",
            "shifted_chebyshev_polynomial_v",
            "shifted_chebyshev_polynomial_w",
            "spherical_bessel_j0",
            "zeta",
        ):
            raise unittest.SkipTest(f"halide does not support {name}")

        if name in {"gammainc", "gammaincc"}:
            args = (
                torch.randn(8, 8, dtype=dtype, device=self.device),
                torch.empty(8, 8, dtype=dtype, device=self.device).uniform_(1, 2),
            )

            def fn(x, y):
                return op(x, y)

        elif name in {"xlog1py", "xlogy", "zeta"}:
            args = (
                torch.randn(8, 8, dtype=dtype, device=self.device),
                torch.empty(8, 8, dtype=dtype, device=self.device).uniform_(1, 2),
            )

            def fn(x, y):
                return op(x, y)

        elif name == "multigammaln":
            args = (
                torch.empty(8, 8, dtype=dtype, device=self.device).uniform_(1, 2),
                2,
            )

            def fn(x, p):
                return op(x, p)

        elif name == "polygamma":
            args = (
                1,
                torch.empty(8, 8, dtype=dtype, device=self.device).uniform_(1, 10),
            )

            def fn(n, x):
                return op(n, x)

        elif "_polynomial_" in name:
            args = (
                torch.randn(8, 8, dtype=dtype, device=self.device),
                2,
            )

            def fn(x, n):
                return op(x, n)

        else:
            args = (torch.randn(8, 8, dtype=dtype, device=self.device),)

            def fn(x):
                return op(x)

        self.common(fn, args, check_lowp=check_lowp)

    # codegen test fails with no dynamic for loop in dynamic shape tests
    @expectedFailureCodegenDynamic
    def test_view_uint8_through_differing_bitwidths(self):
        # https://github.com/pytorch/pytorch/issues/120998
        def fn(x, view_dtype):
            return x.view(view_dtype).view(torch.uint8)

        view_dtypes = [torch.int16, torch.int32, torch.int64]
        for dtype in view_dtypes:
            x = torch.randint(0, 2**4, [4096, 4096], dtype=torch.uint8)
            self.common(
                fn,
                (
                    x,
                    dtype,
                ),
            )

    @torch._dynamo.config.patch(capture_scalar_outputs=True)
    def test_split_with_sizes_with_unbacked_symints(self):
        @torch.compile()
        def f(sz, x):
            s0, s1 = sz.tolist()
            r0, r1 = torch.ops.aten.split_with_sizes.default(x, [s0, s1])
            return torch.ops.aten.sort.default(r1)

        N = 7312
        S0 = 420
        S1 = N - S0

        result = f(torch.tensor([S0, S1]), torch.randn(N))
        self.assertTrue(len(result) == 2)

        @torch.compile()
        def f2(x):
            y = torch.arange(x.item())
            return torch.ops.aten.split_with_sizes.default(y, [5, 5, 10])

        result = f2(torch.tensor([20]))
        self.assertTrue(len(result) == 3)

    @torch._dynamo.config.patch(capture_scalar_outputs=True)
    def test_split_with_unbacked_symints(self):
        # https://github.com/pytorch/pytorch/issues/122937
        @torch.compile()
        def f(x):
            y = torch.arange(x.item())
            return torch.split(y, [5, 5, 10])

        result = f(torch.tensor([20]))
        self.assertTrue(len(result) == 3)

    def test_complex_memory_overlap(self):
        t = rand_strided((8, 1500, 1), (1504, 1, 1), device=self.device)
        self.assertFalse(complex_memory_overlap(t))

    def test_generate_rand_fp8(self):
        """
        PyTorch can not generate fp8 tensors with a normal distribution because of
        missing needed kernels.

        We work around that in rand_strided by generating an fp16 tensor first and
        then do casting.
        """
        t = rand_strided((2, 3), (3, 1), device=self.device, dtype=torch.float8_e4m3fn)
        self.assertTrue(t.dtype is torch.float8_e4m3fn)

    def test_large_grid(self):
        # https://github.com/pytorch/pytorch/issues/123210
        def fn(primals_5):
            view = torch.ops.aten.reshape.default(primals_5, [-1, 2, 4])
            primals_5 = None
            permute = torch.ops.aten.permute.default(view, [0, 2, 1])
            clone = torch.ops.aten.clone.default(
                permute, memory_format=torch.contiguous_format
            )
            return clone

        s0 = 16777472
        s1 = 8
        compiled_fn = torch._dynamo.optimize()(fn)
        actual = compiled_fn(torch.ones(s0, s1))
        self.assertTrue((actual == 1).all())


@dataclasses.dataclass
class TestFailure:
    suffixes: Tuple[str]
    is_skip: bool = False
    __test__: bool = False


def copy_tests(
    my_cls, other_cls, suffix, test_failures=None, xfail_prop=None
):  # noqa: B902
    for name, value in my_cls.__dict__.items():
        if name.startswith("test_"):
            # You cannot copy functions in Python, so we use closures here to
            # create objects with different ids. Otherwise, unittest.skip
            # would modify all methods sharing the same object id. Also, by
            # using a default argument, we create a copy instead of a
            # reference. Otherwise, we would lose access to the value.

            @functools.wraps(value)
            def new_test(self, value=value):
                return value(self)

            # Copy __dict__ which may contain test metadata
            new_test.__dict__ = copy.deepcopy(value.__dict__)

            if xfail_prop is not None and hasattr(value, xfail_prop):
                new_test = unittest.expectedFailure(new_test)

            tf = test_failures and test_failures.get(name)
            if tf is not None and suffix in tf.suffixes:
                skip_func = (
                    unittest.skip("Skipped!")
                    if tf.is_skip
                    else unittest.expectedFailure
                )
                new_test = skip_func(new_test)

            setattr(other_cls, f"{name}_{suffix}", new_test)


if HAS_CPU:

    class SweepInputsCpuTest(SweepInputs2, TestCase):
        gen = InputGen(10, "cpu")

    SweepInputsCpuTest.populate()

    class CpuTests(TestCase):
        common = check_model
        device = "cpu"

    copy_tests(CommonTemplate, CpuTests, "cpu")

if HAS_GPU and not TEST_WITH_ASAN:

    class SweepInputsGPUTest(SweepInputs2, TestCase):
        gen = InputGen(10, GPU_TYPE)

    SweepInputsGPUTest.populate()

    class GPUTests(TestCase):
        common = check_model_gpu
        device = GPU_TYPE

    copy_tests(CommonTemplate, GPUTests, GPU_TYPE)

    class TritonCodeGenTests(TestCase):
        from torch._inductor.runtime.triton_heuristics import CachingAutotuner

        device_type = GPU_TYPE

        class NoOpCompilerBackend:
            def __init__(self):
                self.example_args = None
                self.model = None

            def noop_backend(
                self,
                model_: torch.fx.GraphModule,
                example_inputs_: typing.List[torch.Tensor],
            ):
                """
                The Noop backend does not compile the fx graph it is given.
                Instead, it transforms the fx graph so that its functions are
                aten operations. It then saves this graph.
                """
                from torch._inductor.decomposition import select_decomp_table
                from torch._subclasses import FakeTensorMode
                from torch.fx import Interpreter

                fake_mode = FakeTensorMode()

                def interpret(*args, **kwargs):
                    return Interpreter(model_).run(*args[0:], **kwargs)

                fake_flat_tensor_args = [
                    fake_mode.from_tensor(x) for x in example_inputs_
                ]
                fw_module = make_fx(interpret, select_decomp_table())(
                    *fake_flat_tensor_args
                )
                self.model = fw_module
                self.example_args = fake_flat_tensor_args
                return lambda x: example_inputs_

        def get_kernels(self, fn, args) -> typing.List[CachingAutotuner]:
            from torch._inductor.debug import DebugContext
            from torch._inductor.graph import GraphLowering
            from torch._inductor.virtualized import V

            cxt = TritonCodeGenTests.NoOpCompilerBackend()
            torch._dynamo.optimize(backend=cxt.noop_backend)(fn)(*args)
            graph = GraphLowering(cxt.model)
            kernels = []
            with V.set_graph_handler(graph), V.set_debug_handler(DebugContext()):
                graph.run(*(cxt.example_args))
                mod = graph.compile_to_module()

                for val in mod.__dict__.values():
                    if isinstance(
                        val, torch._inductor.runtime.triton_heuristics.CachingAutotuner
                    ):
                        kernels.append(val)

            return kernels

        def test_divisible_by_16_covers_numel_args(self):
            torch._dynamo.reset()

            def fn(a: torch.Tensor) -> torch.Tensor:
                return torch.sum(a)

            kernels = self.get_kernels(fn, [torch.randn([256, 256], device=GPU_TYPE)])
            if config.triton.multi_kernel:
                self.assertTrue(
                    len(kernels) == 4,
                    "SUM should result in four kernels when multi-kernel is enabled",
                )
            else:
                self.assertTrue(len(kernels) == 2, "SUM should result in two kernels")

            # kernel0 reduces from 256 to (xnumel=8, rnumel=8192), which means it reduces 256 by 256 into an array of
            # size 8 by accumulating 8192 elements at once note that rnumel is equal to 512 * 16, so rnumel which is
            # at slot 3 should be in the divisible by 16 descriptor
            arguments_that_are_divisible_by_16_in_kernel0 = (
                kernels[0].triton_meta["configs"][0].divisible_by_16
            )
            self.assertEqual(arguments_that_are_divisible_by_16_in_kernel0, (0, 1, 3))

            # kernel1 reduces from 8 elements to a single scalar.
            # Since multi-kernel generate 2 variants for each kernel. The second
            # persistent-reduction has index 2.
            kernel1_index = 2 if config.triton.multi_kernel else 1
            arguments_that_are_divisible_by_16_in_kernel1 = (
                kernels[kernel1_index].triton_meta["configs"][0].divisible_by_16
            )
            self.assertEqual(arguments_that_are_divisible_by_16_in_kernel1, (0, 1))
            torch._dynamo.reset()

        @config.patch(assume_aligned_inputs=False)
        def test_codegen_config_option_dont_assume_alignment(self):
            def fn(x: torch.Tensor) -> torch.Tensor:
                return x.sin() + x.cos()

            # We want code that assumes alignment if the initial input is 16-byte aligned
            for offset in (0, 1, 2, 3, 4):
                base = torch.randn(64 * 64 + 64, dtype=torch.float32, device=GPU_TYPE)
                inps = torch.as_strided(base, (64, 64), (64, 1), offset)
                torch._dynamo.reset()
                kernels = self.get_kernels(fn, [inps])
                arguments_that_are_divisible_by_16 = (
                    kernels[0].triton_meta["configs"][0].divisible_by_16
                )

                #             NO_ALIGN ALIGN     ALIGN
                # def triton_(in_ptr0, out_ptr0, xnumel, XBLOCK : tl.constexpr)

                if offset % 4 == 0:
                    expected_aligned = (0, 1, 2)
                else:
                    expected_aligned = (1, 2)
                self.assertEqual(arguments_that_are_divisible_by_16, expected_aligned)

            # If input isn't a view, storage offset != , inductor will assume alignment.
            torch._dynamo.reset()
            inp = torch.randn((64, 64), device=GPU_TYPE)
            kernels = self.get_kernels(fn, [inp])
            arguments_that_are_divisible_by_16 = (
                kernels[0].triton_meta["configs"][0].divisible_by_16
            )
            self.assertEqual(arguments_that_are_divisible_by_16, (0, 1, 2))

        def test_optimize_indexing_dtype(self):
            def fn(x: torch.Tensor) -> torch.Tensor:
                return aten.upsample_bilinear2d.vec(x, None, True, [2.0, 2.0])

            fn_opt = torch._dynamo.optimize("inductor")(fn)
            inps = [torch.randn(2, 4, 16, 16, device=GPU_TYPE)]
            code = run_and_get_triton_code(fn_opt, *inps)
            self.assertTrue("to(tl.int32)" in code)
            self.assertFalse("to(tl.int64)" in code)

            self.assertEqual(fn_opt(*inps), fn(*inps))

        @config.patch({"fx_graph_remote_cache": False})
        def test_optimize_indexing_dtype_with_constraint(self):
            def fn1(a: torch.Tensor, b: torch.Tensor) -> torch.Tensor:
                x = torch.arange(0, b.shape[0], device=GPU_TYPE)
                y = ((x + x) / 3).int()
                return a[y.to(torch.int64)]

            def fn2(a: torch.Tensor, b: torch.Tensor) -> torch.Tensor:
                torch._check_is_size(b.shape[0])
                torch._check(b.shape[0] >= 2)
                torch._check(b.shape[0] <= 100)
                return fn1(a, b)

            fn1_opt = torch._dynamo.optimize("inductor")(fn1)
            fn2_opt = torch._dynamo.optimize("inductor")(fn2)

            a = torch.rand([100, 100], device=GPU_TYPE)
            b1 = torch.rand([102], device=GPU_TYPE)
            b2 = torch.rand([100], device=GPU_TYPE)
            torch._dynamo.mark_dynamic(b1, 0)
            torch._dynamo.mark_dynamic(b2, 0)
            inps1 = [a, b1]
            inps2 = [a, b2]

            # Run fn2 first since it has more restrictive bounds -- to avoid cache hit
            code2 = run_and_get_triton_code(fn2_opt, *inps2)
            code1 = run_and_get_triton_code(fn1_opt, *inps1)

            # The function with the constrained tensor should be optimized, but
            # the other should not:
            self.assertTrue("to(tl.int64)" in code1)
            self.assertTrue("to(tl.int32)" in code2)
            self.assertFalse("to(tl.int64)" in code2)

            self.assertEqual(fn1_opt(*inps1), fn1(*inps1))
            self.assertEqual(fn2_opt(*inps2), fn1(*inps2))

        def test_constant_folding_deallocation(self):
            import torch._inductor

            def fn():
                li = []
                for i in range(10):
                    x = torch.full([100], i)
                    x = x + 1
                    li.append(x)

                return li

            mod = make_fx(fn)()

            live_tensors = WeakTensorKeyDictionary()
            max_live_tensors = 0

            class LiveTensors(TorchDispatchMode):
                def __torch_dispatch__(self, func, types, args=(), kwargs=None):
                    nonlocal live_tensors
                    nonlocal max_live_tensors

                    kwargs = kwargs if kwargs else {}
                    for arg in pytree.arg_tree_leaves(*args, **kwargs):
                        if isinstance(arg, torch.Tensor):
                            live_tensors[arg] = True

                    out = func(*args, **kwargs)
                    if not isinstance(out, torch.Tensor):
                        return out

                    live_tensors[out] = True
                    max_live_tensors = max(max_live_tensors, len(live_tensors))
                    return out

            mode = LiveTensors()
            from torch._inductor.fx_passes.joint_graph import UniformValueConstantFolder

            with mode:
                UniformValueConstantFolder(mod).run()

            # there are a couple extra tensors created in `insertable_tensor_check`
            self.assertTrue(max_live_tensors == 4)

        # See https://github.com/pytorch/pytorch/issues/100348
        def test_inductor_detach_view(self):
            def fn(x: torch.Tensor) -> torch.Tensor:
                a = x * 2
                return a, a.detach()

            fn_opt = torch._dynamo.optimize("inductor")(fn)
            inp = torch.ones(2, 2, requires_grad=True, device=GPU_TYPE)
            inp_ref = inp.clone().detach().requires_grad_(True)
            out_ref = fn(inp_ref)
            out = fn_opt(inp)
            out_ref[0].sum().backward()
            out[0].sum().backward()
            self.assertEqual(inp.grad, inp_ref.grad)

        def test_optimize_indexing_assert(self):
            def has_indirect(code, tl_fn: str):
                self.assertTrue(
                    tl_fn in code,
                    msg=f"{tl_fn} not present:\n{code}",
                )
                for line in code.split("\n"):
                    if tl_fn in line:
                        stmt = line.split(tl_fn)[-1]
                        # indirect indexing involves a `tmp` variable
                        self.assertTrue(
                            "tmp" in stmt,
                            msg=f"Indirect indexing not present in code:\n{line}",
                        )

            def has_assert(code, lower: bool, upper: bool):
                self.assertIn(
                    "device_assert", code, msg=f"No device asert found:\n{code}"
                )
                for line in code.split("\n"):
                    if "device_assert" in line:
                        self.assertTrue(
                            ("0 <= " in line) is lower,
                            msg=f"Lower bound {'' if lower else 'not '}elided:{line}",
                        )
                        self.assertTrue(
                            (" < " in line) is upper,
                            msg=f"Upper bound {'' if upper else 'not '}elided:{line}",
                        )

            def fn(x: torch.Tensor) -> torch.Tensor:
                s = 1.0 * torch.arange(x.shape[0], device=x.device)
                return x[s.long()]

            # aten.index
            for dynamic in (False, True):
                fn_opt = torch.compile(fn, dynamic=dynamic)

                x = torch.randn(8, device=GPU_TYPE)
                code = run_and_get_triton_code(fn_opt, x)
                self.assertEqual(fn_opt(x), fn(x), msg=f"{dynamic=}")

                # Check that there's indirect indexing...
                has_indirect(code, tl_fn="tl.load")
                if not dynamic:
                    # We elide the assert for static shapes
                    self.assertNotIn("device_assert", code)
                else:
                    # ...but we generate an upper bound for dynamic shapes
                    has_assert(code, lower=False, upper=True)

            def fn(a, z, b, idx0, idx1):
                idx2 = torch.arange(a.shape[-1], device=a.device)
                a.index_put_((z, idx0, idx1, idx2), b, accumulate=True)
                return a

            # aten.index_put
            for dynamic in (False, True):
                fn_opt = torch.compile(fn, dynamic=dynamic)
                a = torch.randn(1, 32, 32, 4, device=GPU_TYPE)
                z = torch.zeros((), dtype=torch.int64, device=GPU_TYPE)
                b = torch.randn(33, 1, device=GPU_TYPE)
                idx0 = torch.randint(32, (33,), device=GPU_TYPE).view(33, 1, 1)
                idx1 = torch.randint(32, (33,), device=GPU_TYPE).view(33, 1)
                inps = (a.clone(), z, b, idx0, idx1)
                code = run_and_get_triton_code(fn_opt, *inps)

                # Correctness
                out_opt = fn_opt(a.clone(), z, b, idx0, idx1)
                out = fn(a.clone(), z, b, idx0, idx1)
                self.assertEqual(out_opt, out, msg=f"{dynamic=}")

                # We have an indirect store via atomic_add
                has_indirect(code, tl_fn="tl.atomic_add")
                # We cannot elide he assert in this case
                has_assert(code, lower=True, upper=True)

        def test_not_materialize_pointwise_reduction(self):
            def fn(a, b):
                return (a - b).sum(dim=-1).amax(dim=-1)

            N = 16
            K = 7
            fn_opt = torch._dynamo.optimize("inductor")(fn)
            inps = [
                torch.randn(N, 1, K, device=GPU_TYPE),
                torch.randn(1, N, K, device=GPU_TYPE),
            ]
            code = run_and_get_triton_code(fn_opt, *inps)
            self.assertEqual(
                code.count("tl.store"), 2 if config.triton.multi_kernel else 1
            )
            self.assertTrue("out_ptr1" in code)
            self.assertFalse("out_ptr0" in code)
            self.assertEqual(fn_opt(*inps), fn(*inps))

        def test_numpy_on_gpu(self):
            x = np.arange(10, dtype=np.float32)

            @torch.compile
            def fn(x):
                return np.sin(x)

            def fn_gpu(x):
                with torch.device(GPU_TYPE):
                    return fn(x)

            r = fn_gpu(x)
            code = run_and_get_triton_code(fn_gpu, x)
            self.assertIn("tl_math.sin", code)
            self.assertEqual(type(r), np.ndarray)
            self.assertEqual(r, np.sin(x))

        def test_numpy_autograd(self):
            def my_torch(x):
                y = torch.cat([torch.sin(x) ** 2, torch.max(x)[None]])
                return y.sum()

            def my_np(x):
                y = np.concatenate([np.sin(x) ** 2, np.max(x)[None]])
                return np.sum(y)

            @torch.compile
            def wrapper(x):
                return torch.compiler.wrap_numpy(my_np)(x)

            @torch.compile
            def wrapper2(x):
                x = x.numpy()
                y = my_np(x)
                return torch.from_numpy(y)

            x_np = torch.arange(8, dtype=torch.float32, requires_grad=True)
            x = torch.arange(8, dtype=torch.float32, requires_grad=True)
            out_np = wrapper(x_np)
            out = my_torch(x)
            self.assertEqual(out, out_np)

            x2_np = torch.arange(8, dtype=torch.float32, requires_grad=True)
            out2_np = wrapper2(x2_np)
            self.assertEqual(out, out2_np)

            out_np.backward()
            out.backward()
            self.assertEqual(x.grad, x_np.grad)

            out2_np.backward()
            self.assertEqual(x.grad, x2_np.grad)

        # Disable constant propagation, so we isolate value range analysis
        @patch.object(config, "constant_and_index_propagation", False)
        @patch.object(config, "joint_graph_constant_folding", False)
        def test_cant_optimize_compute(self):
            def ones():
                return torch.ones([4], device=GPU_TYPE)

            def suffix(inp):
                return (inp.to(torch.int64) + 1).to(torch.float64)

            ten = torch.rand([4], device=GPU_TYPE)

            for foo in (
                lambda x: x + 2147483657,
                lambda x: torch.where(x < 0, ones(), ones() - 2) * (-(2 ** (40))),
                lambda x: x + ten,
                lambda x: x + ten.sum(),
            ):

                def fn():
                    return suffix(foo(ones()))

                fn_opt = torch._dynamo.optimize("inductor")(fn)
                code = run_and_get_triton_code(fn_opt)

                # this cannot be optimized away, value too large
                self.assertTrue("to(tl.int64)" in code)
                self.assertEqual(fn_opt(), fn())

        # Disable constant propagation, so we isolate value range analysis
        @patch.object(config, "constant_and_index_propagation", False)
        @patch.object(config, "joint_graph_constant_folding", False)
        def test_optimize_compute(self):
            def ones():
                return torch.ones([4], device=GPU_TYPE)

            def suffix(inp):
                return (inp.to(torch.int64) + 1).to(torch.float64)

            for foo in (
                lambda x: x + 500,
                lambda x: torch.where(x < 0, ones(), ones() - 2) * (-(2 ** (20))),
                lambda x: x / 30,
            ):

                def fn():
                    return suffix(foo(ones()))

                fn_opt = torch._dynamo.optimize("inductor")(fn)
                code = run_and_get_triton_code(fn_opt)

                # this can be optimized away, value too large
                self.assertTrue("to(tl.int64)" not in code)
                self.assertTrue("to(tl.int32)" in code)

                self.assertEqual(fn_opt(), fn())

        @config.patch("triton.use_block_ptr", False)
        def test_evict_last_non_coalesced_loads(self):
            @torch.compile
            def f(a, b):
                return (a * b).sum(dim=-1)

            N = 512
            inps = (
                torch.randn(N, N, N, device=GPU_TYPE).permute(2, 1, 0),
                torch.randn(N, N, N, device=GPU_TYPE).permute(1, 2, 0),
            )
            code = run_and_get_triton_code(f, *inps)
            lines = [line for line in code.split("\n") if "tl.load" in line]
            if config.triton.multi_kernel:
                # the first 2 lines are generated for the persistent reduction
                # variant.
                self.assertExpectedInline(
                    "\n".join(lines),
                    """\
    tmp0 = tl.load(in_ptr0 + (x1 + (512*x0) + (262144*r2)), rmask, eviction_policy='evict_last', other=0.0)
    tmp1 = tl.load(in_ptr1 + (x3 + (262144*r2)), rmask, other=0.0)
        tmp0 = tl.load(in_ptr0 + (x1 + (512*x0) + (262144*r2)), rmask, eviction_policy='evict_last', other=0.0)
        tmp1 = tl.load(in_ptr1 + (x3 + (262144*r2)), rmask, eviction_policy='evict_first', other=0.0)""",
                )
            else:
                self.assertExpectedInline(
                    "\n".join(lines),
                    """\
        tmp0 = tl.load(in_ptr0 + (x1 + (512*x0) + (262144*r2)), rmask, eviction_policy='evict_last', other=0.0)
        tmp1 = tl.load(in_ptr1 + (x3 + (262144*r2)), rmask, eviction_policy='evict_first', other=0.0)""",
                )

        @config.patch("triton.use_block_ptr", True)
        def test_evict_last_non_coalesced_loads_block_ptr(self):
            @torch.compile
            def f(a, b):
                return (a * b).sum(dim=-1)

            N = 512
            inps = (
                torch.randn(N, N, N, device=GPU_TYPE).permute(2, 1, 0),
                torch.randn(N, N, N, device=GPU_TYPE).permute(1, 2, 0),
            )
            code = run_and_get_triton_code(f, *inps)
            lines = [line for line in code.split("\n") if "tl.load" in line]

            if config.triton.multi_kernel:
                # the first 2 lines are generated for the persistent reduction
                # variant.
                self.assertExpectedInline(
                    "\n".join(lines),
                    """\
    tmp0 = tl.load(in_ptr0 + (x1 + (512*x0) + (262144*r2)), rmask, eviction_policy='evict_last', other=0.0)
    tmp1 = tl.load(tl.make_block_ptr(in_ptr1, shape=[262144, 512], strides=[1, 262144], block_shape=[XBLOCK, RBLOCK], order=[0, 1], offsets=[xoffset, roffset]), boundary_check=[1], padding_option='zero')
        tmp0 = tl.load(in_ptr0 + (x1 + (512*x0) + (262144*r2)), rmask, eviction_policy='evict_last', other=0.0)
        tmp1 = tl.load(block_ptr0, boundary_check=[1], padding_option='zero', eviction_policy='evict_first')""",  # noqa: B950 line too long
                )
            else:
                self.assertExpectedInline(
                    "\n".join(lines),
                    """\
        tmp0 = tl.reshape(tl.load(block_ptr0, boundary_check=[3], padding_option='zero', eviction_policy='evict_last'), [XBLOCK, RBLOCK])
        tmp1 = tl.load(block_ptr1, boundary_check=[1], padding_option='zero', eviction_policy='evict_first')""",  # noqa: B950 line too long
                )

        # Disable index propagation, so the indirect indexing isn't optimized away
        @patch.object(config, "constant_and_index_propagation", False)
        def test_computed_indirect_mask(self):
            def fn(x, n):
                tmp = torch.arange(n, device=x.device)
                return x[tmp] + 1

            x = torch.randn(8, device=GPU_TYPE)
            fn_opt = torch.compile(fn)
            code = run_and_get_triton_code(fn_opt, x, 8)
            # load should be masked
            self.assertTrue("tl.load(in_ptr0 + (tmp0), xmask" in code)
            self.assertEqual(fn(x, 8), fn_opt(x, 8))

        def test_kernel_names_descriptive(self):
            @torch._dynamo.optimize("inductor")
            def fn1(x):
                return x.cos().sin()

            @torch._dynamo.optimize("inductor")
            def fn2(x):
                x = torch.mm(x, x)
                x = torch.softmax(x, dim=1)
                return x

            mod = nn.Sequential(
                nn.Linear(4, 4),
                nn.LayerNorm(4),
                nn.ReLU(),
            ).to(device=GPU_TYPE)

            @torch._dynamo.optimize("inductor")
            def fn3(x):
                return mod(x)

            func_and_kernel_aten = [
                (fn1, "triton_poi_fused_cos_sin", (torch.randn(8, device=GPU_TYPE),)),
                (
                    fn2,
                    "triton_poi_fused__softmax",
                    (torch.randn(4, 4, device=GPU_TYPE),),
                ),
                (
                    fn3,
                    "triton_poi_fused_native_layer_norm_relu",
                    (torch.randn(4, 4, device=GPU_TYPE),),
                ),
            ]
            func_and_kernel_torch = [
                (fn1, "triton_poi_fused_cos_sin", (torch.randn(8, device=GPU_TYPE),)),
                (
                    fn2,
                    "triton_poi_fused_softmax",
                    (torch.randn(4, 4, device=GPU_TYPE),),
                ),
                (
                    fn3,
                    "triton_poi_fused_layer_norm_relu"
                    if torch._dynamo.config.inline_inbuilt_nn_modules
                    else "triton_poi_fused_LayerNorm_ReLU",
                    (torch.randn(4, 4, device=GPU_TYPE),),
                ),
            ]

            def test_funcs(func_and_kernel):
                with torch.no_grad():
                    for fn, kernel_name, inps in func_and_kernel:
                        code = run_and_get_triton_code(fn, *inps)
                        if kernel_name not in code:
                            print(code)
                        self.assertTrue(kernel_name in code)

            test_funcs(func_and_kernel_aten)
            patch.object(config.triton, "descriptive_names", "torch")(test_funcs)(
                func_and_kernel_torch
            )

        @patch.object(config, "profile_bandwidth", True)
        def test_bandwidth_profiler(self):
            @torch._dynamo.optimize("inductor")
            def fn(x):
                x = x.cos()
                x = x.cos()
                x = torch.mm(x, x)
                x = x.sin()
                x = x.relu()
                return x

            inp = torch.randn(4, 4, device=GPU_TYPE)
            code = run_and_get_triton_code(fn, inp)
            fn(inp)
            self.assertTrue("start_graph" in code)
            self.assertTrue("end_graph" in code)

        def test_split_op_with_sym(self):
            def fn(x: torch.Tensor) -> torch.Tensor:
                # split(tensor, sympy.Integer), split(tensor, sympy.Expr)
                return torch.split(x, x.shape[0]), torch.split(x, x.shape[0] // 2)

            for dynamic_shapes in [True, False]:
                with torch._dynamo.config.patch(dynamic_shapes=dynamic_shapes):
                    torch._dynamo.reset()
                    fn_opt = torch._dynamo.optimize("inductor", dynamic=dynamic_shapes)(
                        fn
                    )
                    inps = torch.randn([5, 5])
                    fn_opt(inps)

        @skipIfRocm
        @unittest.skipIf(IS_FBCODE, "fbcode system python does not provide torch")
        def test_indirect_device_assert(self):
            dir_path = os.path.dirname(os.path.realpath(__file__))
            test_path = os.path.join(dir_path, "indirect_assert_helper.py")
            fns = ("first_arg", "store", "second_arg", "same_pm_one", "same_pp_one")

            def test(fn, ndims, dyn_shape, one_size=False):
                proc = subprocess.Popen(
                    [
                        sys.executable,
                        test_path,
                        fn,
                        str(ndims),
                        str(dyn_shape),
                        str(one_size),
                    ],
                    stdout=subprocess.PIPE,
                    stderr=subprocess.PIPE,
                    env={**os.environ, "MKL_THREADING_LAYER": "GNU"},
                )
                stderr = proc.communicate()[1]
                self.assertTrue(
                    any(
                        "out of bounds" in err.decode("utf-8")
                        for err in stderr.splitlines()
                    ),
                    f"{fn}, {ndims}, {dyn_shape}, {one_size}",
                )

            for fn, ndims, dyn_shape in itertools.product(fns, (2, 3), (True, False)):
                test(fn, ndims, dyn_shape)

            test("first_arg", 2, False, True)

            for fn, dyn_shape in itertools.product(
                ("upper1", "upper2", "lower1", "lower2"), (True, False)
            ):
                test(fn, 2, dyn_shape)

        @patch("torch._inductor.config.comment_origin", True)
        @patch("torch._functorch.config.max_dist_from_bw", 0)
        def test_inductor_sequence_nr(self):
            class Model(torch.nn.Module):
                def __init__(self):
                    super().__init__()
                    self.conv1 = torch.nn.Conv2d(
                        in_channels=16,
                        out_channels=16,
                        kernel_size=(1, 1),
                        stride=1,
                        padding="same",
                        bias=True,
                    )
                    self.bn1 = torch.nn.BatchNorm2d(num_features=16)
                    self.relu1 = torch.nn.ReLU()
                    self.loss_fn = torch.nn.L1Loss()

                def forward(self, x, target):
                    y = x
                    x = self.conv1(x)
                    x = self.bn1(x)
                    x = self.relu1(x)
                    x = x + y
                    x = torch.flatten(x)
                    output = self.loss_fn(x, target)
                    return (output,)

            def get_triton_codegen(optimized_module, args):
                def run_with_backward():
                    result = optimized_module(*args)
                    result[0].backward()
                    return result

                res, (fwd_code, bwd_code) = run_and_get_code(run_with_backward)
                return fwd_code, bwd_code

            x = torch.rand(100, 16, 32, 32, requires_grad=True, device=GPU_TYPE)
            target = torch.rand(1, device=GPU_TYPE)
            args = [x, target]
            model = Model().to(device=GPU_TYPE)
            opt_model = torch.compile(model)
            fwd_code, bwd_code = get_triton_codegen(opt_model, args)

            bwd_seq_nr_set = set()
            fwd_seq_nr_set = set()
            for idx, code in enumerate([fwd_code, bwd_code]):
                seq_nr_set = bwd_seq_nr_set if idx > 0 else fwd_seq_nr_set
                prefix = "BWD" if idx > 0 else "FWD"
                for line in code.split("\n"):
                    if "seq_nr" in line:
                        res = re.search(r"seq_nr:(\d+)", line)
                        if res:
                            seq_nr_set.add(int(res.group(1)))
            self.assertTrue(bwd_seq_nr_set.issubset(fwd_seq_nr_set))

        @config.patch(
            {
                "coordinate_descent_tuning": True,
                "triton.unique_kernel_names": True,
                "benchmark_kernel": True,
            }
        )
        @skipIfRocm
        @expectedFailureXPU
        @unittest.skipIf(
            torch.cuda.is_available() and torch.cuda.get_device_capability() < (9, 0),
            "Triton does not support fp8 on A100",
        )
        @skip_if_halide  # bf16
        def test_red_followed_by_transposed_pointwise(self):
            bs = 26624
            dim = 1024

            @torch.compile(dynamic=False)
            def f(in1, in2, a, b, scale_a, scale_b):
                out = torch.nn.functional.silu(in1) * in2
                out_row = (out / out.amax(dim=1, keepdim=True)).to(torch.float8_e4m3fn)
                out_col = (out / out.amax(dim=0, keepdim=True)).to(torch.float8_e4m3fn)

                # setup strides for _scaled_mm
                out_row = out_row.contiguous()
                out_col = out_col.t().contiguous().t()

                return (
                    torch._scaled_mm(
                        out_row, a, scale_a, scale_b, out_dtype=torch.bfloat16
                    ),
                    torch._scaled_mm(
                        b, out_col, scale_a, scale_b, out_dtype=torch.bfloat16
                    ),
                )

            in1 = torch.randn((bs, dim), dtype=torch.bfloat16, device=GPU_TYPE)
            in2 = torch.randn((bs, dim), dtype=torch.bfloat16, device=GPU_TYPE)
            a = (
                torch.randn((dim, dim), dtype=torch.bfloat16, device=GPU_TYPE)
                .t()
                .to(torch.float8_e4m3fn)
            )
            b = torch.randn((dim, bs), dtype=torch.bfloat16, device=GPU_TYPE).to(
                torch.float8_e4m3fn
            )
            # Scales
            scale_a = torch.tensor(1.0, device=GPU_TYPE)
            scale_b = torch.tensor(1.0, device=GPU_TYPE)

            # warmup
            _, (wrapper,) = run_and_get_code(f, in1, in2, a, b, scale_a, scale_b)

            # Previously indcutor decide reduction hint for a reduction kernel without considering
            # the pointwise nodes. That will cause the third reduction kernel in this wrapper to be a
            # persistent inner reduction and cause bad perf.
            #
            # We fix that by making the third reduction a non-persistent reduction
            # and improve the perf by 4.14x (451us -> 109us)
            self.assertEqual(3, wrapper.count("def triton_red_"))
            self.assertEqual(0, wrapper.count("def triton_per_"))

            if DO_PERF_TEST:
                with torch.profiler.profile(
                    activities=[torch.profiler.ProfilerActivity.CUDA]
                ) as p:
                    for _ in range(1000):
                        f(in1, in2, a, b, scale_a, scale_b)

                print(p.key_averages().table(max_name_column_width=200))

    class RNNTest(TestCase):
        device_type = GPU_TYPE

        class Model(torch.nn.Module):
            def __init__(self):
                super().__init__()
                self.gru = torch.nn.GRU(16, 16, batch_first=True)

            def forward(self, x):
                return self.gru(x)

        @expectedFailureXPU
        def test_rnn_compile_safe(self):
            device = torch.device(GPU_TYPE)
            model = RNNTest.Model().to(device)
            model = torch._dynamo.optimize("inductor")(model)
            x = torch.rand(1024, 20, 16).to(device)
            model(x)

    class NanCheckerTest(TestCase):
        @config.patch("nan_asserts", True)
        def test_nan_checker_pass(self):
            def f(x):
                return torch.softmax(x, dim=-1)

            x = torch.randn(2, 1024, device=GPU_TYPE)
            ref = f(x)
            actual, (code,) = run_and_get_code(torch.compile(f), x)
            self.assertTrue(torch.allclose(ref, actual))
            self.assertTrue("# make sure graph inputs are not nan/inf" in code)
            self.assertTrue(
                re.search(r"assert not .*\.isnan\(\)\.any\(\).item\(\)", code)
                is not None
            )
            self.assertTrue(
                re.search(r"assert not .*\.isinf\(\)\.any\(\).item\(\)", code)
                is not None
            )

        @config.patch("nan_asserts", True)
        def test_nan_checker_fail(self):
            def f(x):
                return torch.softmax(x, dim=-1)

            x = torch.randn(2, 1024, device=GPU_TYPE)
            x[0, 0] = float("nan")
            with self.assertRaises(AssertionError):
                torch.compile(f)(x)


if HAS_CPU:

    class TestFull(TestCase):
        def test_full_dtype(self):
            pytypes = (
                bool,
                int,
                float,
                # TODO: Triton's JITFunction._type_of has no support for complex
                # complex,
            )

            dtypes = (
                torch.bool,
                torch.int32,
                torch.int64,
                torch.float32,
                torch.float64,
                None,
                # torch.complex64,
                # torch.complex128,
            )

            def fn(pytype, dtype):
                if pytype is bool:
                    fill_value = True
                elif pytype is int:
                    fill_value = 42
                elif pytype is float:
                    fill_value = 42.0
                else:
                    raise AssertionError(f"Unexpected Python type: {pytype}")

                return torch.full(
                    (4, 6), fill_value, dtype=dtype, device=torch.device("cpu")
                )

            fn_opt = torch._dynamo.optimize("inductor")(fn)

            for pytype, dtype in itertools.product(pytypes, dtypes):
                with enable_python_dispatcher():
                    with torch.no_grad():
                        ret_opt = fn_opt(pytype, dtype)

                self.assertEqual(ret_opt, fn(pytype, dtype))


if __name__ == "__main__":
    from torch._inductor.test_case import run_tests

    if HAS_CPU or HAS_GPU:
        run_tests(needs="filelock")<|MERGE_RESOLUTION|>--- conflicted
+++ resolved
@@ -749,13 +749,9 @@
 
 
 def is_halide_backend(device):
-<<<<<<< HEAD
     if getattr(device, "type", device) == "cpu":
         return config.cpu_backend == "halide"
     return config.cuda_backend == "halide"
-=======
-    return getattr(device, "type", device) == "cpu" and config.cpu_backend == "halide"
->>>>>>> 94dc3253
 
 
 def skip_if_halide(fn):
