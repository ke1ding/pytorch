# Owner(s): ["module: inductor"]
# flake8: noqa: B950

import functools
import string
from collections import namedtuple
from typing import Callable, Optional

from unittest import expectedFailure, skip, skipUnless
from unittest.mock import patch

import torch

from torch._dynamo.testing import CompileCounterWithBackend, normalize_gm
from torch._higher_order_ops.flex_attention import flex_attention as flex_attention_hop
from torch._inductor import metrics
from torch._inductor.test_case import TestCase as InductorTestCase
from torch._inductor.utils import run_and_get_code
from torch.nn.attention._flex_attention import (
    _causal,
    _compose,
    _create_block_mask,
    _create_block_mask_from_mask,
    _create_empty_block_mask,
    _flex_attention,
    _generate_alibi_bias,
    _identity,
    _rel_bias,
    _rel_causal,
)
from torch.testing import FileCheck
from torch.testing._internal import common_utils
from torch.testing._internal.common_cuda import PLATFORM_SUPPORTS_BF16
from torch.utils._triton import has_triton

# Skip tests if Triton is not available
supported_platform = skipUnless(
    torch.cuda.is_available()
    and torch.version.hip is None
    and has_triton()
    and torch.cuda.get_device_capability() >= (8, 0),
    "Requires CUDA and Triton",
)

Tolerances = namedtuple("Tolerances", ["atol", "rtol"])
torch.set_float32_matmul_precision("high")

index = torch.ops.aten.index


def create_attention(score_mod, block_mask):
    return functools.partial(
        _flex_attention, score_mod=score_mod, block_mask=block_mask
    )


def create_block_mask(score_mod, query, key):
    block_mask = _create_block_mask(
        score_mod, 1, 1, query.shape[-2], key.shape[-2], query.device
    )
    return block_mask


test_dtypes = (
    [torch.float16, torch.bfloat16, torch.float32]
    if PLATFORM_SUPPORTS_BF16
    else [torch.float16, torch.float32]
)

test_dtypes_fast = [torch.float16]


# --------- Useful score mod functions for testing ---------
def _inverse_causal(score, b, h, m, n):
    return torch.where(m <= n, score, float("-inf"))


def _times_two(score, b, h, m, n):
    """Joint graph needed for correctness"""
    return score * 2


def _squared(score, b, h, m, n):
    """Joint graph needed for correctness"""
    return score * score


def _head_offset(dtype: torch.dtype):
    """Captured Buffer"""
    head_offset = torch.rand(H, device="cuda", dtype=dtype)

    def score_mod(score, b, h, m, n):
        return score * head_offset[h]

    return score_mod


def _trig(score, b, h, m, n):
    """Joint graph needed for correctness"""
    return torch.sin(torch.cos(score)) + torch.tan(b)


def _trig2(score, b, h, m, n):
    """Branching joint graph"""
    cos_score = torch.cos(score)
    sin_score = torch.sin(score)
    z = cos_score * sin_score + torch.tan(b)
    return z


test_score_mods = [
    _identity,
    _times_two,
    _squared,
    _causal,
    _inverse_causal,
    _rel_bias,
    _rel_causal,
    _generate_alibi_bias(8),
]

captured_buffers_map = {
    "_head_offset": _head_offset,
}

B = 4
H = 8
S = 2048
D = 64


def query_key_value_clones(
    query: torch.Tensor,
    key: torch.Tensor,
    value: torch.Tensor,
    dtype: torch.dtype = None,
):
    """Clones the query, key, and value tensors and moves them to the specified dtype."""
    if dtype is None:
        dtype = query.dtype
    query_ref = query.clone().detach().to(dtype).requires_grad_(query.requires_grad)
    key_ref = key.clone().detach().to(dtype).requires_grad_(key.requires_grad)
    value_ref = value.clone().detach().to(dtype).requires_grad_(value.requires_grad)
    return query_ref, key_ref, value_ref


class TestFlexAttention(InductorTestCase):
    def _check_equal(
        self,
        golden_out: torch.Tensor,
        ref_out: torch.Tensor,
        compiled_out: torch.Tensor,
        fudge_factor: float,
        tensor_name: Optional[str] = None,
    ):
        compiled_error = (golden_out - compiled_out).abs().mean()
        ref_error = (golden_out - ref_out).abs().mean()
        if torch.isnan(compiled_error).any() and not torch.isnan(ref_error).any():
            self.assertTrue(False, "Output/Grad with NaN")
        if compiled_error > ref_error * fudge_factor:
            name = tensor_name if tensor_name is not None else ""
            msg = f"{name} Compiled error {compiled_error} is greater than ref error {ref_error} by more than {fudge_factor}X."
            self.assertTrue(False, msg)

    def _check_out_and_grad(
        self,
        golden_out: torch.Tensor,
        ref_out: torch.Tensor,
        compiled_out: torch.Tensor,
        q_gold: torch.Tensor,
        q_ref: torch.Tensor,
        q: torch.Tensor,
        k_gold: torch.Tensor,
        k_ref: torch.Tensor,
        k: torch.Tensor,
        v_gold: torch.Tensor,
        v_ref: torch.Tensor,
        v: torch.Tensor,
    ):
        dtype = ref_out.dtype
        with torch.no_grad():
            # Note, it seems like we really are less accurate than the float32
            # computation, likely due to the online softmax
            if dtype == torch.float32:
                fudge_factor = 10.0
            else:
                fudge_factor = 1.1

            # Checkout output
            self._check_equal(golden_out, ref_out, compiled_out, fudge_factor, "Out")

            # Check gradients
            q_fudge_factor = 2.5 * fudge_factor
            self._check_equal(
                q_gold.grad, q_ref.grad, q.grad, q_fudge_factor, "Grad_Query"
            )
            k_fudge_factor = 4 * fudge_factor
            self._check_equal(
                k_gold.grad, k_ref.grad, k.grad, k_fudge_factor, "Grad_Key"
            )
            v_fudge_factor = 4 * fudge_factor
            self._check_equal(
                v_gold.grad, v_ref.grad, v.grad, v_fudge_factor, "Grad_Value"
            )

    def run_test(
        self,
        score_mod: Callable,
        dtype: torch.dtype = torch.float16,
        Q_B: int = B,
        Q_H: int = H,
        Q_S: int = S,
        Q_D: int = D,
        KV_B: int = B,
        KV_H: int = H,
        KV_S: int = S,
        KV_D: int = D,
    ):
        q = torch.randn(
            (Q_B, Q_H, Q_S, Q_D), dtype=dtype, device="cuda", requires_grad=True
        )
        k = torch.randn(
            (KV_B, KV_H, KV_S, KV_D), dtype=dtype, device="cuda", requires_grad=True
        )
        v = torch.randn(
            (KV_B, KV_H, KV_S, KV_D), dtype=dtype, device="cuda", requires_grad=True
        )
        q_ref, k_ref, v_ref = query_key_value_clones(q, k, v)
        q_gold, k_gold, v_gold = query_key_value_clones(q, k, v, torch.float64)
        block_mask = create_block_mask(score_mod, q, k)
        sdpa_partial = create_attention(score_mod, block_mask)
        compiled_sdpa = torch.compile(sdpa_partial)
        golden_out = sdpa_partial(q_gold, k_gold, v_gold)
        ref_out = sdpa_partial(q_ref, k_ref, v_ref)
        compiled_out = compiled_sdpa(q, k, v)

        backward_grad = torch.randn((Q_B, Q_H, Q_S, Q_D), dtype=dtype, device="cuda")

        golden_out.backward(backward_grad.to(torch.float64))
        ref_out.backward(backward_grad)
        compiled_out.backward(backward_grad)

        self._check_out_and_grad(
            golden_out,
            ref_out,
            compiled_out,
            q_gold,
            q_ref,
            q,
            k_gold,
            k_ref,
            k,
            v_gold,
            v_ref,
            v,
        )

    def run_dynamic_test(
        self,
        score_mod: Callable,
        dtype: torch.dtype = torch.float16,
        B: int = B,
        H: int = H,
        S: int = S,
        D: int = D,
    ):
        sdpa_partial = create_attention(score_mod)
        # The first eager batch, shape (B, H, S, D)
        q1 = torch.randn((B, H, S, D), dtype=dtype, device="cuda", requires_grad=True)
        k1 = torch.randn((B, H, S, D), dtype=dtype, device="cuda", requires_grad=True)
        v1 = torch.randn((B, H, S, D), dtype=dtype, device="cuda", requires_grad=True)
        q1_ref, k1_ref, v1_ref = query_key_value_clones(q1, k1, v1)
        q1_gold, k1_gold, v1_gold = query_key_value_clones(q1, k1, v1, torch.float64)
        ref_out1 = sdpa_partial(q1_ref, k1_ref, v1_ref)
        golden_out1 = sdpa_partial(q1_gold, k1_gold, v1_gold)

        backward_grad1 = torch.randn((B, H, S, D), dtype=dtype, device="cuda")

        golden_out1.backward(backward_grad1.to(torch.float64))
        ref_out1.backward(backward_grad1)

        # The second eager batch, shape (B * 2, H, S / 2, D)
        B = int(B * 2)
        S = int(S / 2)
        q2 = torch.randn((B, H, S, D), dtype=dtype, device="cuda", requires_grad=True)
        k2 = torch.randn((B, H, S, D), dtype=dtype, device="cuda", requires_grad=True)
        v2 = torch.randn((B, H, S, D), dtype=dtype, device="cuda", requires_grad=True)
        q2_ref, k2_ref, v2_ref = query_key_value_clones(q2, k2, v2)
        q2_gold, k2_gold, v2_gold = query_key_value_clones(q2, k2, v2, torch.float64)
        ref_out2 = sdpa_partial(q2_ref, k2_ref, v2_ref)
        golden_out2 = sdpa_partial(q2_gold, k2_gold, v2_gold)

        backward_grad2 = torch.randn((B, H, S, D), dtype=dtype, device="cuda")

        golden_out2.backward(backward_grad2.to(torch.float64))
        ref_out2.backward(backward_grad2)

        # Need to clear dynamo counters, since flex attention eager mode also uses dynamo tracing.
        # We check dynamo counters["frames"]["ok"] to ensure there is no re-compilation.
        torch._dynamo.reset()
        # Compiling with dynamic shape in the first batch.
        compiled_sdpa = torch.compile(sdpa_partial, dynamic=True)
        compiled_out1 = compiled_sdpa(q1, k1, v1)
        compiled_out1.backward(backward_grad1)

        self._check_out_and_grad(
            golden_out1,
            ref_out1,
            compiled_out1,
            q1_gold,
            q1_ref,
            q1,
            k1_gold,
            k1_ref,
            k1,
            v1_gold,
            v1_ref,
            v1,
        )
        self.assertEqual(torch._dynamo.utils.counters["frames"]["ok"], 1)

        # No re-compilation, use the compiled dynamic shape version.
        compiled_out2 = compiled_sdpa(q2, k2, v2)
        compiled_out2.backward(backward_grad2)
        self._check_out_and_grad(
            golden_out2,
            ref_out2,
            compiled_out2,
            q2_gold,
            q2_ref,
            q2,
            k2_gold,
            k2_ref,
            k2,
            v2_gold,
            v2_ref,
            v2,
        )
        self.assertEqual(torch._dynamo.utils.counters["frames"]["ok"], 1)

    def run_automatic_dynamic_test(
        self,
        score_mod: Callable,
        dtype: torch.dtype = torch.float16,
        B: int = B,
        H: int = H,
        S: int = S,
        D: int = D,
    ):
        sdpa_partial = create_attention(score_mod)
        # The first eager batch, shape (B, H, S, D)
        q1 = torch.randn((B, H, S, D), dtype=dtype, device="cuda")
        k1 = torch.randn((B, H, S, D), dtype=dtype, device="cuda")
        v1 = torch.randn((B, H, S, D), dtype=dtype, device="cuda")
        golden_out1 = sdpa_partial(
            q1.to(torch.float64), k1.to(torch.float64), v1.to(torch.float64)
        )
        ref_out1 = sdpa_partial(q1, k1, v1)

        # The second eager batch, shape (B * 2, H, S / 2, D)
        B = int(B * 2)
        S = int(S / 2)
        q2 = torch.randn((B, H, S, D), dtype=dtype, device="cuda")
        k2 = torch.randn((B, H, S, D), dtype=dtype, device="cuda")
        v2 = torch.randn((B, H, S, D), dtype=dtype, device="cuda")
        golden_out2 = sdpa_partial(
            q2.to(torch.float64), k2.to(torch.float64), v2.to(torch.float64)
        )
        ref_out2 = sdpa_partial(q2, k2, v2)

        # The third eager batch, shape (B * 4, H, S / 4, D)
        B = int(B * 2)
        S = int(S / 2)
        q3 = torch.randn((B, H, S, D), dtype=dtype, device="cuda")
        k3 = torch.randn((B, H, S, D), dtype=dtype, device="cuda")
        v3 = torch.randn((B, H, S, D), dtype=dtype, device="cuda")
        golden_out3 = sdpa_partial(
            q3.to(torch.float64), k3.to(torch.float64), v3.to(torch.float64)
        )
        ref_out3 = sdpa_partial(q3, k3, v3)

        # Need to clear dynamo counters, since flex attention eager mode also uses dynamo tracing.
        # We check dynamo counters["frames"]["ok"] to ensure:
        # 1, the first batch is compiled with static shape
        # 2, the second batch is compiled with dynamic shape
        # 3, no re-compilation in the third batch
        torch._dynamo.reset()

        # Note, it seems like we really are less accurate than the float32
        # computation, likely due to the online softmax
        if dtype == torch.float32:
            fudge_factor = 10.0
        else:
            fudge_factor = 1.1

        # The first batch.
        compiled_sdpa = torch.compile(sdpa_partial)
        compiled_out1 = compiled_sdpa(q1, k1, v1)
        self._check_equal(golden_out1, ref_out1, compiled_out1, fudge_factor)
        self.assertEqual(torch._dynamo.utils.counters["frames"]["ok"], 1)

        # The second batch (automatic dynamic).
        compiled_out2 = compiled_sdpa(q2, k2, v2)
        self._check_equal(golden_out2, ref_out2, compiled_out2, fudge_factor)
        self.assertEqual(torch._dynamo.utils.counters["frames"]["ok"], 2)

        # The third batch (no re-compilation).
        compiled_out3 = compiled_sdpa(q3, k3, v3)
        self._check_equal(golden_out3, ref_out3, compiled_out3, fudge_factor)
        self.assertEqual(torch._dynamo.utils.counters["frames"]["ok"], 2)

    @supported_platform
    @common_utils.parametrize("dtype", test_dtypes)
    @common_utils.parametrize("score_mod", test_score_mods)
    def test_builtin_score_mods(self, dtype: torch.dtype, score_mod: Callable):
        self.run_test(score_mod, dtype)

    @expectedFailure  # TODO: supports block sparsity with dynamic shapes
    @supported_platform
    @common_utils.parametrize("dtype", test_dtypes)
    @common_utils.parametrize("score_mod", test_score_mods)
    def test_builtin_score_mods_dynamic(self, dtype: torch.dtype, score_mod: Callable):
        self.run_dynamic_test(score_mod, dtype)

    @expectedFailure  # TODO: supports block sparsity with dynamic shapes
    @supported_platform
    @common_utils.parametrize("dtype", test_dtypes)
    @common_utils.parametrize("score_mod", test_score_mods)
    def test_builtin_score_mods_automatic_dynamic(
        self, dtype: torch.dtype, score_mod: Callable
    ):
        self.run_automatic_dynamic_test(score_mod, dtype)

    @supported_platform
    @common_utils.parametrize("dtype", test_dtypes_fast)
    @common_utils.parametrize("score_mod", test_score_mods)
    def test_builtin_score_mods_different_seqlen(
        self, dtype: torch.dtype, score_mod: Callable
    ):
        self.run_test(
            score_mod,
            dtype,
            B,
            H,
            S // 2,  # Seqlen of Q is different from seqlen of K/V
            D,
            B,
            H,
            S,
            D,
        )

    test_input_strides = [
        ((H * S * D, S * D, D, 1), 997),  # offset
        ((H * D, D, B * H * D, 1), 499),  # transposed dimensions
        (
            (S * (D + 1), B * S * (D + 1), (D + 1), 1),
            293,
        ),  # additional buffer on one dim
        (
            (1, D, (B + 1) * (H + 1) * D, 1),
            97,
        ),  # additional buffer on multiple dim + shared dimension
    ]

    @supported_platform
    @common_utils.parametrize("dtype", test_dtypes_fast)
    @common_utils.parametrize(
        "q_s", test_input_strides[:-2]
    )  # TODO: fix layout for query braodcasting
    @common_utils.parametrize("k_s", test_input_strides)
    @common_utils.parametrize("v_s", test_input_strides)
    def test_strided_inputs(self, dtype: torch.dtype, q_s, k_s, v_s):
        q1 = torch.randn((B * H * S * D * 2), dtype=dtype, device="cuda")
        k1 = torch.randn((B * H * S * D * 2), dtype=dtype, device="cuda")
        v1 = torch.randn((B * H * S * D * 2), dtype=dtype, device="cuda")

        q_shape = (B, H, S // 2, D)
        k_shape = (B, H, S, D)
        v_shape = (B, H, S, D)

        q_strides, q_offset = q_s
        q_max = [x * (y - 1) for x, y in zip(q_strides, q_shape)]
        assert sum(q_max) + q_offset < B * H * S * D * 2
        assert q_strides[-1] == 1
        q = torch.as_strided(q1, q_shape, q_strides, q_offset)

        k_strides, k_offset = k_s
        k_max = [x * (y - 1) for x, y in zip(k_strides, k_shape)]
        assert sum(k_max) + k_offset < B * H * S * D * 2
        assert k_strides[-1] == 1
        k = torch.as_strided(k1, k_shape, k_strides, k_offset)

        v_strides, v_offset = v_s
        v_max = [x * (y - 1) for x, y in zip(v_strides, v_shape)]
        assert sum(v_max) + v_offset < B * H * S * D * 2
        assert v_strides[-1] == 1
        v = torch.as_strided(v1, v_shape, v_strides, v_offset)

        block_mask = _create_empty_block_mask(q, k, v)
        sdpa_partial = create_attention(
            score_mod=_generate_alibi_bias(8), block_mask=block_mask
        )
        compiled_sdpa = torch.compile(sdpa_partial)
        ref_out = sdpa_partial(q, k, v)
        compiled_out = compiled_sdpa(q, k, v)

        tolerance = Tolerances(atol=2e-1, rtol=2e-1)
        torch.testing.assert_close(
            ref_out, compiled_out, atol=tolerance.atol, rtol=tolerance.rtol
        )

    @supported_platform
    def test_create_block_mask_is_compiled(self):
        make_tensor = functools.partial(
            torch.randn,
            (B, H, S, D),
            dtype=torch.float32,
            device="cuda",
            requires_grad=True,
        )
        q, k, v = make_tensor(), make_tensor(), make_tensor()

        @torch.compile
        def func(q, k, v):
            block_mask = _create_block_mask_from_mask(
                torch.tril(
                    torch.ones(
                        q.shape[-2], k.shape[-2], dtype=torch.bool, device=q.device
                    )
                ),
                128,
                128,
            )

            out = _flex_attention(
                q,
                k,
                v,
                _causal,
                block_mask,
            )
            return out

        _, code = run_and_get_code(func, q, k, v)
<<<<<<< HEAD
        # Ensure _create_block_sparse_mask is compiled and generates 3 kernels,
=======
        # Ensure _create_block_mask_from_mask is compiled and generates 3 kernels,
>>>>>>> a21d4363
        # flex_attention generates 1 kernel.
        FileCheck().check_count(".run(", 4, True).run(code[0])

    @supported_platform
    def test_block_mask_is_reused(self):
        make_tensor = functools.partial(
            torch.randn,
            (B, H, S, D),
            dtype=torch.float32,
            device="cuda",
            requires_grad=True,
        )
        q, k, v = make_tensor(), make_tensor(), make_tensor()
        k2 = k + 1
        v2 = v + 1

        @torch.compile
        def func(q, k, v, k2, v2):
            block_mask = _create_block_mask_from_mask(
                torch.tril(
                    torch.ones(
                        q.shape[-2], k.shape[-2], dtype=torch.bool, device=q.device
                    )
                ),
                128,
                128,
            )

            q = _flex_attention(
                q,
                k,
                v,
                _causal,
                block_mask,
            )
            out = _flex_attention(
                q,
                k2,
                v2,
                _causal,
                block_mask,
            )
            return out

        _, code = run_and_get_code(func, q, k, v, k2, v2)
<<<<<<< HEAD
        # Ensure _create_block_sparse_mask is compiled and generates 3 kernels,
        # 2 flex_attention generates 2 kernels.
        FileCheck().check_count(".run(", 5, True).run(code[0])
=======
        # Ensure _create_block_mask_from_mask is compiled and generates 3 kernels,
        # 2 flex_attention generates 2 kernels.
        FileCheck().check_count(".run(", 5, True).run(code[0])

    @supported_platform
    def test_doc_mask_sparse(self):
        document_id = torch.zeros(S, dtype=torch.int, device="cuda")
        for i in range(0, S, 256):
            document_id[i : i + 256] = i // 256

        def document_masking_causal(score, b, h, q_idx, kv_idx):
            causal_mask = q_idx >= kv_idx
            document_mask = document_id[q_idx] == document_id[kv_idx]
            return torch.where(causal_mask & document_mask, score, -float("inf"))

        self.run_test(document_masking_causal, torch.float16)
>>>>>>> a21d4363

    @supported_platform
    @common_utils.parametrize("dtype", test_dtypes)
    def test_skip_odd_keys(self, dtype: torch.dtype):
        def score_mod(score, b, h, q, kv):
            return torch.where(kv % 2 == 0, score, float("-inf"))

        self.run_test(score_mod, dtype)

    @supported_platform
    @common_utils.parametrize("dtype", test_dtypes)
    def test_function_composition(self, dtype: torch.dtype):
        def score_mod_1(score, b, h, m, n):
            return score + (m - n)

        def score_mod_2(score, b, h, m, n):
            return torch.where(m <= n, score, float("-inf"))

        composed_score_mod = _compose(score_mod_1, score_mod_2)

        self.run_test(composed_score_mod, dtype)

    @supported_platform
    @common_utils.parametrize("dtype", test_dtypes)
    def test_captured_buffers(self, dtype: torch.dtype):
        head_offset = torch.rand(H, device="cuda", dtype=dtype)

        def score_mod(score, b, h, m, n):
            return score + head_offset[h]

        self.run_test(score_mod, dtype)

    @supported_platform
    @common_utils.parametrize("dtype", test_dtypes)
    def test_captured_buffers_all_dims(self, dtype: torch.dtype):
        head_scale = torch.randn(H, device="cuda")
        batch_scale = torch.randn(B, device="cuda")
        tok_scale = torch.randn(S, device="cuda")

        def all_bias(score, batch, head, token_q, token_kv):
            score = score + tok_scale[token_q]
            score = score + batch_scale[batch]
            score = score + head_scale[head]
            return score

        self.run_test(all_bias, dtype)

    @supported_platform
    @common_utils.parametrize("dtype", test_dtypes_fast)
    def test_seq_masking(self, dtype):
        seq_idx = torch.zeros(S, device="cuda", dtype=torch.bool)
        seq_idx[S // 2 :] = 1

        def seq_mask_mod(score, b, h, q, kv):
            return torch.where(seq_idx[q] == seq_idx[kv], score, float("-inf"))

        self.run_test(seq_mask_mod, dtype)

    @supported_platform
    @common_utils.parametrize("dtype", test_dtypes_fast)
    def test_load_from_bias_seq_only(self, dtype):
        bias = torch.randn(S, S, device="cuda", dtype=dtype)

        def bias_mod(score, b, h, q, kv):
            return score + bias[q, kv]

        self.run_test(bias_mod, dtype)

    @supported_platform
    @common_utils.parametrize("dtype", test_dtypes_fast)
    def test_load_from_bias_seq_batch(self, dtype):
        bias = torch.randn(B, S, S, device="cuda", dtype=dtype)

        def bias_mod(score, b, h, q, kv):
            return score + bias[b, q, kv]

        self.run_test(bias_mod, dtype)

    @supported_platform
    @common_utils.parametrize("dtype", test_dtypes_fast)
    def test_load_from_bias_head_seq_batch(self, dtype):
        bias = torch.randn(B, H, S, S, device="cuda", dtype=dtype)

        def bias_mod(score, b, h, q, kv):
            return score + bias[b, h, q, kv]

        self.run_test(bias_mod, dtype)

    @supported_platform
    @common_utils.parametrize("dtype", test_dtypes_fast)
    def test_load_rel_bias(self, dtype):
        rel_bias = torch.randn(2 * S, device="cuda", dtype=dtype)

        def bias_mod(score, b, h, q, kv):
            return score + rel_bias[(q - kv) + S]

        self.run_test(bias_mod, dtype)

    @supported_platform
    @common_utils.parametrize("dtype", test_dtypes_fast)
    def test_dependent_causal_bidirectional(self, dtype):
        num_bidirectional = torch.randint(0, S, (B,), device="cuda", dtype=torch.int32)

        def bias_mod(score, b, h, q, kv):
            causal_attention = q >= kv
            cur_num_bidirectional = num_bidirectional[b]
            bidirectional_attention_on_video = (q <= cur_num_bidirectional) & (
                kv <= cur_num_bidirectional
            )
            return torch.where(
                bidirectional_attention_on_video | causal_attention,
                score,
                -float("inf"),
            )

        self.run_test(bias_mod, dtype)

    @supported_platform
    @common_utils.parametrize("dtype", test_dtypes_fast)
    def test_natten_2d(self, dtype):
        H = 32
        W = S // H
        WINDOW = 3
        assert W * H == S

        def get_x_y(idx):
            # This should be a floor divide, but we don't support that properly
            return idx / W, idx % W

        def natten_mask(score, b, h, q, kv):
            q_x, q_y = get_x_y(q)
            kv_x, kv_y = get_x_y(kv)
            return torch.where(
                ((q_x - kv_x).abs() <= WINDOW) | ((q_y - kv_y).abs() <= WINDOW),
                score,
                float("-inf"),
            )

        self.run_test(natten_mask, dtype)

    @supported_platform
    @common_utils.parametrize("dtype", test_dtypes_fast)
    def test_subgraph_respect_decompostion(self, dtype):
        from torch._decomp import core_aten_decompositions
        from torch.fx.experimental.proxy_tensor import make_fx

        def score_mod_func(score, b, h, q, kv):
            return score - q // (1 + kv)

        make_tensor = functools.partial(
            torch.randn,
            (2, 2, 128, 4),
            device="cuda",
            dtype=torch.float64,
            requires_grad=True,
        )
        query, key, value = make_tensor(), make_tensor(), make_tensor()
        # floor_div is not decomposed in decompostion_table is empty
        flex_attention = functools.partial(_flex_attention, score_mod=score_mod_func)
        gm = make_fx(flex_attention, decomposition_table={})(query, key, value)
        self.assertExpectedInline(
            gm.sdpa_score0.code.strip(),
            """\
def forward(self, arg0_1, arg1_1, arg2_1, arg3_1, arg4_1):
    add = torch.ops.aten.add.Tensor(arg4_1, 1);  arg4_1 = None
    floor_divide = torch.ops.aten.floor_divide.default(arg3_1, add);  arg3_1 = add = None
    sub = torch.ops.aten.sub.Tensor(arg0_1, floor_divide);  arg0_1 = floor_divide = None
    return sub""",
        )

        # floor_div is decomposed for core_aten_decompositions
        gm = make_fx(flex_attention, decomposition_table=core_aten_decompositions())(
            query, key, value
        )
        self.assertExpectedInline(
            gm.sdpa_score0.code.strip(),
            """\
def forward(self, arg0_1, arg1_1, arg2_1, arg3_1, arg4_1):
    add = torch.ops.aten.add.Tensor(arg4_1, 1);  arg4_1 = None
    div = torch.ops.aten.div.Tensor_mode(arg3_1, add, rounding_mode = 'floor');  arg3_1 = add = None
    sub = torch.ops.aten.sub.Tensor(arg0_1, div);  arg0_1 = div = None
    return sub""",
        )

    @supported_platform
    @common_utils.parametrize("dtype", test_dtypes_fast)
    def test_silu_on_score(self, dtype):
        def silu_score(score, b, h, q, kv):
            return torch.nn.functional.silu(score)

        self.run_test(silu_score, dtype)

    @supported_platform
    @common_utils.parametrize("dtype", test_dtypes_fast)
    def test_padded_dense_causal(self, dtype):
        seq_len = torch.arange(B, device="cuda", dtype=torch.int32) + 1

        def create_padded_dense_wrapper(orig_score_mod):
            def njt_score_mod(qk, b, h, q, kv):
                return torch.where(
                    qk <= seq_len[b], orig_score_mod(qk, b, h, q, kv), -float("inf")
                )

            return njt_score_mod

        causal_njt = create_padded_dense_wrapper(_causal)

        self.run_test(causal_njt, dtype)

    @supported_platform
    @common_utils.parametrize("dtype", test_dtypes_fast)
    def test_captured_scale(self, dtype):
        scale = torch.ones((), device="cuda", dtype=torch.int32)

        def score_mod_scale(qk, b, h, q, kv):
            return qk + scale

        self.run_test(score_mod_scale, dtype)

    @supported_platform
    @common_utils.parametrize("dtype", test_dtypes_fast)
    def test_recompile_changed_score_mod(self, dtype):
        scale = torch.ones((), device="cuda", dtype=torch.int32)
        ADD = True

        def score_mod_scale(qk, b, h, q, kv):
            if ADD:
                return qk + scale
            else:
                return qk * scale

        self.run_test(score_mod_scale, dtype)
        ADD = False
        self.run_test(score_mod_scale, dtype)

    @supported_platform
    @expectedFailure  # If we capture a tensor then we can perform a reduction on it, and that shouldn't be allowed
    @common_utils.parametrize("dtype", test_dtypes_fast)
    def test_captured_reduction(self, dtype):
        scale = torch.randn((B, 8), device="cuda")

        def score_mod_scale(qk, b, h, q, kv):
            return qk + scale[b].sum(dim=-1)

        self.run_test(score_mod_scale, dtype)

    @supported_platform
    def test_multiple_score_mod_calls(self):
        query = torch.randn((1, 8, 1024, 64), dtype=torch.float32, device="cuda")
        keys = [
            torch.randn((1, 8, 1024, 64), dtype=torch.float32, device="cuda")
            for _ in range(2)
        ]
        values = [
            torch.randn((1, 8, 1024, 64), dtype=torch.float32, device="cuda")
            for _ in range(2)
        ]

        def scoremod_1(qk, b, h, q, kv):
            return qk + (q - kv)

        def scoremod_2(qk, b, h, q, kv):
            return torch.where(q >= kv, qk, -float("inf"))

        def f(q, k1, k2, v1, v2):
            q2 = _flex_attention(q, k1, v1, score_mod=scoremod_1)
            return _flex_attention(q2, k2, v2, score_mod=scoremod_2)

        out = f(query, *keys, *values)
        out2 = torch.compile(f)(query, *keys, *values)
        tolerance = Tolerances(atol=2e-1, rtol=2e-1)
        torch.testing.assert_close(out, out2, atol=tolerance.atol, rtol=tolerance.rtol)

    @supported_platform
    def test_multiple_score_mod_calls2(self):
        query = torch.randn((1, 8, 1024, 64), dtype=torch.float32, device="cuda")
        keys = [
            torch.randn((1, 8, 1024, 64), dtype=torch.float32, device="cuda")
            for _ in range(3)
        ]
        values = [
            torch.randn((1, 8, 1024, 64), dtype=torch.float32, device="cuda")
            for _ in range(3)
        ]

        def scoremod_1(qk, b, h, q, kv):
            return qk + (q - kv)

        def scoremod_2(qk, b, h, q, kv):
            return torch.where(q >= kv, qk, -float("inf"))

        attention1 = functools.partial(_flex_attention, score_mod=scoremod_1)

        def f(q, k1, k2, k3, v1, v2, v3):
            q2 = attention1(q, k1, v1)
            q3 = _flex_attention(q2, k2, v2, score_mod=scoremod_2)
            return _flex_attention(q3, k3, v3, score_mod=scoremod_1)

        out = f(query, *keys, *values)
        out2 = torch.compile(f)(query, *keys, *values)
        self.assertTrue((out - out2).abs().mean() < 1e-2)

    @supported_platform
    def test_inputs_are_realized(self):
        def f(q, k, v):
            x = torch.randn(1024, device="cuda")
            x = x * 2

            def func(qk, b, h, q, kv):
                return qk + x[q]

            return _flex_attention(q.sin(), k, v, score_mod=func).cos()

        q, k, v = (
            torch.randn(1, 8, 1024, 64, device="cuda", requires_grad=True)
            for _ in range(3)
        )
        ref = f(q, k, v)
        out = torch.compile(f)(q, k, v)
        self.assertTrue((ref - out).abs().mean() < 1e-2)
        gradOut = torch.randn_like(q)

        ref_grads = torch.autograd.grad(ref, (q, k, v), gradOut)
        out_grads = torch.autograd.grad(out, (q, k, v), gradOut)
        for ref, out in zip(ref_grads, out_grads):
            self.assertTrue((ref - out).abs().mean() < 1e-2)

    @supported_platform
    def test_epilogue_fused(self):
        @torch.compile
        def f(q, k, v):
            out = _flex_attention(q, k, v)
            return out.cos()

        q, k, v = (torch.randn(1, 8, 1024, 64, device="cuda") for _ in range(3))
        metrics.reset()
        _, code = run_and_get_code(f, q, k, v)
        # Check the attention output is not allocated
        fc = FileCheck()
        fc.check("buf0 = empty_strided_cuda((1, 1, 1)")  # SPARSE_KV_NUM_BLKS
        fc.check("buf1 = empty_strided_cuda((1, 1, 1, 1)")  # SPARSE_KV_IDX
        fc.check("buf4 = empty_strided_cuda")  # logsumexp
        fc.check("buf7 = empty_strided_cuda")  # cos(attention)
        fc.run(code[0])
        fc = FileCheck()
        fc.check_not("buf2 =")  # Dead buffer
        fc.check_not("buf3 =")  # Dead buffer
        fc.check_not("buf5 =")  # Dead buffer, attention output
        fc.check_not("buf6 =")  # Mutation-buffer, not allocated
        fc.run(code[0])
        accessed_bytes = 1 * 8 * 1024 * 64 * torch.float32.itemsize
        num_accesses = 4  # q, k, v reads, one output.
        # TODO: Get rid of this fudge factor
        # We need this fudge factor for now as we write the extraneous logsumexp
        num_accesses += 1
        self.assertLess(metrics.num_bytes_accessed, accessed_bytes * num_accesses)

    @supported_platform
    @skip("Triton bug ")  # https://github.com/pytorch/pytorch/issues/124571
    @common_utils.parametrize("dtype", test_dtypes)
    def test_njt_causal(self, dtype):
        offsets = torch.tensor(
            [0, 1024, 1024 + 512, S], device="cuda", dtype=torch.int32
        )
        seq_idx = torch.zeros(S, device="cuda", dtype=torch.int32)
        for idx in range(len(offsets) - 1):
            seq_idx[offsets[idx] : offsets[idx + 1]] = idx

        def create_njt_wrapper(orig_score_mod, offsets, seq_idx):
            def njt_score_mod(qk, b, h, q, kv):
                q_nested = q - offsets[seq_idx[q]]
                kv_nested = kv - offsets[seq_idx[kv]]
                return orig_score_mod(qk, b, h, q_nested, kv_nested)

            return njt_score_mod

        causal_njt = create_njt_wrapper(_causal, offsets, seq_idx)

        self.run_test(causal_njt, dtype)

    @supported_platform
    def test_mixed_dtypes_fails(self):
        query = torch.randn((1, 1, 1024, 64), dtype=torch.float32, device="cuda")
        key = torch.randn((1, 1, 1024, 64), dtype=torch.float16, device="cuda")
        value = torch.randn((1, 1, 1024, 64), dtype=torch.float16, device="cuda")
        with self.assertRaisesRegex(
            ValueError, "Expected query, key, and value to have the same dtype"
        ):
            _flex_attention(query, key, value, _identity)

    @supported_platform
    @patch.object(torch._inductor.config, "max_autotune", True)
    def test_max_autotune(self):
        def score_mod(score, b, h, m, n):
            return score * 2

        self.run_test(score_mod)

    @supported_platform
    @skip("TODO: Figure out why this is erroring")
    @patch.object(torch._inductor.config, "max_autotune", True)
    def test_max_autotune_with_captured(self):
        head_scale = torch.randn(H, device="cuda")
        batch_scale = torch.randn(B, device="cuda")
        tok_scale = torch.randn(S, device="cuda")

        def bias_mod(score, batch, head, token_q, token_kv):
            score = score + tok_scale[token_q]
            score = score + batch_scale[batch]
            score = score + head_scale[head]
            return score

        self.run_test(bias_mod)

    @supported_platform
    def test_autograd_function_in_score_mod(self):
        class ApplyMask(torch.autograd.Function):
            generate_vmap_rule = True

            @staticmethod
            def forward(a, mask):
                return torch.where(mask, a, -float("inf"))

            @staticmethod
            def setup_context(ctx, inputs, output):
                _, mask = inputs
                ctx.mark_non_differentiable(mask)
                pass

            @staticmethod
            def backward(ctx, i):
                return i, None

        def score_mod(score, b, h, q, kv):
            return ApplyMask.apply(score, q <= kv)

        func = torch.compile(_flex_attention, fullgraph=True)

        q, k, v = (
            torch.randn(1, 8, 1024, 64, device="cuda", requires_grad=True)
            for _ in range(3)
        )

        # Just checking that it runs
        func(q, k, v)

        # expectedFailure
        # This doesn't work due to vmap + autograd.Function + torch.compile not composing
        # self.run_test(score_mod)

    @supported_platform
    @common_utils.parametrize("dtype", test_dtypes)
    @common_utils.parametrize("score_mod", [_identity, _causal])
    def test_logsumexp_correctness(self, dtype, score_mod):
        make_tensor = functools.partial(
            torch.randn,
            (B, H, S, D),
            dtype=dtype,
            device="cuda",
            requires_grad=True,
        )
        q, k, v = make_tensor(), make_tensor(), make_tensor()
        block_mask = _create_empty_block_mask(q, k, v)

        @torch.compile
        def sdpa_hop(q, k, v, score_mod, block_mask):
            return flex_attention_hop(
                q,
                k,
                v,
                score_mod,
                block_mask.as_tuple(),
            )

        @torch.compile(backend="aot_eager")
        def eager_sdpa_hop(q, k, v, score_mod, block_mask):
            """The main entrypoint for FlexAttention doesnt return LSE.
            Besides dropping LSE it also ensures that the hop is compiled with aot-eager
            backend. We need to replicate this.
            """
            return flex_attention_hop(
                q,
                k,
                v,
                score_mod,
                block_mask.as_tuple(),
            )

        ref_out, ref_lse = eager_sdpa_hop(
            q.to(torch.float64),
            k.to(torch.float64),
            v.to(torch.float64),
            score_mod,
            block_mask,
        )
        compiled_out, compiled_lse = sdpa_hop(q, k, v, score_mod, block_mask)

        # Comparing LSE for the ref and the compiled version
        # The compiled uses a change of base trick to more efficiently compute the LSE
        # this means that the base for the LSE computed by ref is e while for the compiled
        # version it is 2. To compare we use the change of base formula
        # log_2(x_compiled) = log_e(x_ref) * log_2(e) where
        # x_ref      = sum(_i e^(scores[i]))
        # x_compiled = sum(_i 2^(log2(e) * scores[i]))

        self.assertTrue(ref_lse.dtype == torch.float64)
        self.assertTrue(compiled_lse.dtype == torch.float32)
        ref_lse = ref_lse * torch.log2(torch.tensor(torch.e))

        tolerance = Tolerances(atol=2e-2, rtol=2e-2)
        torch.testing.assert_close(
            ref_out.to(dtype=torch.float32),
            compiled_out.to(dtype=torch.float32),
            atol=tolerance.atol,
            rtol=tolerance.rtol,
        )
        torch.testing.assert_close(
            ref_lse.to(dtype=torch.float32),
            compiled_lse.to(dtype=torch.float32),
            atol=tolerance.atol,
            rtol=tolerance.rtol,
        )

    @supported_platform
    def test_logsumexp_only_return(self):
        make_tensor = functools.partial(
            torch.randn,
            (B, H, S, D),
            dtype=torch.float32,
            device="cuda",
            requires_grad=True,
        )
        q, k, v = make_tensor(), make_tensor(), make_tensor()
        block_mask = _create_empty_block_mask(q, k, v)

        @torch.compile
        def func(q, k, v, score_mod, block_mask):
            _, lse = flex_attention_hop(
                q,
                k,
                v,
                score_mod,
                block_mask.as_tuple(),
            )
            lse_2 = lse * 2
            return lse_2

        _, code = run_and_get_code(func, q, k, v, _identity, block_mask)
        # Ensure that two kernels are generated
        FileCheck().check_count(".run(", 2, True).run(code[0])

    @supported_platform
    def test_logsumexp_is_not_fused(self):
        make_tensor = functools.partial(
            torch.randn,
            (B, H, S, D),
            dtype=torch.float32,
            device="cuda",
            requires_grad=True,
        )
        q, k, v = make_tensor(), make_tensor(), make_tensor()
        block_mask = _create_empty_block_mask(q, k, v)

        @torch.compile
        def func(q, k, v, score_mod, block_mask):
            out, lse = flex_attention_hop(
                q,
                k,
                v,
                score_mod,
                block_mask.as_tuple(),
            )
            lse_2 = lse * 2
            return out, lse_2

        _, code = run_and_get_code(func, q, k, v, _identity, block_mask)
        # Ensure that two kernels are generated
        FileCheck().check_count(".run(", 2, True).run(code[0])

    @supported_platform
    @common_utils.parametrize(
        "score_mod", [_identity, _causal, _times_two, _squared, _trig, _trig2]
    )
    def test_aot_eager_gradcheck(self, score_mod):
        make_tensor = functools.partial(
            torch.randn,
            (2, 2, 8, 4),
            device="cuda",
            dtype=torch.float64,
            requires_grad=True,
        )
        query, key, value = make_tensor(), make_tensor(), make_tensor()

        func = torch.compile(_flex_attention, backend="aot_eager", fullgraph=True)

        self.assertTrue(
            torch.autograd.gradcheck(
                func, (query, key, value, score_mod), raise_exception=True
            )
        )

    @supported_platform
    @common_utils.parametrize("score_mod_name", ["_head_offset"])
    @common_utils.parametrize("mode", ["eager", "aot_eager"])
    def test_captured_score_mod_aot_eager_gradcheck(
        self, score_mod_name: str, mode: str
    ):
        make_tensor = functools.partial(
            torch.randn,
            (2, 2, 8, 4),
            device="cuda",
            dtype=torch.float64,
            requires_grad=True,
        )
        query, key, value = make_tensor(), make_tensor(), make_tensor()

        func = torch.compile(_flex_attention, backend=mode, fullgraph=True)
        score_mod = captured_buffers_map[score_mod_name](torch.float64)

        self.assertTrue(
            torch.autograd.gradcheck(
                func, (query, key, value, score_mod), raise_exception=True
            )
        )

    @supported_platform
    def test_block_mask_viz(self):
        def causal(score, b, h, q, kv):
            return torch.where(q >= kv, score, -float("inf"))

        block_mask = _create_block_mask(causal, 1, 1, 2048, 2048)

        def replace_non_printable(s):
            def replace(c):
                if c not in string.printable:
                    return "@"
                elif c == " ":
                    return "s"
                return c

            return "".join(replace(c) for c in s)

        self.assertExpectedInline(
            replace_non_printable(str(block_mask)),
            """\
BlockMask(sparsity=46.88%,smask=
@@ssssssssssssssssssssssssssssss
@@@@ssssssssssssssssssssssssssss
@@@@@@ssssssssssssssssssssssssss
@@@@@@@@ssssssssssssssssssssssss
@@@@@@@@@@ssssssssssssssssssssss
@@@@@@@@@@@@ssssssssssssssssssss
@@@@@@@@@@@@@@ssssssssssssssssss
@@@@@@@@@@@@@@@@ssssssssssssssss
@@@@@@@@@@@@@@@@@@ssssssssssssss
@@@@@@@@@@@@@@@@@@@@ssssssssssss
@@@@@@@@@@@@@@@@@@@@@@ssssssssss
@@@@@@@@@@@@@@@@@@@@@@@@ssssssss
@@@@@@@@@@@@@@@@@@@@@@@@@@ssssss
@@@@@@@@@@@@@@@@@@@@@@@@@@@@ssss
@@@@@@@@@@@@@@@@@@@@@@@@@@@@@@ss
@@@@@@@@@@@@@@@@@@@@@@@@@@@@@@@@
)""",
        )

    @supported_platform
    def test_fw_bw_graph_correctness(self):
        cnt = CompileCounterWithBackend("aot_eager")
        make_tensor = functools.partial(
            torch.randn,
            (2, 2, 8, 4),
            device="cuda",
            dtype=torch.float64,
            requires_grad=True,
        )
        query, key, value = make_tensor(), make_tensor(), make_tensor()

        func = torch.compile(_flex_attention, backend=cnt, fullgraph=True)
        out = func(query, key, value, _squared)
        out.sum().backward()
        self.assertEqual(cnt.frame_count, 1)
        self.assertEqual(len(cnt.graphs), 1)
        graph = cnt.graphs[0]
        norm_graph = normalize_gm(graph.print_readable(print_output=False))

        self.assertExpectedInline(
            norm_graph,
            """\
class GraphModule(torch.nn.Module):
    def forward(self, L_args_0_: "f64[2, 2, 8, 4]", L_args_1_: "f64[2, 2, 8, 4]", L_args_2_: "f64[2, 2, 8, 4]"):
        l_args_0_ = L_args_0_
        l_args_1_ = L_args_1_
        l_args_2_ = L_args_2_

        ones: "i32[1, 1, 1]" = torch.ones([1, 1, 1], dtype = torch.int32, device = device(type='cuda', index=0))

        zeros: "i32[1, 1, 1, 1]" = torch.zeros([1, 1, 1, 1], dtype = torch.int32, device = device(type='cuda', index=0))

        ones_1: "i32[1, 1, 1]" = torch.ones([1, 1, 1], dtype = torch.int32, device = device(type='cuda', index=0))

        zeros_1: "i32[1, 1, 1, 1]" = torch.zeros([1, 1, 1, 1], dtype = torch.int32, device = device(type='cuda', index=0))

        new_empty: "f64[]" = l_args_0_.new_empty([], requires_grad = True)
        new_empty_1: "i32[]" = l_args_0_.new_empty([], dtype = torch.int32)
        new_empty_2: "i32[]" = l_args_0_.new_empty([], dtype = torch.int32)
        new_empty_3: "i32[]" = l_args_0_.new_empty([], dtype = torch.int32)
        new_empty_4: "i32[]" = l_args_0_.new_empty([], dtype = torch.int32)
        flex_attention_0 = self.flex_attention_0
        flex_attention = torch.ops.higher_order.flex_attention(l_args_0_, l_args_1_, l_args_2_, flex_attention_0, (ones, zeros, ones_1, zeros_1, 8, 8));  l_args_0_ = l_args_1_ = l_args_2_ = flex_attention_0 = ones = zeros = ones_1 = zeros_1 = None
        out: "f64[2, 2, 8, 4]" = flex_attention[0];  flex_attention = None
        return (out,)

    class GraphModule(torch.nn.Module):
        def forward(self, new_empty: "f64[]", new_empty_1: "i32[]", new_empty_2: "i32[]", new_empty_3: "i32[]", new_empty_4: "i32[]"):
            mul: "f64[]" = new_empty * new_empty;  new_empty = None
            return mul
""",  # noqa: B950
        )
        # Save the AOT graphs
        aot_graphs = []
        from torch._inductor import compile_fx

        def debug_compile_fx_inner(graph, example_inputs, *args, **kwargs):
            aot_graphs.append(graph)
            return graph

        backend = functools.partial(
            compile_fx.compile_fx, inner_compile=debug_compile_fx_inner
        )
        func = torch.compile(func, backend=backend, fullgraph=True)
        out = func(query, key, value, _squared)
        out.sum().backward()

        joint_graph = normalize_gm(aot_graphs[1].print_readable(print_output=False))

        self.assertExpectedInline(
            joint_graph,
            """\
class GraphModule(torch.nn.Module):
    def forward(self, primals_1: "f64[2, 2, 8, 4]", primals_2: "f64[2, 2, 8, 4]", primals_3: "f64[2, 2, 8, 4]", full_default: "i32[1, 1, 1]", full_default_1: "i32[1, 1, 1, 1]", getitem: "f64[2, 2, 8, 4]", getitem_1: "f32[2, 2, 8]", tangents_1: "f64[2, 2, 8, 4]"):
        fw_graph = self.fw_graph
        joint_graph = self.joint_graph
        flex_attention_backward = torch.ops.higher_order.flex_attention_backward(primals_1, primals_2, primals_3, getitem, getitem_1, tangents_1, fw_graph, joint_graph, (full_default, full_default_1, full_default, full_default_1, 8, 8));  primals_1 = primals_2 = primals_3 = getitem = getitem_1 = tangents_1 = fw_graph = joint_graph = full_default = full_default_1 = None
        getitem_2: "f64[2, 2, 8, 4]" = flex_attention_backward[0]
        getitem_3: "f64[2, 2, 8, 4]" = flex_attention_backward[1]
        getitem_4: "f64[2, 2, 8, 4]" = flex_attention_backward[2];  flex_attention_backward = None
        return [getitem_2, getitem_3, getitem_4]

    class <lambda>(torch.nn.Module):
        def forward(self, arg0_1: "f64[]", arg1_1: "i32[]", arg2_1: "i32[]", arg3_1: "i32[]", arg4_1: "i32[]"):
            mul: "f64[]" = torch.ops.aten.mul.Tensor(arg0_1, arg0_1);  arg0_1 = None
            return mul

    class <lambda>(torch.nn.Module):
        def forward(self, arg0_1: "f64[]", arg1_1: "i32[]", arg2_1: "i32[]", arg3_1: "i32[]", arg4_1: "i32[]", arg5_1: "f64[]"):
            mul: "f64[]" = torch.ops.aten.mul.Tensor(arg0_1, arg0_1)
            mul_1: "f64[]" = torch.ops.aten.mul.Tensor(arg5_1, arg0_1)
            mul_2: "f64[]" = torch.ops.aten.mul.Tensor(arg5_1, arg0_1);  arg5_1 = arg0_1 = None
            add: "f64[]" = torch.ops.aten.add.Tensor(mul_2, mul_1);  mul_2 = mul_1 = None
            return [add, None, None, None, None]
""",  # noqa: B950
        )


common_utils.instantiate_parametrized_tests(TestFlexAttention)

if __name__ == "__main__":
    from torch._inductor.test_case import run_tests

    run_tests()<|MERGE_RESOLUTION|>--- conflicted
+++ resolved
@@ -543,11 +543,7 @@
             return out
 
         _, code = run_and_get_code(func, q, k, v)
-<<<<<<< HEAD
-        # Ensure _create_block_sparse_mask is compiled and generates 3 kernels,
-=======
         # Ensure _create_block_mask_from_mask is compiled and generates 3 kernels,
->>>>>>> a21d4363
         # flex_attention generates 1 kernel.
         FileCheck().check_count(".run(", 4, True).run(code[0])
 
@@ -593,11 +589,6 @@
             return out
 
         _, code = run_and_get_code(func, q, k, v, k2, v2)
-<<<<<<< HEAD
-        # Ensure _create_block_sparse_mask is compiled and generates 3 kernels,
-        # 2 flex_attention generates 2 kernels.
-        FileCheck().check_count(".run(", 5, True).run(code[0])
-=======
         # Ensure _create_block_mask_from_mask is compiled and generates 3 kernels,
         # 2 flex_attention generates 2 kernels.
         FileCheck().check_count(".run(", 5, True).run(code[0])
@@ -614,7 +605,6 @@
             return torch.where(causal_mask & document_mask, score, -float("inf"))
 
         self.run_test(document_masking_causal, torch.float16)
->>>>>>> a21d4363
 
     @supported_platform
     @common_utils.parametrize("dtype", test_dtypes)
