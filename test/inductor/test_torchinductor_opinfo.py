--- conflicted
+++ resolved
@@ -687,14 +687,10 @@
     )
     @collection_decorator
     def test_comprehensive(self, device, dtype, op):
-<<<<<<< HEAD
-        torch.manual_seed(0)
-=======
         device_type = torch.device(device).type
 
         assert device_type in (GPU_TYPE, "cpu")
 
->>>>>>> 81c5f05f
         torch._dynamo.reset()
         with torch.no_grad():
             # TODO: should we move empty_cache to the common device interface
