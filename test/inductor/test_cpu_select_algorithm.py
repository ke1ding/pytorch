--- conflicted
+++ resolved
@@ -366,7 +366,35 @@
     @inductor_config.patch({"freezing": True})
     @patches
     @torch.no_grad
-<<<<<<< HEAD
+    @parametrize("bias", (True, False))
+    def test_linear_with_embedding(self, bias):
+        batch_size = 384
+        in_features = 196
+        out_features = 384
+        dtype = torch.bfloat16
+
+        class M(torch.nn.Module):
+            def __init__(self, bias):
+                super().__init__()
+                self.linear = torch.nn.Linear(in_features, out_features, bias).to(
+                    dtype=dtype
+                )
+                self.emb = torch.nn.Embedding(64, out_features)
+
+            def forward(self, idx, x):
+                return self.emb(idx) + self.linear(x)
+
+        idx = torch.randint(0, 64, (batch_size,))
+        x = torch.randn(batch_size, in_features).to(dtype=dtype)
+        mod = M(bias=bias).eval()
+        with verify(dtype) as (atol, rtol):
+            self.common(mod, (idx, x), atol=atol, rtol=rtol)
+        self.assertEqual(counters["inductor"]["select_algorithm_autotune"], 1)
+        self.assertEqual(counters["inductor"]["cpp_epilogue_fusion_counter"], 1)
+
+    @inductor_config.patch({"freezing": True})
+    @patches
+    @torch.no_grad
     @unittest.skipIf(not TEST_MKL, "Test requires MKL")
     @parametrize("batch_size", (32,))
     @parametrize("in_features", (128,))
@@ -387,19 +415,9 @@
     ):
         B = (2, batch_size) if input_3d else (batch_size,)
         input = torch.randn(*B, in_features).to(dtype=torch.float32)
-=======
-    @parametrize("bias", (True, False))
-    def test_linear_with_embedding(self, bias):
-        batch_size = 384
-        in_features = 196
-        out_features = 384
-        dtype = torch.bfloat16
->>>>>>> 8bfd9e98
-
         class M(torch.nn.Module):
             def __init__(self, bias):
                 super().__init__()
-<<<<<<< HEAD
                 self.linear = torch.nn.Linear(in_features, out_features, bias)
                 self.epilogue = _get_epilogue(epilogue)
                 self.linear2 = torch.nn.Linear(out_features, out_features, bias)
@@ -438,23 +456,6 @@
             )
             self.assertEqual(counters["inductor"]["select_algorithm_autotune"], 2)
             self.assertEqual(counters["inductor"]["cpp_epilogue_fusion_counter"], 0)
-=======
-                self.linear = torch.nn.Linear(in_features, out_features, bias).to(
-                    dtype=dtype
-                )
-                self.emb = torch.nn.Embedding(64, out_features)
-
-            def forward(self, idx, x):
-                return self.emb(idx) + self.linear(x)
-
-        idx = torch.randint(0, 64, (batch_size,))
-        x = torch.randn(batch_size, in_features).to(dtype=dtype)
-        mod = M(bias=bias).eval()
-        with verify(dtype) as (atol, rtol):
-            self.common(mod, (idx, x), atol=atol, rtol=rtol)
-        self.assertEqual(counters["inductor"]["select_algorithm_autotune"], 1)
-        self.assertEqual(counters["inductor"]["cpp_epilogue_fusion_counter"], 1)
->>>>>>> 8bfd9e98
 
 
 @dynamo_config.patch({"dynamic_shapes": True, "assume_static_by_default": False})
@@ -475,13 +476,11 @@
         TestSelectAlgorithm.test_linear_with_unary_binary
     )
     test_linear_amx_dynamic_shapes = TestSelectAlgorithm.test_linear_amx
-<<<<<<< HEAD
+    test_linear_with_embedding_dynamic_shapes = (
+        TestSelectAlgorithm.test_linear_with_embedding
+    )
     test_quantized_linear_with_pointwise_dynamic_shapes = (
         TestSelectAlgorithm.test_quantized_linear_with_pointwise
-=======
-    test_linear_with_embedding_dynamic_shapes = (
-        TestSelectAlgorithm.test_linear_with_embedding
->>>>>>> 8bfd9e98
     )
 
 
