--- conflicted
+++ resolved
@@ -1622,77 +1622,55 @@
             mod = M(add_fn, use_relu, fq_x2).eval()
             v = torch.randn((4, 4), dtype=torch.float32, requires_grad=False).add(1)
 
-<<<<<<< HEAD
+            def matcher_check_fn():
+                # 1. Dequant-linear pattern matched in quantization weight prepack * 4
+                self.assertEqual(
+                    counters["inductor"]["qlinear_weight_prepack_matcher_count"], 4
+                )
+                nodes_per_match = 8 if int8_mixed_bf16 else 6
+                self.assertEqual(
+                    counters["inductor"]["qlinear_weight_prepack_matcher_nodes"],
+                    4 * nodes_per_match,
+                )
+                # 2. Qlinear Binary Unary fusion in post-grad fusion pass * 2
+                self.assertEqual(
+                    counters["inductor"]["qlinear_binary_matcher_count"], 2
+                )
+                # For static quantization
+                # - matched pattern1 = [qlinear, add, (convert dtype), (relu), (convert dtype), [quant patten]]
+                # - matched pattern2 = [qlinear, add, (convert dtype), (relu), (convert dtype)]
+                # For dynamic quantization
+                # - matched pattern1 = [qlinear, add, (relu)]
+                # - matched pattern2 = [qlinear, add, (convert dtype), (relu)]
+                # len(quant pattern) = 6
+                # If add_fn is x.add_(y), x is bf16 and y is fp32, there is a to_bf16 node after binary
+                # - int8_mixed_bf16 with relu
+                #   - If fq_x2=True and add_fn != x.add_(y), there is no convert dtype node before quant
+                #   - If fq_x2=True and add_fn == x.add_(y), there are 2 convert nodes before and after relu
+                # - int8_mixed_bf16 without relu
+                #   - If fq_x2=True, convert_before_quant = 0
+                #   - If fq_x2=False, convert_before_quant = 1
+                if use_relu:
+                    convert_before_quant = (
+                        0
+                        if fq_x2 and add_fn != add_fn_list[2]
+                        else int8_mixed_bf16
+                    )
+                    to_bf16_after_binary = 2 * (add_fn == add_fn_list[2] and fq_x2)
+                else:
+                    convert_before_quant = int8_mixed_bf16 and not fq_x2
+                    to_bf16_after_binary = (add_fn == add_fn_list[2] and fq_x2) * (2 if is_dynamic else 1)
+                self.assertEqual(
+                    counters["inductor"]["qlinear_binary_matcher_nodes"],
+                    4 + 2 * use_relu + to_bf16_after_binary
+                    if is_dynamic else
+                    10 + 2 * use_relu + to_bf16_after_binary + convert_before_quant,
+                )
+
             is_qat_list = [False, True]
             is_dynamic_list = [False, True]
             cases = itertools.product(is_qat_list, is_dynamic_list)
             for is_qat, is_dynamic in cases:
-
-                def matcher_check_fn():
-                    # 1. Dequant-linear pattern matched in quantization weight prepack * 4
-                    self.assertEqual(
-                        counters["inductor"]["qlinear_weight_prepack_matcher_count"], 4
-                    )
-                    nodes_per_match = 8 if int8_mixed_bf16 else 6
-                    self.assertEqual(
-                        counters["inductor"]["qlinear_weight_prepack_matcher_nodes"],
-                        4 * nodes_per_match,
-                    )
-                    # 2. Qlinear Binary Unary fusion in post-grad fusion pass * 2
-                    self.assertEqual(
-                        counters["inductor"]["qlinear_binary_matcher_count"], 2
-                    )
-                    # For static quantization
-                    # - matched patter1 = [qlinear, add, (relu), (convert dtype), [quant patten]], len(quant pattern) = 6
-                    # - matched patter2 = [qlinear, add, (relu)]
-                    # For dynamic quantization
-                    # - matched patterns = [qlinear, add, (relu)]
-                    self.assertEqual(
-                        counters["inductor"]["qlinear_binary_matcher_nodes"],
-                        4 + 2 * use_relu
-                        if is_dynamic
-                        else 10 + int8_mixed_bf16 + 2 * use_relu,
-                    )
-=======
-            def matcher_check_fn():
-                # 1. Dequant-linear pattern matched in quantization weight prepack * 4
-                self.assertEqual(
-                    counters["inductor"]["qlinear_weight_prepack_matcher_count"], 4
-                )
-                nodes_per_match = 8 if int8_mixed_bf16 else 6
-                self.assertEqual(
-                    counters["inductor"]["qlinear_weight_prepack_matcher_nodes"],
-                    4 * nodes_per_match,
-                )
-                # 2. Qlinear Binary Unary fusion in post-grad fusion pass * 2
-                self.assertEqual(
-                    counters["inductor"]["qlinear_binary_matcher_count"], 2
-                )
-                # matched patter1 = [qlinear, add, (convert dtype), (relu), (convert dtype), [quant patten]]
-                # matched patter2 = [qlinear, add, (convert dtype), (relu), (convert dtype)]
-                # len(quant pattern) = 6
-                # If add_fn is x.add_(y), x is bf16 and y is fp32, there is a to_bf16 node at the end
-                to_bf16_at_end = add_fn == add_fn_list[2] and fq_x2
-                # int8_mixed_bf16 with relu
-                # If fq_x2=True and add_fn != x.add_(y), there is no convert dtype node before quant
-                # If fq_x2=True and add_fn == x.add_(y), there are 2 convert nodes
-                # int8_mixed_bf16 without relu
-                # If fq_x2=True, convert_before_quant = 0
-                # If fq_x2=False, convert_before_quant = 1
-                if use_relu:
-                    convert_before_quant = (
-                        0
-                        if fq_x2 and add_fn != add_fn_list[2]
-                        else (2 if fq_x2 else int8_mixed_bf16)
-                    )
-                else:
-                    convert_before_quant = int8_mixed_bf16 and not fq_x2
-                self.assertEqual(
-                    counters["inductor"]["qlinear_binary_matcher_nodes"],
-                    10 + convert_before_quant + 2 * use_relu + to_bf16_at_end,
-                )
->>>>>>> 3bccd0d4
-
                 self._test_common(
                     mod,
                     (v,),
