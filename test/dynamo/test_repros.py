--- conflicted
+++ resolved
@@ -2,6 +2,7 @@
 PYTEST_DONT_REWRITE (prevents pytest from rewriting assertions, which interferes
 with test_rewrite_assert_with_msg and test_rewrite_assert_without_msg)
 """
+
 # Owner(s): ["module: dynamo"]
 import collections
 import contextlib
@@ -1151,13 +1152,12 @@
     def test_reformer_train(self):
         with torch.enable_grad():
             cnt = self._reformer(nopython=False)
-        # cant inline torch.autograd.Function means graph break
-        if torch._dynamo.config.assume_static_by_default:
-            self.assertExpectedInline(cnt.frame_count, """1""")
-            self.assertExpectedInline(cnt.op_count, """5""")
-        else:
-            self.assertExpectedInline(cnt.frame_count, """1""")
-            self.assertExpectedInline(cnt.op_count, """5""")
+        expected_op_count = (
+            """11""" if torch._dynamo.config.inline_inbuilt_nn_modules else """5"""
+        )
+
+        self.assertExpectedInline(cnt.frame_count, """1""")
+        self.assertExpectedInline(cnt.op_count, expected_op_count)
 
     @disable_translation_validation_if_dynamic_shapes
     def test_longformer_chunk(self):
@@ -1610,7 +1610,10 @@
         opt_model(inp)
         opt_model(inp)
         self.assertEqual(cnt.frame_count, 1)
-        self.assertEqual(cnt.op_count, 12)
+
+        self.assertEqual(
+            18 if torch._dynamo.config.inline_inbuilt_nn_modules else 12, cnt.op_count
+        )
 
     def test_exec_import(self):
         def fn1():
@@ -3052,7 +3055,7 @@
         with self.assertRaisesRegex(AssertionError, "torch.Size"):
             opt_f(args)
         self.assertEqual(
-            torch._dynamo.utils.counters["unimplemented"][
+            torch._dynamo.utils.counters["graph_break"][
                 "assert with non-string message"
             ],
             1,
@@ -5042,8 +5045,6 @@
         self.assertEqual(func(x, m), opt_func(x, m))
         self.assertEqual(func(x, 0), opt_func(x, 0))
 
-<<<<<<< HEAD
-=======
     def test_grad(self):
         def fn(x, y):
             x._grad = y
@@ -5101,7 +5102,6 @@
         opt_mod = torch.compile(mod, backend=compiler)
         opt_mod(torch.randn(2, 2))
 
->>>>>>> d3b82306
 
 instantiate_parametrized_tests(ReproTests)
 
