# Owner(s): ["module: dynamo"]
import functools
import itertools
import unittest

import torch

import torch._dynamo.test_case
import torch._dynamo.testing
import torch._functorch.config
import torch.utils._pytree as pytree
import torch.utils.checkpoint
from torch._dynamo.testing import normalize_gm
from torch._higher_order_ops.wrap import wrap

from torch.fx.experimental.symbolic_shapes import DimDynamic, ShapeEnv
<<<<<<< HEAD
from torch.nested._internal.nested_tensor import DifferentiableValues, jagged_from_list
=======
from torch.nested._internal.nested_tensor import (
    jagged_from_list,
    jagged_from_tensor_and_lengths,
    ViewBufferFromNested,
)
>>>>>>> 8f5fead8
from torch.testing._internal.inductor_utils import HAS_CUDA


requires_cuda = functools.partial(unittest.skipIf, not HAS_CUDA, "requires cuda")

compile_full_eager = torch.compile(backend="eager", fullgraph=True)


class MockSubclass(torch.Tensor):
    @classmethod
    def __torch_function__(cls, func, types, args=(), kwargs=None):
        if kwargs is None:
            kwargs = {}
        return func(*args, **kwargs)


class DummyNDim(torch.Tensor):
    @classmethod
    def __torch_function__(cls, func, types, args=(), kwargs=None):
        if kwargs is None:
            kwargs = {}

        if func == torch.Tensor.ndim.__get__:
            return 10

        return super().__torch_function__(func, types, args, kwargs)


class SigmoidToExpSubclass(torch.Tensor):
    @classmethod
    def __torch_function__(cls, func, types, args=(), kwargs=None):
        if kwargs is None:
            kwargs = {}

        if func == torch.Tensor.sigmoid:
            return super().__torch_function__(torch.Tensor.exp, types, args, kwargs)

        return super().__torch_function__(func, types, args, kwargs)


class EagerRecordGraphAndInputs:
    def __init__(self):
        self.graphs = []
        self.example_inputs = []

    def __call__(self, gm: torch.fx.GraphModule, example_inputs):
        self.graphs.append(gm)
        self.example_inputs.append(example_inputs)
        return gm


GLOBAL_TEST_SUBCLASSES = {MockSubclass, DummyNDim, SigmoidToExpSubclass}


class SubclassTests(torch._dynamo.test_case.TestCase):
    @classmethod
    def setUpClass(cls):
        super().setUpClass()
        cls._exit_stack.enter_context(
            torch._dynamo.config.patch(
                "traceable_tensor_subclasses", GLOBAL_TEST_SUBCLASSES
            )
        )

    @classmethod
    def tearDownClass(cls):
        cls._exit_stack.close()

    def test_torch_function_state_graph_break(self):
        @torch.compile(backend="eager")
        def fn(x):
            with torch._C.DisableTorchFunctionSubclass():
                torch._dynamo.graph_break()
                return torch._C._is_torch_function_enabled(), torch.add(x, 1.0)

        input = torch.ones(2, 2)
        res, _ = fn(input)
        self.assertFalse(res)

    def test_torch_function_state_nested(self):
        @torch.compile(backend="eager")
        def fn(x):
            with torch._C.DisableTorchFunctionSubclass():
                with torch._C.DisableTorchFunctionSubclass():
                    x = x + 1
                # Should reset to the outer state (disabled) after exiting ctx manager
                return torch._C._is_torch_function_enabled(), torch.add(x, 1.0)

        input = torch.ones(2, 2)
        res, _ = fn(input)
        self.assertFalse(res)

    def test_torch_function_state_tracing(self):
        @torch.compile(backend="eager", fullgraph=True)
        def fn(x):
            with torch._C.DisableTorchFunctionSubclass():
                torch.add(x, 1.0)

        input = torch.ones(2, 2)

        res = fn(input)

    def test_torch_function_state_guards(self):
        cnt = torch._dynamo.testing.CompileCounter()

        @torch.compile(backend=cnt, fullgraph=True)
        def fn(x):
            torch.add(x, 1.0)

        input = torch.ones(2, 2)

        with torch._C.DisableTorchFunctionSubclass():
            res = fn(input)

        res = fn(input)

        self.assertEqual(cnt.frame_count, 2)

    def test_return_subclass(self):
        @torch.compile(backend="eager", fullgraph=True)
        def fn(x):
            return MockSubclass(torch.add(x, 1.0))

        input = torch.ones(2, 2)

        res = fn(input)
        self.assertIsInstance(res, MockSubclass)

    def test_return_local_subclass(self):
        class LocalSubclass(torch.Tensor):
            @classmethod
            def __torch_function__(cls, func, types, args=(), kwargs=None):
                if kwargs is None:
                    kwargs = {}
                return func(*args, **kwargs)

        with torch._dynamo.config.patch("traceable_tensor_subclasses", {LocalSubclass}):

            @torch.compile(backend="eager", fullgraph=True)
            def fn(x):
                return LocalSubclass(torch.add(x, 1.0))

            input = torch.ones(2, 2)

            res = fn(input)
            self.assertIsInstance(res, LocalSubclass)

    def test_torch_function_call_on_method(self):
        x = torch.ones(2, 2)
        y = torch.ones(2, 2)
        z = torch.ones(2, 2)
        wrapped = x.as_subclass(SigmoidToExpSubclass)
        wrapped2 = y.as_subclass(SigmoidToExpSubclass)

        def fn(w):
            return w.sigmoid()

        fn_opt = compile_full_eager(fn)

        res_exp = fn(wrapped)
        res_act = fn_opt(wrapped2)
        res_exp2 = z.exp()

        self.assertEqual(res_exp, res_act)
        self.assertEqual(res_exp, res_exp2)

    def test_user_overidden_method_unsupported(self):
        class LocalSubclass(torch.Tensor):
            @classmethod
            def __torch_function__(cls, func, types, args=(), kwargs=None):
                if kwargs is None:
                    kwargs = {}
                return super().__torch_function__(func, types, args, kwargs)

            def sigmoid(self):
                return None

        @torch.compile(backend="eager", fullgraph=True)
        def fn(x):
            x.sigmoid()

        msg = (
            "Accessing overridden method/attribute sigmoid on a tensor"
            " subclass with a __torch_function__ override is not supported"
        )
        with torch._dynamo.config.patch(
            "traceable_tensor_subclasses", {LocalSubclass}
        ), self.assertRaisesRegex(torch._dynamo.exc.Unsupported, msg):
            x = torch.ones(2, 2).as_subclass(LocalSubclass)
            fn(x)

    def test_user_overidden_attr_unsupported(self):
        class LocalSubclass(torch.Tensor):
            @classmethod
            def __torch_function__(cls, func, types, args=(), kwargs=None):
                if kwargs is None:
                    kwargs = {}
                return super().__torch_function__(func, types, args, kwargs)

            ndim = 10

        @torch.compile(backend="eager", fullgraph=True)
        def fn(x):
            return x.ndim

        msg = (
            "Accessing overridden method/attribute ndim on a tensor"
            " subclass with a __torch_function__ override is not supported"
        )
        with torch._dynamo.config.patch(
            "traceable_tensor_subclasses", {LocalSubclass}
        ), self.assertRaisesRegex(torch._dynamo.exc.Unsupported, msg):
            x = torch.ones(2, 2).as_subclass(LocalSubclass)
            fn(x)

    def test_user_overidden_property_unsupported(self):
        class LocalSubclass(torch.Tensor):
            def __init__(self):
                self._ndim = 10

            @classmethod
            def __torch_function__(cls, func, types, args=(), kwargs=None):
                if kwargs is None:
                    kwargs = {}
                return super().__torch_function__(func, types, args, kwargs)

            @property
            def ndim(self):
                return self._ndim

            @ndim.setter
            def ndim(self, value):
                self._ndim = value

        @torch.compile(backend="eager", fullgraph=True)
        def fn(x):
            return x.ndim

        msg = (
            "Accessing overridden method/attribute ndim on a tensor"
            " subclass with a __torch_function__ override is not supported"
        )
        with torch._dynamo.config.patch(
            "traceable_tensor_subclasses", {LocalSubclass}
        ), self.assertRaisesRegex(torch._dynamo.exc.Unsupported, msg):
            x = torch.ones(2, 2).as_subclass(LocalSubclass)
            fn(x)

    def test_overridden_method_guarding(self):
        class LocalSubclass(torch.Tensor):
            @classmethod
            def __torch_function__(cls, func, types, args=(), kwargs=None):
                if kwargs is None:
                    kwargs = {}
                return super().__torch_function__(func, types, args, kwargs)

        @torch.compile(backend="eager")
        def fn(x):
            return x.sigmoid()

        with torch._dynamo.config.patch(
            error_on_recompile=True, traceable_tensor_subclasses={LocalSubclass}
        ):
            x = torch.ones(2, 2).as_subclass(LocalSubclass)
            fn(x)
            fn(x)
            x = torch.ones(2, 2).as_subclass(LocalSubclass)
            fn(x)

        with torch._dynamo.config.patch(
            traceable_tensor_subclasses={LocalSubclass}
        ), self.assertRaisesRegex(
            TypeError,
            "'bool' object is not callable",
        ):
            LocalSubclass.sigmoid = False
            fn(x)

    def test_torch_function_call_on_attr(self):
        x = torch.ones(2, 2)
        wrapped = x.as_subclass(DummyNDim)

        def fn(w):
            return w.ndim + torch.ones(2)

        fn_opt = compile_full_eager(fn)

        res_exp = fn(wrapped)
        res_act = fn_opt(wrapped)

        self.assertEqual(res_exp, res_act)
        self.assertEqual(res_exp, torch.ones(2) + 10)

    def test_compile_with_fake_tensor_dynamic_dim(self):
        x = torch.randn([3, 4])

        def f(x):
            return torch.sin(x)

        def test_dynamic_dim(f, x, dim_dynamic, exp_frame_count, exp_op_count):
            torch._dynamo.reset()
            cnt = torch._dynamo.testing.CompileCounter()

            opt_f = torch.compile(f, backend=cnt, fullgraph=True)

            x1 = torch.rand_like(x)
            f(x)
            f(torch.randn([4, 3]))
            shape_env = ShapeEnv()
            with torch._subclasses.fake_tensor.FakeTensorMode(
                shape_env=shape_env
            ) as fake_mode:
                x_fake = fake_mode.from_tensor(
                    x, dynamic_dims=[dim_dynamic for i in range(x.dim())]
                )
                x1_fake = fake_mode.from_tensor(
                    x1, dynamic_dims=[dim_dynamic for i in range(x.dim())]
                )
                opt_f(x_fake)
                opt_f(x1_fake)

            self.assertEqual(cnt.frame_count, exp_frame_count)
            self.assertEqual(cnt.op_count, exp_op_count)

        test_dynamic_dim(f, x, DimDynamic.DYNAMIC, 1, 1)
        test_dynamic_dim(f, x, DimDynamic.DUCK, 1, 1)
        test_dynamic_dim(f, x, DimDynamic.STATIC, 1, 1)

    def test_compile_with_fake_tensor_automatic_dynamic(self):
        def f(x):
            return torch.sin(x)

        def test_automatic_dynamic(f, inps, dim_dynamic, exp_frame_count, exp_op_count):
            torch._dynamo.reset()
            cnt = torch._dynamo.testing.CompileCounter()
            opt_f = torch.compile(f, backend=cnt, fullgraph=True)

            shape_env = ShapeEnv()
            with torch._subclasses.fake_tensor.FakeTensorMode(
                shape_env=shape_env
            ) as fake_mode:
                for inp in inps:
                    fake_inp = fake_mode.from_tensor(
                        inp, dynamic_dims=[dim_dynamic for i in range(x.dim())]
                    )
                    opt_f(fake_inp)
            self.assertEqual(cnt.frame_count, exp_frame_count)
            self.assertEqual(cnt.op_count, exp_op_count)

        x = torch.randn([3, 4])
        y = torch.randn([4, 5])
        z = torch.randn([5, 6])
        a = torch.randn([3, 5])
        b = torch.randn([4, 4])
        # When inputs' DimDynamic is DYNAMIC or DUCK, the inputs
        # to opt_f will be tensors with SymInt sizes. Dynamo will treat input
        # as dynamic automatically and will only compile once
        for dim_dynamic in [DimDynamic.DYNAMIC, DimDynamic.DUCK]:
            test_automatic_dynamic(f, [x, y, z], dim_dynamic, 1, 1)
            test_automatic_dynamic(f, [x, a, z], dim_dynamic, 1, 1)
            test_automatic_dynamic(f, [x, b, z], dim_dynamic, 1, 1)

        for dim_dynamic in [DimDynamic.STATIC]:
            # Recompile once, first with dim 0 and 1 become Dynamic
            test_automatic_dynamic(f, [x, y, z], dim_dynamic, 2, 2)
            # Recompile 2 times, first with dim 1 become Dynamic, second with dim 0 becomes Dynamic.
            test_automatic_dynamic(f, [x, a, z], dim_dynamic, 3, 3)
            # Recompile 2 times, first with dim 0 become Dynamic, second with dim 1 becomes Dynamic.
            test_automatic_dynamic(f, [x, b, z], dim_dynamic, 3, 3)

    def test_compile_with_functionalization(self):
        x = torch.randn([3, 4])
        x_clone = x.clone()
        x_clone2 = x.clone()
        backend = EagerRecordGraphAndInputs()
        cnt = torch._dynamo.testing.CompileCounterWithBackend(backend)

        @torch.compile(backend=cnt, fullgraph=True)
        def f(x):
            return x.add_(1.0) + torch.nn.functional.relu_(x)

        f_out = f(x)
        self.assertEqual(cnt.frame_count, 1)
        self.assertEqual(cnt.op_count, 3)
        self.assertEqual(len(backend.graphs), 1)
        self.assertEqual(len(backend.example_inputs), 1)

        expected = """\
class GraphModule(torch.nn.Module):
    def forward(self, L_x_ : torch.Tensor):
        l_x_ = L_x_

        add_ = l_x_.add_(1.0)
        relu_ = torch.relu_(l_x_);  l_x_ = None
        add = add_ + relu_;  add_ = relu_ = None
        return (add,)
"""
        actual = normalize_gm(backend.graphs[0].print_readable(print_output=False))
        self.assertEqual(actual, expected)

        ff = torch.func.functionalize(f)
        ff_out = ff(x_clone)

        self.assertEqual(cnt.frame_count, 2)
        self.assertEqual(cnt.op_count, 6)
        self.assertEqual(len(backend.graphs), 2)
        self.assertEqual(len(backend.example_inputs), 2)
        actual = normalize_gm(backend.graphs[1].print_readable(print_output=False))
        self.assertEqual(actual, expected)
        self.assertTrue(torch._is_functional_tensor(backend.example_inputs[1][0]))

        # Cannot re-use the version from AOTAutograd, since that uses python functional tensors.
        def to_fun(x):
            x_functional = torch._to_functional_tensor(x)
            torch._mirror_autograd_meta_to(x, x_functional)
            return x_functional

        def aot_f_wrapper(func):
            @functools.wraps(func)
            def wrapper(*args, **kwargs):
                torch._enable_functionalization(reapply_views=False)
                try:
                    func_args = pytree.tree_map(to_fun, args)
                    func_kwargs = pytree.tree_map(to_fun, kwargs)
                    return func(*func_args, **func_kwargs)
                finally:
                    torch._disable_functionalization()

            return wrapper

        aot_ff = aot_f_wrapper(f)
        aot_ff_out = aot_ff(x_clone2)

        self.assertEqual(cnt.frame_count, 3)
        self.assertEqual(cnt.op_count, 9)
        self.assertEqual(len(backend.graphs), 3)
        self.assertEqual(len(backend.example_inputs), 3)
        actual = normalize_gm(backend.graphs[2].print_readable(print_output=False))
        self.assertEqual(actual, expected)
        self.assertTrue(torch._is_functional_tensor(backend.example_inputs[1][0]))

        self.assertEqual(f_out, ff_out)
        self.assertEqual(f_out, aot_ff_out)

        try:
            torch._enable_functionalization(reapply_views=False)
            xf = pytree.tree_map(to_fun, x)
            x_view = xf.t()
            with self.assertRaisesRegex(RuntimeError, "Cannot safely fakify a view"):
                f(x_view)
        finally:
            torch._disable_functionalization()

    def test_compile_higher_order_with_functionalization(self):
        backend = EagerRecordGraphAndInputs()
        cnt = torch._dynamo.testing.CompileCounterWithBackend(backend)

        @torch.compile(backend=cnt, fullgraph=True)
        def f(x):
            return wrap(lambda x: x.add_(1.0), x)

        def check_count_and_graph(
            exp_frame_count, exp_op_count, exp_n_graph, exp_graph
        ):
            self.assertEqual(cnt.frame_count, exp_frame_count)
            self.assertEqual(cnt.op_count, exp_op_count)
            self.assertEqual(len(backend.graphs), exp_n_graph)
            actual = normalize_gm(
                backend.graphs[exp_n_graph - 1].print_readable(print_output=False)
            )
            self.assertExpectedInline(actual, exp_graph)

        t = torch.randn([3, 4])
        t_clone = t.clone()
        t_clone2 = t.clone()
        f(t)

        expected_graph = """\
class GraphModule(torch.nn.Module):
    def forward(self, L_x_ : torch.Tensor):
        l_x_ = L_x_

        wrap_body_0 = self.wrap_body_0
        wrap = torch._higher_order_ops.wrap.wrap(wrap_body_0, l_x_);  wrap_body_0 = l_x_ = None
        getitem = wrap[0];  wrap = None
        return (getitem,)

    class GraphModule(torch.nn.Module):
        def forward(self, l_x_):
            add_ = l_x_.add_(1.0);  l_x_ = None
            return (add_,)
"""
        check_count_and_graph(1, 2, 1, expected_graph)

        ff = torch.func.functionalize(f)
        ff_out = ff(t_clone)
        # frame count and op count are incremented due to re-compilation
        check_count_and_graph(2, 4, 2, expected_graph)

        try:
            x = torch._to_functional_tensor(t_clone2)
            torch._mirror_autograd_meta_to(t_clone2, x)
            torch._enable_functionalization(reapply_views=False)
            aot_f_out = f(x)
        finally:
            torch._disable_functionalization()

        # frame count and op count are incremented due to re-compilation
        check_count_and_graph(3, 6, 3, expected_graph)

    def test_has_torch_function(self):
        class MyTensor:
            @classmethod
            def __torch_function__(cls, func, types, args=(), kwargs=None):
                if kwargs is None:
                    kwargs = {}

                if func is torch.max:
                    return torch.tensor(123)
                return func(*args, **kwargs)

        class LocalSubclass(torch.Tensor):
            @classmethod
            def __torch_function__(cls, func, types, args=(), kwargs=None):
                if kwargs is None:
                    kwargs = {}
                return func(*args, **kwargs)

        def fn(x):
            return torch.overrides.has_torch_function_unary(
                x
            ), torch.overrides.has_torch_function_variadic(x)

        for test_class in [MyTensor, LocalSubclass]:
            x = test_class()
            ref0 = fn(x)
            ref1 = fn(4)
            opt_fn = torch._dynamo.optimize("eager")(fn)
            res0 = opt_fn(x)
            res1 = opt_fn(4)
            self.assertEqual(ref0, res0)
            self.assertEqual(ref1, res1)

    def test_wrapper_subclass_guards_on_inner_tensor(self):
        # Holds an inner tensor, that has a distinct shape from the outer wrapper tensor.
        # Also adds additional guards on the inner tensor's sizes.
        # When the first input to an op has x.shape[0] > 5, we insert an extra add node.
        class DoubleSizeMaybeAddGeThreeTensor(torch.Tensor):
            @staticmethod
            def __new__(cls, inner):
                # Double the outer-most dimension
                outer_shape = (inner.shape[0] * 2,) + inner.shape[1:]
                return torch.Tensor._make_wrapper_subclass(
                    # TODO: right now, _make_wrapper_subclass's dynamic shape interaction is not great.
                    # Calling the overload that has kwargs causes us to go down the first overload path,
                    # which will **always** specialize sizes.
                    # We should probably eventually fix this so that the first overload can just handle dynamic shapes.
                    cls,
                    outer_shape,
                    inner.stride(),
                    None,
                    None,
                    inner.dtype,
                    inner.layout,
                    inner.device,
                    False,
                    inner.requires_grad,
                )

            def __init__(self, inner):
                self.inner_elem = inner

            def __tensor_flatten__(self):
                return ["inner_elem"], None

            @staticmethod
            def __tensor_unflatten__(inner_tensors, _):
                return DoubleSizeMaybeAddGeThreeTensor(inner_tensors["inner_elem"])

            def __repr__(self):
                return f"DoubleSizeMayberAddGeThreeTensor({repr(self.inner_elem)})"

            @classmethod
            def __torch_dispatch__(cls, func, types, args=(), kwargs=None):
                if kwargs is None:
                    kwargs = {}

                args_inner = torch.utils._pytree.tree_map_only(
                    DoubleSizeMaybeAddGeThreeTensor, lambda x: x.inner_elem, args
                )
                out_inner = func(*args_inner, **kwargs)

                # Add guards on the  inner tensor's sizes
                if args_inner[0].shape[0] > 3:
                    out_inner += 2

                return DoubleSizeMaybeAddGeThreeTensor(out_inner)

        lower_bound_str = None
        upper_bound_str = None
        curr_var_to_val = None
        curr_var_to_sources = None

        def backend(gm, args):
            print(gm.code)
            context = torch._guards.TracingContext.get()
            val_to_guards = list(context.fake_mode.shape_env.var_to_guards.values())

            # Grab info on sources and guards from the shapeenv
            nonlocal lower_bound_str
            nonlocal upper_bound_str
            nonlocal curr_var_to_val
            nonlocal curr_var_to_sources

            lower_bound_str = str(val_to_guards[0][0].expr)
            upper_bound_str = str(val_to_guards[0][1].expr)
            curr_var_to_val = {
                str(k): v for k, v in context.fake_mode.shape_env.var_to_val.items()
            }
            curr_var_to_sources = {
                str(k): v[0].name()
                for k, v in context.fake_mode.shape_env.var_to_sources.items()
            }
            return gm

        @torch.compile(backend=backend)
        def fn(x):
            if x.shape[0] < 10:
                return torch.mul(x, x)
            else:
                return torch.div(x, x)

        inp = torch.ones(4, 4)

        x = DoubleSizeMaybeAddGeThreeTensor(inp)
        torch._dynamo.mark_dynamic(x, 0)
        res = fn(x)
        # During fakeifying, we end up allocating a separate symint
        # for the outer and inner tensor (in this test, s0 is unused).
        expected_var_to_val = {
            "s0": 8,
            "s1": 4,
        }
        expected_var_to_sources = {
            "s0": "L['x'].size()[0]",
            "s1": "L['x'].inner_elem.size()[0]",
        }
        # lower bound comes from code underneath torch_dispatch  (operating on the inner tensor size)
        expected_lower_bound = "s1 > 3"
        # upper bound comes from user code (operating on the wrapper size)
        expected_upper_bound = "2*s1 < 10"
        self.assertEqual(curr_var_to_val, expected_var_to_val)
        self.assertEqual(curr_var_to_sources, expected_var_to_sources)
        self.assertEqual(lower_bound_str, expected_lower_bound)
        self.assertEqual(upper_bound_str, expected_upper_bound)

    def test_recompile_with_symbool_inputs(self):
        def f(pred: bool):
            if pred:
                return torch.ones([3, 4])
            else:
                return torch.ones([4, 3])

        def test_recompilation(
            f, x, sizes, exp_graphs, exp_frame_count, exp_shape_env_guards
        ):
            torch._dynamo.reset()
            shape_env = ShapeEnv()
            backend = torch._dynamo.testing.EagerAndRecordGraphs()
            cnt = torch._dynamo.testing.CompileCounterWithBackend(backend)
            f_cond = torch.compile(f, backend=cnt, fullgraph=True)
            with torch._subclasses.fake_tensor.FakeTensorMode(
                shape_env=shape_env
            ) as fake_mode:
                fake_inp = fake_mode.from_tensor(
                    x, dynamic_dims=[DimDynamic.DYNAMIC for i in range(x.dim())]
                )
                for i, size in enumerate(sizes):
                    pred = fake_inp.size(0) == size
                    f_cond(pred)
                    actual = normalize_gm(
                        backend.graphs[exp_frame_count[i] - 1].print_readable(
                            print_output=False
                        )
                    )
                    actual_guard_str = [str(guard.expr) for guard in shape_env.guards]
                    self.assertExpectedInline(actual, exp_graphs[i])
                    self.assertEqual(cnt.frame_count, exp_frame_count[i])
                    self.assertEqual(actual_guard_str, exp_shape_env_guards[i])

        true_graph = """\
class GraphModule(torch.nn.Module):
    def forward(self):
        ones = torch.ones([3, 4])
        return (ones,)
"""
        false_graph = """\
class GraphModule(torch.nn.Module):
    def forward(self):
        ones = torch.ones([4, 3])
        return (ones,)
"""
        test_recompilation(
            f,
            torch.randn([3, 4]),
            [3, 3, 4, 5],
            exp_graphs=[true_graph, true_graph, false_graph, false_graph],
            exp_frame_count=[1, 1, 2, 2],
            exp_shape_env_guards=[
                [],
                # s0 is specialized and guarded in outter shape_env when dynamo checks the guards
                ["Eq(Piecewise((1, Eq(s0, 3)), (0, True)), 1)"],
                [
                    "Eq(Piecewise((1, Eq(s0, 3)), (0, True)), 1)",
                    "Ne(Piecewise((1, Eq(s0, 4)), (0, True)), 1)",
                ],
                [
                    "Eq(Piecewise((1, Eq(s0, 3)), (0, True)), 1)",
                    "Ne(Piecewise((1, Eq(s0, 4)), (0, True)), 1)",
                    "Ne(Piecewise((1, Eq(s0, 5)), (0, True)), 1)",
                ],
            ],
        )

        test_recompilation(
            f,
            torch.randn([3, 4]),
            [4, 5, 3, 3],
            exp_graphs=[false_graph, false_graph, true_graph, true_graph],
            exp_frame_count=[1, 1, 2, 2],
            exp_shape_env_guards=[
                [],
                # s0 is specialized and guarded in outter shape_env when dynamo checks the guards
                ["Ne(Piecewise((1, Eq(s0, 5)), (0, True)), 1)"],
                [
                    "Ne(Piecewise((1, Eq(s0, 5)), (0, True)), 1)",
                    "Eq(Piecewise((1, Eq(s0, 3)), (0, True)), 1)",
                ],
                [
                    "Ne(Piecewise((1, Eq(s0, 5)), (0, True)), 1)",
                    "Eq(Piecewise((1, Eq(s0, 3)), (0, True)), 1)",
                    "Eq(Piecewise((1, Eq(s0, 3)), (0, True)), 1)",
                ],
            ],
        )

    def test_support_bases(self):
        import abc

        import torch.fx._symbolic_trace

        class Meta(abc.ABCMeta, torch.fx._symbolic_trace.ProxyableClassMeta):
            def __new__(cls, name, bases, dct):
                x = super().__new__(cls, name, bases, dct)
                x.attr = 100
                return x

        class Multistreamable(abc.ABC):  # noqa: B024
            pass

        class Foo(Multistreamable, metaclass=Meta):
            pass

        @torch.compile(backend="eager", fullgraph=True)
        def f(x):
            typ = type(Foo())
            typ.__bases__
            return typ.__bases__

        self.assertEqual(f(torch.randn(1)), (Multistreamable,))


class TestNestedTensor(torch._dynamo.test_case.TestCase):
    def _get_jagged_tensor(self, nested_size, offsets, requires_grad=True):
        # Makes a jagged tensor with N constituent tensors with size
        # as specified ((S0, S1, S2), D)
        D = nested_size[1]
        out = []
        for s in nested_size[0]:
            out.append(
                torch.randn(s, D, requires_grad=requires_grad, dtype=torch.float64)
            )
        return jagged_from_list(out, offsets)

    def _get_nc_jagged_tensor(self, inner_dim, starts, lengths, requires_grad=True):
        # Makes a jagged tensor with N constituent tensors with size
        # as specified ((S0, S1, S2), D)
        max_dim = (starts + lengths).max()
        values_tensor = torch.randn(
            starts.shape[0],
            max_dim.item(),
            inner_dim,
            requires_grad=requires_grad,
            dtype=torch.float64,
        )
        return jagged_from_tensor_and_lengths(values_tensor, starts, lengths)

    def _check_recompiles(self, fn, inputs1, inputs2, recompiles):
        compile_count = [0]

        def counter(gm, example_inputs):
            compile_count[0] += 1
            return gm

        compiled_f = torch.compile(fn, fullgraph=True, backend=counter, dynamic=True)
        out = compiled_f(*inputs1)
        self.assertEqual(compile_count[0], 1)
        out = compiled_f(*inputs2)
        self.assertEqual(compile_count[0], 2 if recompiles else 1)

    def test_unary_does_not_recompile(self):
        nt1, _ = self._get_jagged_tensor(((2, 3, 4), 3), None)
        nt2, _ = self._get_jagged_tensor(((3, 4, 5, 6), 4), None)
        self._check_recompiles(lambda nt1: nt1.sin(), (nt1,), (nt2,), False)

    def test_binary_does_not_recompile(self):
        def binary(nt1, nt2):
            if nt1.shape == nt2.shape:
                return nt1 + nt2
            else:
                return nt1.sin()

        # Basic binary
        nt1, offsets = self._get_jagged_tensor(((2, 3, 4), 3), None)
        nt2, _ = self._get_jagged_tensor(((2, 3, 4), 3), offsets)
        nt3, offsets = self._get_jagged_tensor(((3, 4, 5), 4), None)
        nt4, _ = self._get_jagged_tensor(((3, 4, 5), 4), offsets)
        self._check_recompiles(binary, (nt1, nt2), (nt3, nt4), False)

    def test_binary_recompiles(self):
        def binary(nt1, nt2):
            if nt1.shape == nt2.shape:
                return nt1 + nt2
            else:
                return nt1.sin()

        # Binary recompiles because singleton ints no longer match
        nt1, offsets = self._get_jagged_tensor(((2, 3, 4), 3), None)
        nt2, _ = self._get_jagged_tensor(((2, 3, 4), 3), offsets)
        nt3, _ = self._get_jagged_tensor(((2, 3, 4), 3), None)
        self._check_recompiles(binary, (nt1, nt2), (nt1, nt3), True)

    # TODO: cannot parametrize this test class with device for some reason
    def _test_autograd(self, backend):
        a = torch.randn(2, 3, requires_grad=True, dtype=torch.float64)
        b = torch.randn(3, 3, requires_grad=True, dtype=torch.float64)
        c = torch.randn(4, 3, requires_grad=True, dtype=torch.float64)
        nt = torch.nested.as_nested_tensor([a, b, c], layout=torch.jagged)
        # TODO: Switch to public API when it exists
        nt2, _ = jagged_from_list([a, b, c], nt.offsets())

        def fn1(nt1, nt2):
            return (nt1 + nt2).sin().cos()

        compiled_f = torch.compile(fn1, fullgraph=True, backend=backend, dynamic=True)
        out = compiled_f(nt, nt2)
        out_buffer = DifferentiableValues.apply(out)
        ga, gb, gc = torch.autograd.grad(out_buffer.sum(), (a, b, c))

        out_ref = fn1(nt, nt2)
        out_buffer_ref = DifferentiableValues.apply(out_ref)
        ga_ref, gb_ref, gc_ref = torch.autograd.grad(out_buffer_ref.sum(), (a, b, c))

        self.assertTrue(torch.allclose(ga, ga_ref))
        self.assertTrue(torch.allclose(gb, gb_ref))
        self.assertTrue(torch.allclose(gc, gc_ref))

    def test_basic_autograd(self):
        self._test_autograd("aot_eager")

    @requires_cuda()
    def test_basic_autograd_inductor(self):
        self._test_autograd("inductor")

    def test_unbind(self):
        nt, _ = self._get_jagged_tensor(((2, 3, 4), 3), None)
        nt2, _ = self._get_jagged_tensor(((2, 3, 5), 2), None)
        nt3, _ = self._get_jagged_tensor(((2, 3, 4, 5), 3), None)

        def fn(x):
            return x.unbind()

        compiled_f = torch.compile(fn, fullgraph=True, backend="eager", dynamic=True)
        out = compiled_f(nt)

        out_ref = fn(nt)

        # correctness
        self.assertEqual(len(out), len(out_ref))
        for x, x_ref in zip(out, out_ref):
            self.assertTrue(torch.allclose(x, x_ref))

        # We specialize on the length of offsets, e.g. (1) we recompile if the
        # length of the offsets is different. (2) we don't recompile if the
        # length of the offsets is the same, even if the size of the constituent
        # tensors are different.
        self._check_recompiles(fn, (nt,), (nt2,), False)
        self._check_recompiles(fn, (nt,), (nt3,), True)

    def _get_views(self):
        # There are three cases to consider here based on the logic in
        # meta_utils.py
        #
        # (1) basic case:
        # view is not a leaf and has the same requires grad as its basic case
        x, _ = self._get_jagged_tensor(((2, 3, 4), 3), None, requires_grad=True)
        self.assertEqual(x.is_leaf, False)
        yield x.unsqueeze(-1)

        # (2) leaf view case:
        # the view has to be a leaf (w/ requires_grad True or requires_grad False)
        # base w/ requires_grad True or requires_grad False
        for requires_grad_1, requires_grad_2 in itertools.product(
            [True, False], repeat=2
        ):
            x, _ = self._get_jagged_tensor(
                ((2, 3, 4), 3), None, requires_grad=requires_grad_1
            )
            with torch.no_grad():
                x_view = x.unsqueeze(-1)
                # The issue is this doesn't quite work
                x_view.requires_grad_(requires_grad_2)
            yield x_view

        # (3) obscure case:
        # view is not a leaf (implies requires_grad True)
        # base w/ requires_grad False)
        x, _ = self._get_jagged_tensor(((2, 3, 4), 3), None, requires_grad=False)
        # intermediate leaf view
        with torch.no_grad():
            x_view = x.unsqueeze(-1)
        x_view.requires_grad_(True)
        x_view_view = x_view.unsqueeze(-1)
        yield x_view_view

    def test_inputs_to_compiled_fn_are_views(self):
        for nt_view in self._get_views():

            def fn(x):
                return x.sin()

            out_ref = fn(nt_view)
            torch._dynamo.reset()
            compile_fn = torch.compile(
                fn, fullgraph=True, backend="aot_eager", dynamic=True
            )
            out = compile_fn(nt_view)

            # Check metadata and values are correct
            self.assertTrue(out.size() == out_ref.size())
            self.assertTrue(out.stride() == out_ref.stride())
            self.assertTrue(torch.allclose(out.values(), out_ref.values()))

            # Check that no guards are incurred
            def backend(gm, args):
                context = torch._guards.TracingContext.get()
                val_to_guards = context.fake_mode.shape_env.var_to_guards.values()
                self.assertEqual(len(val_to_guards), 0)
                return gm

            torch._dynamo.reset()
            compile_fn = torch.compile(
                fn, fullgraph=True, backend=backend, dynamic=True
            )
            out = compile_fn(nt_view)


if __name__ == "__main__":
    from torch._dynamo.test_case import run_tests

    run_tests()<|MERGE_RESOLUTION|>--- conflicted
+++ resolved
@@ -14,15 +14,11 @@
 from torch._higher_order_ops.wrap import wrap
 
 from torch.fx.experimental.symbolic_shapes import DimDynamic, ShapeEnv
-<<<<<<< HEAD
-from torch.nested._internal.nested_tensor import DifferentiableValues, jagged_from_list
-=======
 from torch.nested._internal.nested_tensor import (
+    DifferentiableValues,
     jagged_from_list,
     jagged_from_tensor_and_lengths,
-    ViewBufferFromNested,
 )
->>>>>>> 8f5fead8
 from torch.testing._internal.inductor_utils import HAS_CUDA
 
 
