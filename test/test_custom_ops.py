# Owner(s): ["module: custom-operators"]

from torch.testing._internal.common_utils import *  # noqa: F403
from torch.testing._internal.common_device_type import *  # noqa: F403
import collections

import itertools
import os
import re
import typing

import torch._custom_ops as custom_ops

import torch.testing._internal.optests as optests
import torch.utils.cpp_extension
from functorch import make_fx
from torch import Tensor
from torch._custom_op.impl import custom_op, CustomOp, infer_schema
from torch._utils_internal import get_file_path_2
from torch.testing._internal import custom_op_db
from torch.testing._internal.common_cuda import TEST_CUDA
from torch.testing._internal.custom_op_db import numpy_nonzero
from typing import *  # noqa: F403
import numpy as np


def requires_compile(fun):
    fun = unittest.skipIf(IS_WINDOWS, "torch.compile doesn't work with windows")(fun)
    return fun


class CustomOpTestCaseBase(TestCase):
    test_ns = "_test_custom_op"

    def setUp(self):
        super().setUp()
        self.libraries = []

    def tearDown(self):
        super().tearDown()
        import torch._custom_op

        keys = list(torch._custom_op.impl.global_registry.keys())
        for key in keys:
            if not key.startswith(f"{self.test_ns}::"):
                continue
            torch._custom_op.impl.global_registry[key]._destroy()
        if hasattr(torch.ops, self.test_ns):
            delattr(torch.ops, self.test_ns)
        for lib in self.libraries:
            lib._destroy()
        del self.libraries

    def ns(self):
        return getattr(torch.ops, self.test_ns)

    def lib(self):
        result = torch.library.Library(self.test_ns, "FRAGMENT")  # noqa: TOR901
        self.libraries.append(result)
        return result

    def get_op(self, qualname):
        return torch._custom_op.impl.get_op(qualname)


@requires_compile
class TestCustomOpTesting(CustomOpTestCaseBase):
    @parametrize("check_gradients", (False, "auto"))
    @parametrize("dynamic", (True, False))
    def test_aot_autograd_check_degenerate_cases(
        self, device, dynamic, check_gradients
    ):
        def simple(x):
            return x.clone()

        # Should not raise
        x = torch.randn(3, device=device)
        optests.aot_autograd_check(
            simple, (x,), {}, dynamic=dynamic, check_gradients=check_gradients
        )

        def outputs_dont_require_grad(x):
            return x.detach()

        # Should not raise
        y = torch.randn(3, device=device, requires_grad=True)
        optests.aot_autograd_check(
            simple, (y,), {}, dynamic=dynamic, check_gradients=check_gradients
        )

        def no_outputs(x):
            return x.detach()

        # Should not raise
        x = torch.randn(3, device=device, requires_grad=True)
        y = torch.randn(3, device=device, requires_grad=False)
        optests.aot_autograd_check(
            no_outputs, (x,), {}, dynamic=dynamic, check_gradients=check_gradients
        )
        optests.aot_autograd_check(
            no_outputs, (y,), {}, dynamic=dynamic, check_gradients=check_gradients
        )

    def test_incorrect_schema_mutation(self, device):
        lib = self.lib()
        lib.define("foo(Tensor x) -> Tensor")
        op = self.ns().foo.default

        class Foo(torch.autograd.Function):
            @staticmethod
            def forward(ctx, x):
                guard = torch._C._AutoDispatchBelowAutograd()
                try:
                    return op(x)
                finally:
                    del guard

            @staticmethod
            def backward(ctx, gx):
                return gx

        def foo_impl(x):
            x.sin_()
            return x.clone()

        lib.impl("foo", Foo.apply, "Autograd")
        lib.impl("foo", foo_impl, "CPU")
        lib.impl("foo", foo_impl, "CUDA")

        x = torch.tensor(3.14159 / 3, requires_grad=True, device=device)
        with self.assertRaisesRegex(
            optests.OpCheckError, "Argument x is not defined as mutable but was mutated"
        ):
            optests.opcheck(op, (x,), {})

    def test_incorrect_schema_view(self, device):
        lib = self.lib()
        lib.define("foo(Tensor x) -> Tensor")
        op = self.ns().foo.default

        class Foo(torch.autograd.Function):
            @staticmethod
            def forward(ctx, x):
                # Emulate AutoDispatchBelowADInplaceOrView, which is not bound into python
                with torch._C._AutoDispatchBelowAutograd():
                    with torch._C._ExcludeDispatchKeyGuard(
                        torch._C.DispatchKeySet(torch._C.DispatchKey.ADInplaceOrView)
                    ):
                        return op(x)

            @staticmethod
            def backward(ctx, gx):
                return gx

        def foo_impl(x):
            return x.view_as(x)

        def foo_meta(x):
            return x.view_as(x)

        lib.impl("foo", Foo.apply, "Autograd")
        lib.impl("foo", foo_impl, "CPU")
        lib.impl("foo", foo_meta, "Meta")

        x = torch.tensor(3.14159 / 3, requires_grad=True)
        with self.assertRaisesRegex(
            optests.OpCheckError,
            "Argument x is not defined to alias output but was aliasing",
        ):
            optests.opcheck(op, (x,), {})

    def test_missing_abstract_impl(self, device):
        lib = self.lib()
        lib.define("foo(Tensor x) -> Tensor")
        op = self.ns().foo.default

        class Foo(torch.autograd.Function):
            @staticmethod
            def forward(ctx, x):
                with torch._C._AutoDispatchBelowAutograd():
                    return op(x)

            @staticmethod
            def backward(ctx, gx):
                return 2 * gx

        def foo_impl(x):
            return torch.tensor(x.cpu().numpy() ** 2, device=x.device)

        lib.impl("foo", Foo.apply, "Autograd")
        lib.impl("foo", foo_impl, "CPU")
        lib.impl("foo", foo_impl, "CUDA")

        x = torch.tensor([0, 1.0], requires_grad=True)
        with self.assertRaisesRegex(
            optests.OpCheckError,
            "_test_custom_op.foo.default",
        ):
            optests.opcheck(op, (x,), {})

    def test_incorrect_abstract_impl(self, device):
        lib = self.lib()
        lib.define("foo(Tensor x) -> Tensor")
        op = self.ns().foo.default

        class Foo(torch.autograd.Function):
            @staticmethod
            def forward(ctx, x):
                # Emulate AutoDispatchBelowADInplaceOrView, which is not bound into python
                guard = torch._C._AutoDispatchBelowAutograd()
                guard2 = torch._C.ExcludeDispatchKeyGuard(
                    torch._C.DispatchKeySet(torch._C.DispatchKey.ADInplaceOrView)
                )
                try:
                    return op(x)
                finally:
                    del guard
                    del guard2

            @staticmethod
            def backward(ctx, gx):
                return gx

        def foo_impl(x):
            return x**2

        def foo_meta(x):
            return x.unsqueeze(1) ** 2

        lib.impl("foo", Foo.apply, "Autograd")
        lib.impl("foo", foo_impl, "CPU")
        lib.impl("foo", foo_impl, "CUDA")
        lib.impl("foo", foo_meta, "Meta")

        x = torch.tensor([0, 1.0], requires_grad=True)
        with self.assertRaisesRegex(optests.OpCheckError, "Shapes .* are not equal"):
            optests.opcheck(op, (x,), {})

    def test_missing_functionalization(self, device):
        lib = self.lib()
        lib.define("foo(Tensor(a!) x) -> Tensor(a!)")
        op = self.ns().foo.default

        class Foo(torch.autograd.Function):
            @staticmethod
            def forward(ctx, x):
                ctx.mark_dirty(x)
                with torch._C._AutoDispatchBelowAutograd():
                    return op(x)

            @staticmethod
            def backward(ctx, gx):
                return gx

        def foo_impl(x):
            return x.sin_()

        def foo_meta(x):
            return x

        lib.impl("foo", Foo.apply, "Autograd")
        lib.impl("foo", foo_impl, "CPU")
        lib.impl("foo", foo_impl, "CUDA")
        lib.impl("foo", foo_meta, "Meta")

        x = torch.tensor([0, 1.0])
        y = x.clone()
        with self.assertRaisesRegex(
            optests.OpCheckError,
            "We only support functionalizing operators whose outputs do not have alias annotations",
        ):
            optests.opcheck(op, (y,), {})

    def test_autograd_registered_at_backend(self, device):
        lib = self.lib()
        lib.define("foo(Tensor x) -> Tensor")
        op = self.ns().foo.default

        class Foo(torch.autograd.Function):
            @staticmethod
            def forward(ctx, x):
                return x.clone()

            @staticmethod
            def backward(ctx, gx):
                return gx * 0.5

        lib.impl("foo", Foo.apply, "CPU")
        lib.impl("foo", Foo.apply, "CUDA")
        lib.impl("foo", lambda x: x.clone(), "Meta")

        x = torch.randn([], requires_grad=True)

        with self.assertRaisesRegex(
            torch.testing._internal.optests.OpCheckError,
            "does not have an autograd kernel",
        ):
            optests.opcheck(op, (x,), {})

        # I'm not sure why this is necessary
        del lib

    def test_global_state_mutation(self, device):
        lib = self.lib()
        lib.define("foo(Tensor x) -> Tensor")
        op = self.ns().foo.default

        class Foo(torch.autograd.Function):
            invoked = 0

            @staticmethod
            def forward(ctx, x):
                Foo.invoked += 1
                return x.clone() * Foo.invoked

            @staticmethod
            def backward(ctx, gx):
                return gx

        lib.impl("foo", Foo.apply, "CompositeImplicitAutograd")

        x = torch.tensor(3.14159 / 3, requires_grad=True)
        with self.assertRaisesRegex(
            optests.OpCheckError, "eager-mode PyTorch vs AOTAutograd"
        ):
            optests.opcheck(op, (x,), {})

    @ops(custom_op_db.custom_op_db, dtypes=OpDTypes.any_one)
    def test_opcheck_opinfo(self, device, dtype, op):
        for sample_input in op.sample_inputs(
            device, dtype, requires_grad=op.supports_autograd
        ):
            args = [sample_input.input] + list(sample_input.args)
            kwargs = sample_input.kwargs
            if op.op in (
                numpy_nonzero._opoverload,
                torch.ops._torch_testing.numpy_nms,
            ):
                ctx = self.assertRaisesRegex(optests.OpCheckError, "failed with")
            else:
                ctx = contextlib.nullcontext()
            with ctx:
                optests.opcheck(
                    op.op,
                    args,
                    kwargs,
                )

    def test_opcheck_fails_basic(self, device):
        @custom_op(f"{self.test_ns}::foo")
        def foo(x: torch.Tensor) -> torch.Tensor:
            ...

        @foo.impl(["cpu", "cuda"])
        def foo_impl(x):
            return x.sum()

        x = torch.randn(3, device=device, requires_grad=True)
        # Triggers the CustomOp autograd NYI error
        with self.assertRaisesRegex(
            optests.OpCheckError, "Autograd has not been implemented for operator"
        ):
            optests.opcheck(self.get_op(f"{self.test_ns}::foo"), (x,), {})

    def test_autograd_registration_check_autograd_kernel(self, device):
        lib = self.lib()
        lib.define("foo(Tensor x) -> Tensor")
        op = self.ns().foo.default

        class Foo(torch.autograd.Function):
            @staticmethod
            def forward(ctx, x):
                with torch._C._AutoDispatchBelowAutograd():
                    return op(x)

            @staticmethod
            def backward(ctx, gx):
                return gx

        def foo_impl(x):
            return x.sin()

        lib.impl("foo", Foo.apply, "Autograd")
        lib.impl("foo", foo_impl, "CPU")
        lib.impl("foo", foo_impl, "CUDA")

        x = torch.randn(3, requires_grad=True, device=device)
        # Should not raise
        optests.autograd_registration_check(op, (x,), {})

    def test_autograd_registration_check_compositeimplicitautograd(self, device):
        lib = self.lib()
        lib.define("foo(Tensor x) -> Tensor")
        op = self.ns().foo.default

        def foo_impl(x):
            return x.sin().cos()

        lib.impl("foo", foo_impl, "CompositeImplicitAutograd")

        x = torch.randn(3, requires_grad=True, device=device)
        # Should not raise
        optests.autograd_registration_check(op, (x,), {})

    def test_autograd_registration_check_incorrect_composite(self, device):
        lib = self.lib()
        lib.define("foo(Tensor x) -> Tensor")
        op = self.ns().foo.default

        def foo_impl(x):
            return x.sin().cos()

        lib.impl("foo", foo_impl, "CompositeExplicitAutograd")

        x = torch.randn(3, requires_grad=True, device=device)
        with self.assertRaisesRegex(AssertionError, "incorrectly registered"):
            optests.autograd_registration_check(op, (x,), {})

    def test_autograd_registration_check_incorrect(self, device):
        lib = self.lib()
        lib.define("foo(Tensor x) -> Tensor")
        op = self.ns().foo.default

        class Foo(torch.autograd.Function):
            @staticmethod
            def forward(ctx, x):
                return torch.sin(x)

            @staticmethod
            def backward(ctx, gx):
                return gx

        lib.impl("foo", Foo.apply, "CPU")
        lib.impl("foo", Foo.apply, "CUDA")

        x = torch.randn(3, requires_grad=True, device=device)
        with self.assertRaisesRegex(AssertionError, "incorrectly registered"):
            optests.autograd_registration_check(op, (x,), {})

    def test_assert_raises_regex(self, device):
        from torch.testing._internal.optests.aot_autograd import assert_raises_regex

        with assert_raises_regex(RuntimeError, "c"):
            raise RuntimeError("abcd")
        with assert_raises_regex(RuntimeError, "c.*"):
            raise RuntimeError("abcd")
        with self.assertRaisesRegex(AssertionError, "instead got"):
            with assert_raises_regex(RuntimeError, "c.*"):
                raise ValueError("abcd")
        with self.assertRaisesRegex(AssertionError, "Expected exception"):
            with assert_raises_regex(RuntimeError, "c.*"):
                pass
        with self.assertRaisesRegex(AssertionError, "to match regex"):
            with assert_raises_regex(RuntimeError, "f"):
                raise RuntimeError("abcd")


class TestCustomOp(CustomOpTestCaseBase):
    test_ns = "_test_custom_op"

    @requires_compile
    def test_functionalize_error(self):
        with torch.library._scoped_library(self.test_ns, "FRAGMENT") as lib:
            lib.define("foo(Tensor(a!) x) -> Tensor(a!)")

            def foo(x):
                return x.sin_()

            lib.impl("foo", foo, "CompositeExplicitAutograd")
            foo_op = self.get_op(f"{self.test_ns}::foo")

            lib.define("bar(Tensor(a) x) -> Tensor(a)")

            def bar(x):
                return x.view(-1)

            lib.impl("bar", bar, "CompositeExplicitAutograd")
            bar_op = self.get_op(f"{self.test_ns}::bar")

            msg = r".*We only support functionalizing operators whose outputs do not have alias annotations"

            x = torch.randn(3)

            @torch.compile(backend="aot_eager", fullgraph=True)
            def f(x):
                return foo_op(x)

            @torch.compile(backend="aot_eager", fullgraph=True)
            def g(x):
                return bar_op(x)

            with self.assertRaisesRegex(RuntimeError, msg):
                f(x)
            with self.assertRaisesRegex(RuntimeError, msg):
                g(x)

    def test_invalid_schemas(self):
        # function schmea validation goes through torchgen, so this is just a
        # basic test.
        with self.assertRaisesRegex(AssertionError, "Invalid function schema: foo"):
            custom_ops.custom_op(f"{TestCustomOp.test_ns}::foo", "(")

    def test_invalid_qualname(self):
        with self.assertRaisesRegex(ValueError, "overload"):
            custom_ops.custom_op(f"{TestCustomOp.test_ns}::foo.Tensor", "() -> ()")

    def test_name_must_match(self):
        with self.assertRaisesRegex(ValueError, "to have name"):

            @custom_ops.custom_op(f"{TestCustomOp.test_ns}::foo")
            def baz(x: Tensor) -> Tensor:
                raise NotImplementedError()

    def test_unsupported_schemas(self):
        with self.assertRaisesRegex(ValueError, "only supports functional"):
            custom_ops.custom_op(
                f"{TestCustomOp.test_ns}::foo", "(Tensor(a!) x) -> Tensor(a)"
            )(foo)
        with self.assertRaisesRegex(ValueError, "only supports functional"):
            custom_ops.custom_op(
                f"{TestCustomOp.test_ns}::foo", "(Tensor(a) x) -> Tensor(a)"
            )(foo)
        with self.assertRaisesRegex(ValueError, "only supports functional"):
            custom_ops.custom_op(f"{TestCustomOp.test_ns}::foo", "(Tensor x) -> ()")(
                foo
            )
        with self.assertRaisesRegex(ValueError, "self"):
            custom_ops.custom_op(f"{TestCustomOp.test_ns}::foo", "(Tensor self) -> ()")(
                foo
            )

    # Tests for the older custom_op API
    def test_schema_matches_signature(self):
        with self.assertRaisesRegex(ValueError, "signature to match"):

            @custom_op(f"{TestCustomOp.test_ns}::blah", "(Tensor y) -> Tensor")
            def blah(x):
                pass

        with self.assertRaisesRegex(ValueError, "signature to match"):

            @custom_op(
                f"{TestCustomOp.test_ns}::blah2", "(Tensor x, *, Tensor y) -> Tensor"
            )
            def blah2(x, y):
                pass

        with self.assertRaisesRegex(ValueError, "signature to match"):

            @custom_op(
                f"{TestCustomOp.test_ns}::blah3",
                "(Tensor x, *, Tensor w, Tensor z) -> Tensor",
            )
            def blah3(x, *, y, z):
                pass

        with self.assertRaisesRegex(ValueError, "signature to match"):

            @custom_op(
                f"{TestCustomOp.test_ns}::blah4",
                "(Tensor x, *, Tensor z, Tensor y) -> Tensor",
            )
            def blah4(x, *, y, z):
                pass

        with self.assertRaisesRegex(ValueError, "not supported"):

            @custom_op(f"{TestCustomOp.test_ns}::blah5", "(Tensor x) -> Tensor")
            def blah5(*args):
                pass

        with self.assertRaisesRegex(ValueError, "not supported"):

            @custom_op(
                f"{TestCustomOp.test_ns}::blah6", "(*, Tensor z, Tensor y) -> Tensor"
            )
            def blah6(**kwargs):
                pass

        with self.assertRaisesRegex(ValueError, "default arguments"):

            @custom_op(
                f"{TestCustomOp.test_ns}::blah7", "(Tensor x, *, Tensor y) -> Tensor"
            )
            def blah7(x=1, *, y):
                pass

        with self.assertRaisesRegex(ValueError, "default arguments"):

            @custom_op(
                f"{TestCustomOp.test_ns}::blah8", "(Tensor x, *, Tensor y) -> Tensor"
            )
            def blah8(x, *, y=1):
                pass

        # kwonly-arg works
        @custom_op(
            f"{TestCustomOp.test_ns}::blah9", "(Tensor x, *, Tensor y) -> Tensor"
        )
        def blah9(x, *, y):
            pass

    def test_infer_schema_supported(self):
        def a(x: Tensor) -> Tensor:
            return torch.empty([])

        self.assertExpectedInline(infer_schema(a), """(Tensor x) -> Tensor""")

        def b(
            x: Tensor,
            y: int,
            z: bool,
            a: float,
            b: torch.dtype,
            c: torch.device,
            d: torch.types.Number,
        ) -> Tuple[Tensor, int, float, bool]:
            return torch.empty([]), 1, 0.1, True

        self.assertExpectedInline(
            infer_schema(b),
            """(Tensor x, SymInt y, bool z, float a, ScalarType b, Device c, Scalar d) -> (Tensor, SymInt, float, bool)""",
        )

        def c(
            x: Tensor,
            y: Sequence[Tensor],
            z: Optional[Tensor],
            w: Sequence[Optional[Tensor]],
        ) -> List[Tensor]:
            return [torch.empty([])]

        self.assertExpectedInline(
            infer_schema(c),
            """(Tensor x, Tensor[] y, Tensor? z, Tensor?[] w) -> Tensor[]""",
        )

        def d(x: Tensor) -> Tuple[List[Tensor], Tensor]:
            return [torch.empty([])], torch.empty([])

        self.assertExpectedInline(
            infer_schema(d), """(Tensor x) -> (Tensor[], Tensor)"""
        )

        def e() -> Tensor:
            return torch.empty([])

        self.assertExpectedInline(infer_schema(e), """() -> Tensor""")

        def f(x: Tensor) -> None:
            pass

        self.assertExpectedInline(infer_schema(f), """(Tensor x) -> ()""")

        def g(
            x: Tensor, y: List[Tensor], z: List[Tensor], w: List[Optional[Tensor]]
        ) -> None:
            pass

        self.assertExpectedInline(
            infer_schema(g), """(Tensor x, Tensor[] y, Tensor[] z, Tensor?[] w) -> ()"""
        )

        self.assertExpectedInline(
            infer_schema(g, mutates_args={"x", "w", "z"}),
            """(Tensor(a0!) x, Tensor[] y, Tensor(a2!)[] z, Tensor(a3!)?[] w) -> ()""",
        )

    def test_infer_schema_unsupported(self):
        with self.assertRaisesRegex(ValueError, "varargs"):

            def foo(*args):
                raise NotImplementedError()

            infer_schema(foo)

        with self.assertRaisesRegex(ValueError, "varkwargs"):

            def foo(**kwargs):
                raise NotImplementedError()

            infer_schema(foo)

        with self.assertRaisesRegex(ValueError, "must have a type annotation"):

            def foo(x):
                raise NotImplementedError()

            infer_schema(foo)

        with self.assertRaisesRegex(ValueError, "unsupported"):

            def foo(x: Tensor) -> Tuple[Tensor, ...]:
                raise NotImplementedError()

            infer_schema(foo)

        with self.assertRaisesRegex(ValueError, "can be mutated"):

            def foo(x: Tensor, y: int) -> Tensor:
                raise NotImplementedError()

            infer_schema(foo, mutates_args={"y"})

    def _generate_examples(self, typ):
        if typ is int:
            return [17]
        if typ is float:
            return [3.14]
        if typ is bool:
            return [True]
        if typ is str:
            return ["foo"]
        if typ is torch.dtype:
            return [torch.float32]
        if typ is torch.device:
            return [torch.device("cpu")]
        if typ == torch.types.Number:
            return [2.718]
        if typ is torch.Tensor:
            return [torch.tensor(3)]
        if typ == Optional[torch.types.Number]:
            return [None, 2.718]
        origin = typing.get_origin(typ)
        if origin is Union:
            args = typing.get_args(typ)
            assert len(args) == 2 and (args[0] is type(None) or args[1] is type(None))
            elt = args[0] if args[1] is type(None) else args[1]
            return self._generate_examples(elt) + [None]
        if origin is list:
            args = typing.get_args(typ)
            assert len(args) == 1
            elt = args[0]
            return [
                self._generate_examples(elt),
                self._generate_examples(elt),
                self._generate_examples(elt),
            ]
        if origin is collections.abc.Sequence:
            args = typing.get_args(typ)
            assert len(args) == 1
            examples = self._generate_examples(args[0])
            return list(itertools.product(examples, examples)) + []
        raise NotImplementedError(
            f"testrunner cannot generate instanstance of type {typ}"
        )

    def test_supported_return_types_single_return(self):
        for typ in torch._custom_op.impl.SUPPORTED_RETURN_TYPES:
            for example in self._generate_examples(typ):
                try:

                    @custom_ops.custom_op(f"{self.test_ns}::foo")
                    def foo(x: Tensor) -> typ:
                        raise NotImplementedError()

                    @custom_ops.impl(f"{self.test_ns}::foo")
                    def foo_impl(x: Tensor) -> typ:
                        return example

                    op = self.get_op(f"{self.test_ns}::foo")
                    result = op(torch.randn([]))
                    self.assertEqual(result, example, msg=f"{typ} {example}")
                finally:
                    custom_ops._destroy(f"{self.test_ns}::foo")

    def test_supported_return_types_multi_return(self):
        for typ in torch._custom_op.impl.SUPPORTED_RETURN_TYPES:
            for example in self._generate_examples(typ):
                try:

                    @custom_ops.custom_op(f"{self.test_ns}::foo")
                    def foo(x: Tensor) -> Tuple[typ, typ]:
                        raise NotImplementedError()

                    @custom_ops.impl(f"{self.test_ns}::foo")
                    def foo_impl(x: Tensor) -> Tuple[typ, typ]:
                        return (example, example)

                    op = self.get_op(f"{self.test_ns}::foo")
                    result = op(torch.randn([]))
                    expected = (example, example)
                    self.assertEqual(result, expected, msg=f"{typ} {example}")
                finally:
                    custom_ops._destroy(f"{self.test_ns}::foo")

    def test_supported_param_types(self):
        for typ in torch._custom_op.impl.SUPPORTED_PARAM_TYPES:

            @custom_ops.custom_op(f"{TestCustomOp.test_ns}::foo")
            def foo(x: Tensor, y: typ) -> Tensor:
                raise NotImplementedError()

            yeet = None

            @custom_ops.impl(f"{TestCustomOp.test_ns}::foo", device_types=["cpu"])
            def foo_cpu(x, y):
                nonlocal yeet
                yeet = y
                return x.clone()

            try:
                for example in self._generate_examples(typ):
                    op = self.get_op(f"{self.test_ns}::foo")
                    op(torch.randn([]), example)
                    self.assertEqual(yeet, example, msg=f"{typ} {example}")
                    yeet = None
            finally:
                custom_ops._destroy(f"{TestCustomOp.test_ns}::foo")

    def test_sequences(self):
        # Sequence[int] gets automagically turned into int[] in the schema.
        # This test checks that we actually do support arbitrary sequence types.
        class MySequence(collections.abc.Sequence):
            def __init__(self):
                self._container = [1, 2, 3]

            def __getitem__(self, idx):
                return self._container[idx]

            def __len__(self):
                return len(self._container)

        @custom_ops.custom_op(f"{self.test_ns}::foo")
        def foo(x: torch.Tensor, sizes: Sequence[int]) -> torch.Tensor:
            raise NotImplementedError()

        called = 0

        @custom_ops.impl(f"{self.test_ns}::foo", device_types="cpu")
        def foo_cpu(x, sizes):
            nonlocal called
            called += 1
            # Dispatcher will normalize the sequence type into a List
            self.assertEqual(sizes, [1, 2, 3])
            return x.clone()

        x = torch.randn([])
        seq = MySequence()
        op = self.get_op(f"{self.test_ns}::foo")
        op(x, seq)
        self.assertEqual(called, 1)

    def test_unsupported_param_types(self):
        # Not comprehensive (it doesn't need to be), just a check that our mechanism works
        with self.assertRaisesRegex(ValueError, "unsupported type"):

            @custom_ops.custom_op(f"{TestCustomOp.test_ns}::foo")
            def foo(x: Tensor, y: List[Optional[int]]) -> Tensor:
                raise NotImplementedError()

            del foo

        with self.assertRaisesRegex(ValueError, "unsupported type"):
            # int[N] in Dispatcher is a bit wild, so we don't try to support it.
            @custom_ops.custom_op(f"{TestCustomOp.test_ns}::foo")
            def foo(x: Tensor, y: Tuple[int, int]) -> Tensor:
                raise NotImplementedError()

            del foo

        with self.assertRaisesRegex(ValueError, "unsupported type"):

            @custom_ops.custom_op(f"{TestCustomOp.test_ns}::foo")
            def foo(x: Tensor, y: Callable) -> Tensor:
                raise NotImplementedError()

            del foo

    def test_supported_schemas(self):
        # All of these should already be tested by PyTorch codegen
        # (we share the same mechanism), but here's a sanity check.
        schemas = [
            "(Tensor x) -> Tensor",
            "(Tensor x) -> Tensor y",
            "(Tensor[] x) -> Tensor y",
            "(Tensor x) -> (Tensor, Tensor)",
            "(Tensor x) -> (Tensor y, Tensor z)",
            "(Tensor x) -> (Tensor y, Tensor z)",
        ]
        other_schemas = [
            "(Tensor x, Tensor w) -> (Tensor y, Tensor z)",
            "(Tensor x, Tensor w) -> (Tensor, Tensor)",
            "(Tensor x, Tensor w) -> Tensor",
            "(Tensor? x, Tensor w) -> Tensor",
            "(Tensor? x, Tensor[] w) -> Tensor",
            "(Tensor x, int[] w) -> Tensor",
            "(Tensor x, SymInt[] w) -> Tensor",
            "(Tensor x, Scalar w) -> Tensor",
            "(Tensor x, float w) -> Tensor",
            "(Tensor x, float? w) -> Tensor",
            "(Tensor x, bool[] w) -> Tensor",
        ]

        for schema in schemas:
            custom_ops.custom_op(f"{TestCustomOp.test_ns}::foo", schema)
            custom_ops._destroy(f"{TestCustomOp.test_ns}::foo")
        for schema in other_schemas:
            custom_ops.custom_op(f"{TestCustomOp.test_ns}::bar", schema)
            custom_ops._destroy(f"{TestCustomOp.test_ns}::bar")

    def test_reserved_ns(self):
        from torch._custom_op.impl import RESERVED_NS

        for ns in RESERVED_NS:
            with self.assertRaisesRegex(ValueError, "is a reserved namespace"):
                custom_ops.custom_op(f"{ns}::foo", "(Tensor x) -> Tensor")

            with self.assertRaisesRegex(ValueError, "is a reserved namespace"):

                @custom_ops.custom_op(f"{ns}::foo2")
                def foo2(x: torch.Tensor) -> torch.Tensor:
                    raise NotImplementedError()

    def test_private_ctor(self):
        with self.assertRaisesRegex(RuntimeError, "CustomOp constructor is private"):
            CustomOp(None, None, None, None, None)

    def test_lifetime(self):
        @custom_ops.custom_op(f"{TestCustomOp.test_ns}::foo")
        def foo(x: torch.Tensor) -> torch.Tensor:
            raise NotImplementedError()

        custom_op = torch._custom_op.impl.get_op(f"{TestCustomOp.test_ns}::foo")

        # We can't define an op multiple times,
        with self.assertRaisesRegex(RuntimeError, "multiple times"):

            @custom_ops.custom_op(f"{TestCustomOp.test_ns}::foo")
            def foo(x: torch.Tensor) -> torch.Tensor:  # noqa: F811
                raise NotImplementedError()

        # Unless we delete the original op.
        custom_ops._destroy(f"{TestCustomOp.test_ns}::foo")

        # Smoke test
        @custom_ops.custom_op(f"{TestCustomOp.test_ns}::foo")
        def foo(x: torch.Tensor) -> torch.Tensor:  # noqa: F811
            raise NotImplementedError()

        custom_ops._destroy(f"{TestCustomOp.test_ns}::foo")

    def test_autograd_notimplemented(self):
        @custom_ops.custom_op(f"{TestCustomOp.test_ns}::foo")
        def foo(x: torch.Tensor) -> torch.Tensor:  # noqa: F811
            raise NotImplementedError()

        x = torch.randn(3, requires_grad=True)
        op = self.get_op(f"{self.test_ns}::foo")
        with self.assertRaisesRegex(RuntimeError, "Autograd has not been implemented"):
            op(x)
        custom_ops._destroy(f"{TestCustomOp.test_ns}::foo")
        del foo

        @custom_ops.custom_op(f"{TestCustomOp.test_ns}::foo")
        def foo(x: Sequence[torch.Tensor]) -> torch.Tensor:
            raise NotImplementedError()

        x = torch.randn(3, requires_grad=True)
        y = torch.randn(3)
        op = self.get_op(f"{self.test_ns}::foo")
        with self.assertRaisesRegex(RuntimeError, "Autograd has not been implemented"):
            op([y, x])
        custom_ops._destroy(f"{TestCustomOp.test_ns}::foo")
        del foo

        @custom_ops.custom_op(f"{TestCustomOp.test_ns}::foo")
        def foo(x: torch.Tensor, y: torch.Tensor) -> torch.Tensor:
            raise NotImplementedError()

        x = torch.randn(3, requires_grad=True)
        y = torch.randn(3)
        op = self.get_op(f"{self.test_ns}::foo")
        with self.assertRaisesRegex(RuntimeError, "Autograd has not been implemented"):
            op(y, x)
        custom_ops._destroy(f"{TestCustomOp.test_ns}::foo")

    def test_autograd_notimplemented_gradmode(self):
        @custom_ops.custom_op(f"{TestCustomOp.test_ns}::foo")
        def foo(x: torch.Tensor, y: torch.Tensor) -> torch.Tensor:
            raise NotImplementedError()

        @custom_ops.impl(f"{TestCustomOp.test_ns}::foo")
        def foo_impl(x, y):
            return x * y

        x = torch.randn(3, requires_grad=True)
        y = torch.randn(3)
        op = self.get_op(f"{self.test_ns}::foo")
        with torch.no_grad():
            # Shouldn't raise, because we are in no_grad
            op(y, x)

    def test_impl_cpu(self):
        @custom_ops.custom_op(f"{TestCustomOp.test_ns}::foo")
        def foo(x: torch.Tensor) -> torch.Tensor:
            raise NotImplementedError()

        @custom_ops.impl(f"{TestCustomOp.test_ns}::foo", device_types="cpu")
        def foo_cpu(x):
            return x.sin()

        x = torch.randn(3)
        op = self.get_op(f"{self.test_ns}::foo")
        result = op(x)
        self.assertEqual(result, foo_cpu(x))

    def test_impl_invalid_devices(self):
        @custom_ops.custom_op(f"{TestCustomOp.test_ns}::foo")
        def foo(x: torch.Tensor) -> torch.Tensor:
            raise NotImplementedError()

        def foo_impl(x):
            return x.sin()

        from torch._custom_op.impl import SUPPORTED_DEVICE_TYPE_TO_KEY

        for device_type in SUPPORTED_DEVICE_TYPE_TO_KEY.keys():
            # Smoke test: should not raise error
            custom_ops.impl(f"{TestCustomOp.test_ns}::foo", device_types=device_type)(
                foo_impl
            )

        # Not supported by this API: we can either support them in the future
        # or provide some other CustomOp.def_* function. This depends on how
        # common the use cases are.
        for invalid_type in ["hip", "xla", "mkldnn", ["cpu", "hip"]]:
            with self.assertRaisesRegex(ValueError, "we only support device_type"):
                custom_ops.impl(
                    f"{TestCustomOp.test_ns}::foo", device_types=invalid_type
                )(foo_impl)

    def test_backward_partially_registered(self):
        @custom_ops.custom_op(f"{TestCustomOp.test_ns}::foo")
        def foo(x: torch.Tensor) -> torch.Tensor:
            raise NotImplementedError()

        @custom_ops.impl(f"{TestCustomOp.test_ns}::foo")
        def foo_impl(x):
            return x.sin()

        @custom_ops.impl_backward(f"{TestCustomOp.test_ns}::foo")
        def foo_backward(ctx, saved, grad):
            return grad * saved.cos()

        x = torch.randn([], requires_grad=True)
        op = self.get_op(f"{self.test_ns}::foo")
        with self.assertRaisesRegex(
            RuntimeError, "unable to find a 'save_for_backward'"
        ):
            y = op(x)
            y.backward()

    def test_save_for_backward_inputs_are_namedtuple(self):
        @custom_ops.custom_op(f"{TestCustomOp.test_ns}::foo")
        def foo(x: torch.Tensor) -> torch.Tensor:
            raise NotImplementedError()

        @custom_ops.impl(f"{TestCustomOp.test_ns}::foo")
        def foo_impl(x):
            return x.sin()

        hit = 0

        @custom_ops.impl_save_for_backward(f"{TestCustomOp.test_ns}::foo")
        def foo_save_for_backward(inputs, output):
            nonlocal hit
            hit += 1
            self.assertTrue(isinstance(inputs, tuple))
            self.assertEqual(list(inputs._asdict().keys()), ["x"])
            return inputs.x

        @custom_ops.impl_backward(f"{TestCustomOp.test_ns}::foo")
        def foo_backward(ctx, saved, grad):
            return {"x": grad * saved.cos()}

        x = torch.randn([], requires_grad=True)
        op = self.get_op(f"{self.test_ns}::foo")
        y = op(x)
        self.assertEqual(hit, 1)
        y.backward()
        self.assertEqual(hit, 1)

    def test_backward_returns_dict(self):
        @custom_ops.custom_op(f"{TestCustomOp.test_ns}::foo")
        def foo(x: torch.Tensor) -> torch.Tensor:
            raise NotImplementedError()

        @custom_ops.impl(f"{TestCustomOp.test_ns}::foo")
        def foo_impl(x):
            return x.sin()

        @custom_ops.impl_save_for_backward(f"{TestCustomOp.test_ns}::foo")
        def foo_save_for_backward(inputs, output):
            return inputs.x

        @custom_ops.impl_backward(f"{TestCustomOp.test_ns}::foo")
        def foo_backward(ctx, saved, grad):
            return grad * saved.cos()

        x = torch.randn([], requires_grad=True)
        op = self.get_op(f"{self.test_ns}::foo")
        y = op(x)
        with self.assertRaisesRegex(RuntimeError, "to be a dict"):
            y.backward()

    def test_backward_dict_invalid_keys(self):
        @custom_ops.custom_op(f"{TestCustomOp.test_ns}::foo")
        def foo(x: torch.Tensor) -> torch.Tensor:
            raise NotImplementedError()

        @custom_ops.impl(f"{TestCustomOp.test_ns}::foo")
        def foo_impl(x):
            return x.sin()

        @custom_ops.impl_save_for_backward(f"{TestCustomOp.test_ns}::foo")
        def foo_save_for_backward(inputs, output):
            return inputs.x

        @custom_ops.impl_backward(f"{TestCustomOp.test_ns}::foo")
        def foo_backward(ctx, saved, grad):
            return {"x": grad * saved.cos(), "y": None}

        x = torch.randn([], requires_grad=True)
        op = self.get_op(f"{self.test_ns}::foo")
        y = op(x)
        with self.assertRaisesRegex(RuntimeError, "to have keys {'x'}"):
            y.backward()

    def test_backward_dict_grad_for_nontensor(self):
        @custom_ops.custom_op(f"{TestCustomOp.test_ns}::foo")
        def foo(x: torch.Tensor, dim: int) -> torch.Tensor:
            raise NotImplementedError()

        @custom_ops.impl(f"{TestCustomOp.test_ns}::foo")
        def foo_impl(x, dim):
            return x.sin()

        @custom_ops.impl_save_for_backward(f"{TestCustomOp.test_ns}::foo")
        def foo_save_for_backward(inputs, output):
            return inputs.x

        @custom_ops.impl_backward(f"{TestCustomOp.test_ns}::foo")
        def foo_backward(ctx, saved, grad):
            return {"x": grad * saved.cos(), "dim": None}

        x = torch.randn([], requires_grad=True)
        op = self.get_op(f"{self.test_ns}::foo")
        y = op(x, 32)
        with self.assertRaisesRegex(RuntimeError, "non-Tensor-like types"):
            y.backward()

    def test_backward_dict_requires_keys_for_input_tensors(self):
        @custom_ops.custom_op(f"{TestCustomOp.test_ns}::foo")
        def foo(x: torch.Tensor, y: torch.Tensor) -> torch.Tensor:
            raise NotImplementedError()

        @custom_ops.impl(f"{TestCustomOp.test_ns}::foo")
        def foo_impl(x, y):
            return x.sin()

        @custom_ops.impl_save_for_backward(f"{TestCustomOp.test_ns}::foo")
        def foo_save_for_backward(inputs, output):
            return inputs.x

        @custom_ops.impl_backward(f"{TestCustomOp.test_ns}::foo")
        def foo_backward(ctx, saved, grad):
            return {"x": grad * saved.cos()}

        x = torch.randn([], requires_grad=True)
        op = self.get_op(f"{self.test_ns}::foo")
        y = op(x, x)
        with self.assertRaisesRegex(RuntimeError, r"to have keys {.*'y'.*}"):
            y.backward()

    def test_backward_dict_requires_keys_for_input_optional_tensors(self):
        @custom_ops.custom_op(f"{TestCustomOp.test_ns}::foo")
        def foo(x: torch.Tensor, y: Optional[torch.Tensor]) -> torch.Tensor:
            raise NotImplementedError()

        @custom_ops.impl(f"{TestCustomOp.test_ns}::foo")
        def foo_impl(x, y):
            return x.sin()

        @custom_ops.impl_save_for_backward(f"{TestCustomOp.test_ns}::foo")
        def foo_save_for_backward(inputs, output):
            return inputs.x

        @custom_ops.impl_backward(f"{TestCustomOp.test_ns}::foo")
        def foo_backward(ctx, saved, grad):
            return {"x": grad * saved.cos()}

        x = torch.randn([], requires_grad=True)
        op = self.get_op(f"{self.test_ns}::foo")
        y = op(x, None)
        with self.assertRaisesRegex(RuntimeError, r"to have keys {.*'y'.*}"):
            y.backward()

    def test_backward_grads_are_tensor_or_none(self):
        @custom_ops.custom_op(f"{TestCustomOp.test_ns}::foo")
        def foo(x: torch.Tensor) -> torch.Tensor:
            raise NotImplementedError()

        @custom_ops.impl(f"{TestCustomOp.test_ns}::foo")
        def foo_impl(x):
            return x.sin()

        @custom_ops.impl_save_for_backward(f"{TestCustomOp.test_ns}::foo")
        def foo_save_for_backward(inputs, output):
            return inputs.x

        @custom_ops.impl_backward(f"{TestCustomOp.test_ns}::foo")
        def foo_backward(ctx, saved, grad):
            return {"x": (grad * saved.cos(),)}

        x = torch.randn([], requires_grad=True)
        op = self.get_op(f"{self.test_ns}::foo")
        y = op(x)
        with self.assertRaisesRegex(RuntimeError, "either None or a Tensor"):
            y.backward()

    def test_backward_tensorlist_input_requires_list_grads_with_same_numel(self):
        @custom_ops.custom_op(f"{TestCustomOp.test_ns}::foo")
        def foo(xs: Sequence[torch.Tensor]) -> torch.Tensor:
            raise NotImplementedError()

        @custom_ops.impl(f"{TestCustomOp.test_ns}::foo")
        def foo_impl(xs):
            return xs[0].sin()

        @custom_ops.impl_save_for_backward(f"{TestCustomOp.test_ns}::foo")
        def foo_save_for_backward(inputs, output):
            return inputs.xs[0]

        @custom_ops.impl_backward(f"{TestCustomOp.test_ns}::foo")
        def foo_backward(ctx, saved, grad):
            return {"xs": [grad * saved.cos(), None]}

        xs = [torch.randn([], requires_grad=True) for _ in range(3)]
        op = self.get_op(f"{self.test_ns}::foo")
        y = op(xs)
        with self.assertRaisesRegex(RuntimeError, "3 gradients but got 2"):
            y.backward()

    def test_backward_tensorlist_input_requires_list_grads_none_or_Tensor(self):
        @custom_ops.custom_op(f"{TestCustomOp.test_ns}::foo")
        def foo(xs: Sequence[torch.Tensor]) -> torch.Tensor:
            raise NotImplementedError()

        @custom_ops.impl(f"{TestCustomOp.test_ns}::foo")
        def foo_impl(xs):
            return xs[0].sin()

        @custom_ops.impl_save_for_backward(f"{TestCustomOp.test_ns}::foo")
        def foo_save_for_backward(inputs, output):
            return inputs.xs[0]

        @custom_ops.impl_backward(f"{TestCustomOp.test_ns}::foo")
        def foo_backward(ctx, saved, grad):
            return {"xs": [grad * saved.cos(), None, (None,)]}

        xs = [torch.randn([], requires_grad=True) for _ in range(3)]
        op = self.get_op(f"{self.test_ns}::foo")
        y = op(xs)
        with self.assertRaisesRegex(RuntimeError, "None or Tensor"):
            y.backward()

    def test_backward_tensorlist_input_requires_list_grads(self):
        @custom_ops.custom_op(f"{TestCustomOp.test_ns}::foo")
        def foo(xs: Sequence[torch.Tensor]) -> torch.Tensor:
            raise NotImplementedError()

        @custom_ops.impl(f"{TestCustomOp.test_ns}::foo")
        def foo_impl(xs):
            return xs[0].sin()

        @custom_ops.impl_save_for_backward(f"{TestCustomOp.test_ns}::foo")
        def foo_save_for_backward(inputs, output):
            return inputs.xs[0]

        @custom_ops.impl_backward(f"{TestCustomOp.test_ns}::foo")
        def foo_backward(ctx, saved, grad):
            return {"xs": None}

        xs = [torch.randn([], requires_grad=True) for _ in range(3)]
        op = self.get_op(f"{self.test_ns}::foo")
        y = op(xs)
        with self.assertRaisesRegex(RuntimeError, "list of gradients"):
            y.backward()

    def test_backward_output_differentiability_type(self):
        @custom_ops.custom_op(f"{TestCustomOp.test_ns}::foo")
        def foo(xs: Sequence[torch.Tensor]) -> torch.Tensor:
            raise NotImplementedError()

        with self.assertRaisesRegex(RuntimeError, "output_differentiability"):

            @custom_ops.impl_backward(
                f"{TestCustomOp.test_ns}::foo", output_differentiability=True
            )
            def foo_backward(ctx, saved, grad):
                return {"xs": None}

    def test_backward_output_differentiability_numel(self):
        @custom_ops.custom_op(f"{TestCustomOp.test_ns}::foo")
        def foo(xs: Sequence[torch.Tensor]) -> Tuple[torch.Tensor, torch.Tensor]:
            raise NotImplementedError()

        with self.assertRaisesRegex(RuntimeError, "output_differentiability"):

            @custom_ops.impl_backward(
                f"{TestCustomOp.test_ns}::foo", output_differentiability=[True]
            )
            def foo_backward(ctx, saved, grad):
                return {"xs": None}

    def test_backward_output_differentiability_tensorlist(self):
        @custom_ops.custom_op(f"{self.test_ns}::foo")
        def foo(x: Tensor) -> Tuple[List[Tensor], Tensor]:
            raise NotImplementedError()

        @custom_ops.impl(f"{self.test_ns}::foo")
        def foo_impl(x):
            return [x.clone(), x.clone()], x.clone()

        @custom_ops.impl_save_for_backward(f"{TestCustomOp.test_ns}::foo")
        def foo_save_for_backward(inputs, output):
            return []

        @custom_ops.impl_backward(
            f"{TestCustomOp.test_ns}::foo", output_differentiability=[False, True]
        )
        def foo_backward(ctx, saved, grad_lst, grad):
            return {"x": grad}

        op = self.get_op(f"{self.test_ns}::foo")
        x = torch.randn(3, requires_grad=True)
        [a, b], c = op(x)
        self.assertFalse(a.requires_grad)
        self.assertFalse(b.requires_grad)
        self.assertTrue(c.requires_grad)

    def test_backward_output_differentiability_non_tensor(self):
        @custom_ops.custom_op(f"{self.test_ns}::foo")
        def foo(x: Tensor) -> Tuple[Tensor, int]:
            raise NotImplementedError()

        @custom_ops.impl(f"{self.test_ns}::foo")
        def foo_impl(x):
            return x.clone(), 3

        @custom_ops.impl_save_for_backward(f"{TestCustomOp.test_ns}::foo")
        def foo_save_for_backward(inputs, output):
            return []

        @custom_ops.impl_backward(
            f"{TestCustomOp.test_ns}::foo", output_differentiability=[True, True]
        )
        def foo_backward(ctx, saved, grad0, grad1):
            return {"x": grad0}

        op = self.get_op(f"{self.test_ns}::foo")
        x = torch.randn(3, requires_grad=True)
        with self.assertRaisesRegex(RuntimeError, "is not a Tensor"):
            op(x)

    @unittest.skipIf(not TEST_CUDA, "requires CUDA")
    def test_impl_separate(self):
        @custom_ops.custom_op(f"{TestCustomOp.test_ns}::foo")
        def foo(x: torch.Tensor) -> torch.Tensor:
            raise NotImplementedError()

        @custom_ops.impl(f"{TestCustomOp.test_ns}::foo", device_types="cpu")
        def foo_cpu(x):
            return x.sin()

        @custom_ops.impl(f"{TestCustomOp.test_ns}::foo", device_types="cuda")
        def foo_cuda(x):
            return x.cos()

        x = torch.randn(3)
        op = self.get_op(f"{self.test_ns}::foo")
        result = op(x)
        self.assertEqual(result, foo_cpu(x))

        x_cuda = x.cuda()
        op = self.get_op(f"{self.test_ns}::foo")
        result = op(x_cuda)
        self.assertEqual(result, foo_cuda(x_cuda))

    @unittest.skipIf(not TEST_CUDA, "requires CUDA")
    def test_impl_multiple(self):
        @custom_ops.custom_op(f"{TestCustomOp.test_ns}::foo")
        def foo(x: torch.Tensor) -> torch.Tensor:
            raise NotImplementedError()

        @custom_ops.impl(f"{TestCustomOp.test_ns}::foo")
        def foo_impl(x):
            return x.cos()

        op = self.get_op(f"{self.test_ns}::foo")
        x = torch.randn(3)
        result = op(x)
        self.assertEqual(result, foo_impl(x))

        x_cuda = x.cuda()
        result = op(x_cuda)
        self.assertEqual(result, foo_impl(x_cuda))

    def test_impl_abstract_overload(self):
        lib = self.lib()
        lib.define("sin.blah(Tensor x) -> Tensor")

        torch.library.impl_abstract(
            f"{self.test_ns}::sin.blah", torch.empty_like, lib=lib
        )

        op = self.ns().sin.blah
        x = torch.randn(3, device="meta")
        op(x)

    def test_impl_meta(self):
        @custom_ops.custom_op(f"{TestCustomOp.test_ns}::foo")
        def foo(x: torch.Tensor, dim: int) -> torch.Tensor:
            raise NotImplementedError()

        @torch.library.impl_abstract(f"{TestCustomOp.test_ns}::foo", lib=self.lib())
        def foo_meta(x, dim):
            output_shape = list(x.shape)
            del output_shape[dim]
            return x.new_empty(output_shape)

        x = torch.randn(2, 3, device="meta")
        op = self.get_op(f"{self.test_ns}::foo")
        result = op(x, 1)
        self.assertEqual(result.shape, foo_meta(x, 1).shape)

    def test_duplicate_impl(self):
        @custom_ops.custom_op(f"{TestCustomOp.test_ns}::foo")
        def foo(x: torch.Tensor, dim: int) -> torch.Tensor:
            raise NotImplementedError()

        @torch.library.impl_abstract(f"{TestCustomOp.test_ns}::foo", lib=self.lib())
        def foo_meta(x, dim):
            output_shape = list(x.shape)
            del output_shape[dim]
            return x.new_empty(output_shape)

        with self.assertRaisesRegex(RuntimeError, r"test_custom_ops.py:\d+"):

            @torch.library.impl_abstract(f"{TestCustomOp.test_ns}::foo", lib=self.lib())
            def foo_meta2(x, dim):
                output_shape = list(x.shape)
                del output_shape[dim]
                return x.new_empty(output_shape)

    def test_new_data_dependent_symint(self):
        @custom_ops.custom_op(f"{TestCustomOp.test_ns}::foo")
        def foo(x: torch.Tensor) -> torch.Tensor:
            raise NotImplementedError()

        @torch.library.impl_abstract(f"{TestCustomOp.test_ns}::foo", lib=self.lib())
        def foo_meta(x):
            ctx = torch.library.get_ctx()
            ctx.new_dynamic_size(min=1)
            with self.assertRaisesRegex(ValueError, "greater than or equal to 0"):
                ctx.new_dynamic_size(min=-1)
            with self.assertRaisesRegex(ValueError, "SymInt"):
                ctx.new_dynamic_size(max=x.numel())
            return torch.clone(x)

        x = torch.randn(2, 3, device="cpu")
        op = self.get_op(f"{self.test_ns}::foo")
        make_fx(op, tracing_mode="symbolic")(x)

    def test_meta_for_data_dependent_shape_operation(self):
        x = torch.randn(10, device="meta")
        with self.assertRaisesRegex(RuntimeError, "data-dependent output shape"):
            numpy_nonzero(x)

    def test_basic_make_fx(self):
        # More serious tests are in our CustomOp opinfo db,
        # this one is just a sanity check.
        @custom_ops.custom_op(f"{TestCustomOp.test_ns}::foo")
        def foo(x: torch.Tensor) -> torch.Tensor:
            raise NotImplementedError()

        @torch.library.impl_abstract(f"{TestCustomOp.test_ns}::foo", lib=self.lib())
        def foo_meta(x):
            return x.sum()

        x = torch.randn(3)
        op = self.get_op(f"{self.test_ns}::foo")
        gm = make_fx(op, tracing_mode="symbolic")(x)
        self.assertTrue(f"{TestCustomOp.test_ns}.foo" in gm.code)

    def test_not_implemented_error(self):
        @custom_ops.custom_op(f"{TestCustomOp.test_ns}::foo")
        def foo(x: torch.Tensor) -> torch.Tensor:
            raise NotImplementedError()

        x = torch.randn(3)
        op = self.get_op(f"{self.test_ns}::foo")
        with self.assertRaisesRegex(NotImplementedError, "cpu impl registered"):
            op(x)

        x = torch.randn(3, device="meta")
        with self.assertRaisesRegex(
            NotImplementedError, "no abstract impl or Meta kernel"
        ):
            op(x)

        @custom_ops.custom_op(f"{TestCustomOp.test_ns}::bar")
        def bar(sizes: Sequence[int]) -> torch.Tensor:
            raise NotImplementedError()

        op = self.get_op(f"{self.test_ns}::bar")
        with self.assertRaisesRegex(NotImplementedError, "no Tensor inputs"):
            op((1, 2, 3))

    def test_data_dependent_basic(self):
        x = torch.randn(5, 5)
        gm = make_fx(numpy_nonzero, tracing_mode="symbolic")(x)
        self.assertTrue("nonzero" in gm.code)

    def test_data_dependent_fake_tracing(self):
        x = torch.randn(5, 5)
        # We've updated to attempt to use unbacked symints even for fake
        # tracing
        make_fx(numpy_nonzero, tracing_mode="fake")(x)

    def test_symints(self):
        def f(x):
            return torch.ops._torch_testing.numpy_view_copy(x, x.shape)

        x = torch.randn(2, 3, 4)
        gm = make_fx(f, tracing_mode="symbolic")(x)
        result = gm(x)
        self.assertEqual(result, f(x))
        self.assertExpectedInline(
            gm.code.strip(),
            """\
def forward(self, x_1):
    sym_size_int = torch.ops.aten.sym_size.int(x_1, 0)
    sym_size_int_1 = torch.ops.aten.sym_size.int(x_1, 1)
    sym_size_int_2 = torch.ops.aten.sym_size.int(x_1, 2)
    numpy_view_copy = torch.ops._torch_testing.numpy_view_copy.default(x_1, [sym_size_int, sym_size_int_1, sym_size_int_2]);  x_1 = sym_size_int = sym_size_int_1 = sym_size_int_2 = None
    return numpy_view_copy""",  # noqa: B950
        )

    @unittest.skipIf(IS_WINDOWS, "torch.compile doesn't work on windows")
    def test_data_dependent_compile(self):
        import torch._dynamo.testing
        from torch._dynamo.utils import counters

        counters.clear()
        cnt = torch._dynamo.testing.CompileCounter()

        @torch.compile(backend=cnt)
        def f(x):
            return numpy_nonzero(x.clone()).clone()

        f(torch.randn(10))

        self.assertEqual(len(counters["graph_break"]), 1)
        self.assertEqual(next(iter(counters["graph_break"].values())), 1)
        self.assertExpectedInline(
            next(iter(counters["graph_break"].keys())).replace(";", "\n"),
            """\
dynamic shape operator: _torch_testing.numpy_nonzero.default
 to enable, set torch._dynamo.config.capture_dynamic_output_shape_ops = True""",
        )

    # pre-existing problem: torch.compile(dynamic=True) will, by default,
    # graph break on data-dependent operations. Eventually we'll make it so
    # that it never graph breaks on data-dependent operations.
    @unittest.expectedFailure
    def test_data_dependent_nms_dynamic_compile(self):
        import torch._dynamo.testing
        from torch._dynamo.utils import counters

        counters.clear()
        cnt = torch._dynamo.testing.CompileCounter()

        @torch.compile(backend=cnt, dynamic=True)
        def f(x, s, i):
            return torch.ops._torch_testing.numpy_nms(x.clone(), s, i).clone()

        f(torch.randn(20, 4), torch.randn(20), 0.1)

        self.assertEqual(len(counters["graph_break"]), 0)

    def test_impl_on_existing_op(self):
        lib = self.lib()
        lib.define("foo(Tensor x) -> Tensor")
        qualname = f"{self.test_ns}::foo"

        @torch._custom_ops.impl(qualname)
        def foo_impl(x):
            return x.sin()

        op = self.get_op(qualname)
        x = torch.randn(3)
        result = op(x)
        self.assertEqual(result, x.sin())

    @parametrize(
        "key", ["CPU", "CUDA", "CompositeImplicitAutograd", "CompositeExplicitAutograd"]
    )
    def test_impl_on_existing_op_with_cpu_registration(self, key):
        lib = self.lib()
        lib.define("foo(Tensor x) -> Tensor")
        qualname = f"{self.test_ns}::foo"

        def foo_impl(x):
            return x.sin()

        lib.impl("foo", foo_impl, key)
        op = self.get_op(qualname)

        with self.assertRaisesRegex(RuntimeError, "already has an implementation"):
            custom_ops.impl(qualname, func=foo_impl)

    def test_abstract_impl_on_existing_op(self):
        lib = self.lib()
        lib.define("foo(Tensor x) -> Tensor")
        qualname = f"{self.test_ns}::foo"

        @torch.library.impl_abstract(qualname, lib=self.lib())
        def foo_impl(x):
            return x.sin()

        op = self.get_op(qualname)
        with torch._subclasses.FakeTensorMode():
            x = torch.randn(3)
            result = op(x)
            self.assertEqual(result.shape, x.shape)
            self.assertEqual(result.stride(), x.stride())

    def test_abstract_impl_on_existing_op_with_meta(self):
        lib = self.lib()
        lib.define("foo(Tensor x) -> Tensor")
        qualname = f"{self.test_ns}::foo"

        def foo_impl(x):
            return x.sin()

        lib.impl("foo", foo_impl, "Meta")
        op = self.get_op(qualname)

        with self.assertRaisesRegex(RuntimeError, r"already has .*Meta implementation"):
            torch.library.impl_abstract(qualname, func=foo_impl, lib=self.lib())

    def test_abstract_impl_on_existing_op_with_CompositeImplicitAutograd(self):
        lib = self.lib()
        lib.define("foo(Tensor x) -> Tensor")
        qualname = f"{self.test_ns}::foo"

        def foo_impl(x):
            return x.sin()

        lib.impl("foo", foo_impl, "CompositeImplicitAutograd")
        op = self.get_op(qualname)

        with self.assertRaisesRegex(RuntimeError, "CompositeImplicitAutograd"):
            torch.library.impl_abstract(qualname, func=foo_impl, lib=self.lib())

    def test_abstract_impl_on_existing_op_with_CompositeExplicitAutograd(self):
        lib = self.lib()
        lib.define("foo(Tensor x) -> Tensor")
        qualname = f"{self.test_ns}::foo"

        def foo_impl(x):
            return x.sin()

        lib.impl("foo", foo_impl, "CompositeExplicitAutograd")
        op = self.get_op(qualname)

        torch.library.impl_abstract(qualname, func=lambda x: x.sum(), lib=self.lib())
        with torch._subclasses.FakeTensorMode():
            x = torch.randn(10)
            result = op(x)
            self.assertEqual(result.shape, ())

    def _test_backward_impl_raises(self, qualname, err_regex):
        with self.assertRaisesRegex(RuntimeError, err_regex):

            @custom_ops.impl_save_for_backward(qualname)
            def foo2(x):
                return

        with self.assertRaisesRegex(RuntimeError, err_regex):

            @custom_ops.impl_backward(qualname)
            def foo3(x):
                return

    def test_backward_impl_on_existing_op_incorrect_schema_views(self):
        lib = self.lib()
        lib.define("foo(Tensor(a) x) -> Tensor(a)")
        qualname = f"{self.test_ns}::foo"
        self._test_backward_impl_raises(qualname, "operator that returns views")

    def test_backward_impl_on_existing_op_incorrect_schema_mutable(self):
        lib = self.lib()
        lib.define("foo(Tensor(a!) x) -> Tensor")
        qualname = f"{self.test_ns}::foo"
        self._test_backward_impl_raises(qualname, "non-functional")

    def test_backward_impl_on_existing_op_incorrect_schema_no_output(self):
        lib = self.lib()
        lib.define("foo(Tensor x) -> ()")
        qualname = f"{self.test_ns}::foo"
        self._test_backward_impl_raises(qualname, "no returns")

    def test_backward_impl_on_existing_op_CompositeImplicitAutograd(self):
        lib = self.lib()
        lib.define("foo(Tensor x) -> Tensor")
        qualname = f"{self.test_ns}::foo"
        lib.impl("foo", lambda x: x.sin().cos(), "CompositeImplicitAutograd")
        self._test_backward_impl_raises(qualname, "CompositeImplicitAutograd")

    @parametrize("key", ["Autograd", "AutogradCPU", "AutogradCUDA"])
    def test_backward_impl_on_existing_op_with_key(self, key):
        lib = self.lib()
        lib.define("foo(Tensor x) -> Tensor")
        qualname = f"{self.test_ns}::foo"
        lib.impl("foo", lambda x: x.sin().cos(), key)
        self._test_backward_impl_raises(qualname, key)

    def test_is_functional_schema(self):
        tests = {
            "foo(Tensor x) -> Tensor": True,
            "foo(Tensor(a) x) -> Tensor": True,
            "foo(Tensor(a!) x) -> Tensor": False,
            "foo(Tensor(a) x) -> Tensor(a)": False,
            "foo(Tensor x) -> ()": False,
        }
        for schema_str, expected in tests.items():
            res = torch._library.utils.is_functional_schema(schema_str)
            self.assertEqual(res, expected)

            from torchgen.model import FunctionSchema

            schema = FunctionSchema.parse(schema_str)
            res = torch._library.utils.is_functional_schema(schema)
            self.assertEqual(res, expected)

            schema = torch._C.parse_schema(schema_str)
            res = torch._library.utils.is_functional_schema(schema)
            self.assertEqual(res, expected)

    def test_is_tensorlist_like_type(self):
        tensorlists = [
            # Tensor[]
            torch.ops.aten.where.default._schema.returns[0].type,
            # Tensor?[]
            torch.ops.aten.index.Tensor._schema.arguments[1].type,
            # Tensor[]?
            torch._C.parse_schema("foo(Tensor[]? x) -> ()").arguments[0].type,
            # Tensor?[]?
            torch._C.parse_schema("foo(Tensor?[]? x) -> ()").arguments[0].type,
        ]
        non_tensorlists = [
            # Tensor
            torch.ops.aten.sin.default._schema.arguments[0].type,
            # IntList
            torch.ops.aten.sum.dim_IntList._schema.arguments[1].type,
        ]
        for a in tensorlists:
            self.assertTrue(torch._library.utils.is_tensorlist_like_type(a))
        for a in non_tensorlists:
            self.assertFalse(torch._library.utils.is_tensorlist_like_type(a))

    def test_backward_impl_on_existing_op(self):
        lib = self.lib()
        lib.define("foo(Tensor x) -> Tensor")
        qualname = f"{self.test_ns}::foo"

        @custom_ops.impl(qualname)
        def foo_impl(x):
            with torch.no_grad():
                return x.sin()

        @custom_ops.impl_save_for_backward(qualname)
        def foo_save_for_backward(inputs, output):
            return inputs.x

        @custom_ops.impl_backward(qualname)
        def foo_backward(ctx, saved, grad_out):
            return {"x": grad_out * saved.cos()}

        op = self.get_op(qualname)
        x = torch.randn([], requires_grad=True)
        y = op(x)
        (gx,) = torch.autograd.grad(y, x)
        self.assertEqual(gx, x.cos())

    @parametrize(
        "tags",
        [
            subtest(torch.Tag.pointwise, "single"),
            subtest((torch.Tag.pointwise,), "tuple"),
            subtest([torch.Tag.pointwise], "list"),
        ],
    )
    def test_define_with_tags(self, tags):
        lib = self.lib()
        tags = (torch.Tag.pointwise,)
        torch.library.define(
            f"{self.test_ns}::foo", "(Tensor x) -> Tensor", lib=lib, tags=tags
        )
        actual = self.ns().foo.default.tags
        self.assertTrue(isinstance(actual, list))
        self.assertEqual(actual, list(tags))

    def test_builtin_aten_ops_are_pt2_compliant(self):
        for op in [torch.ops.aten.sin.default, torch.ops.aten.sum.dim_IntList]:
            self.assertIn(torch.Tag.pt2_compliant_tag, op.tags)

    def test_builtin_torchscript_ops(self):
        for op in [torch.ops.aten.sub.complex, torch.ops.aten.mul.complex]:
            self.assertIn(torch.Tag.pt2_compliant_tag, op.tags)

    def test_autogen_aten_ops_are_pt2_compliant(self):
        for op in [
            torch.ops.aten._foreach_copy.default,
            torch.ops.aten.fill.Tensor_out,
        ]:
            self.assertIn(torch.Tag.generated, op.tags)
            self.assertIn(torch.Tag.pt2_compliant_tag, op.tags)

    def test_resolve_packet(self):
        x = torch.randn(3)
        result = torch._C._jit_resolve_packet("aten::sum", x)
        self.assertEqual(result, "default")

        result = torch._C._jit_resolve_packet("aten::sum", x, dim=1)
        self.assertEqual(result, "dim_IntList")

        with self.assertRaisesRegex(RuntimeError, "failed to match any schema"):
            result = torch._C._jit_resolve_packet("aten::sum", x, x, x)

    def test_define_bad_schema(self):
        lib = self.lib()
        with self.assertRaisesRegex(ValueError, "expected schema to look like"):
            torch.library.define(f"{self.test_ns}::foo", "foo(Tensor x) -> Tensor")

    def test_define_and_impl(self):
        lib = self.lib()
        torch.library.define(f"{self.test_ns}::foo", "(Tensor x) -> Tensor", lib=lib)

        @torch.library.impl(f"{self.test_ns}::foo", "CPU", lib=lib)
        def f(x):
            return torch.from_numpy(np.sin(x.numpy()))

        x = torch.randn(3)
        y = self.ns().foo(x)
        assert torch.allclose(y, x.sin())

    def test_define_validation(self):
        with self.assertRaisesRegex(ValueError, "namespace"):
            torch.library.define("foo", "(Tensor x) -> Tensor")

    def test_legacy_define(self):
        lib = self.lib()

        @torch.library.define(lib, "foo(Tensor x) -> Tensor")
        def f(x):
            return torch.from_numpy(np.sin(x.numpy()))

        x = torch.randn(3)
        y = self.ns().foo(x)
        assert torch.allclose(y, x.sin())

    def test_impl_function(self):
        lib = self.lib()
        torch.library.define(f"{self.test_ns}::foo", "(Tensor x) -> Tensor", lib=lib)

        def f(x):
            return torch.from_numpy(np.sin(x.numpy()))

        torch.library.impl(f"{self.test_ns}::foo", "CPU", f, lib=lib)
        x = torch.randn(3)
        y = self.ns().foo(x)
        assert torch.allclose(y, x.sin())

    def test_legacy_impl(self):
        lib = self.lib()
        torch.library.define(f"{self.test_ns}::foo", "(Tensor x) -> Tensor", lib=lib)

        @torch.library.impl(lib, "foo", "CPU")
        def f(x):
            return torch.from_numpy(np.sin(x.numpy()))

        x = torch.randn(3)
        y = self.ns().foo(x)
        assert torch.allclose(y, x.sin())

    def test_defined_in_python(self):
        self.assertFalse(torch.ops.aten.sin.default._defined_in_python)
        self.assertFalse(torch.ops.aten.sum.dim_IntList._defined_in_python)

        lib = self.lib()
        torch.library.define("{self._test_ns}::foo", "(Tensor x) -> Tensor", lib=lib)
        ns = self.ns()
        self.assertTrue(ns.foo.default._defined_in_python)

        torch.library.define(
            "{self._test_ns}::bar.overload", "(Tensor x) -> Tensor", lib=lib
        )
        self.assertTrue(ns.bar.overload._defined_in_python)

    def _test_impl_device(self, name, types, device):
        lib = self.lib()
        torch.library.define(f"{self.test_ns}::{name}", "(Tensor x) -> Tensor", lib=lib)

        @torch.library.impl(f"{self.test_ns}::{name}", types)
        def f(x):
            x_np = x.cpu().numpy()
            y = torch.from_numpy(np.sin(x_np))
            return y.to(device=x.device)

        x = torch.randn(3, device=device)
        y = getattr(self.ns(), name)(x)
        assert torch.allclose(y, x.sin())

    def test_impl_device_cpu(self):
        self._test_impl_device("foo1", "default", "cpu")
        self._test_impl_device("foo2", ["cpu"], "cpu")
        self._test_impl_device("foo3", ["cpu", "cuda"], "cpu")

    @unittest.skipIf(not TEST_CUDA, "requires cuda")
    def test_impl_device_cuda(self):
        self._test_impl_device("foo4", "default", "cuda")
        self._test_impl_device("foo5", ["cuda"], "cuda")
        self._test_impl_device("foo6", ["cpu", "cuda"], "cuda")

    def test_impl_device_function(self):
        lib = self.lib()
        torch.library.define(f"{self.test_ns}::foo", "(Tensor x) -> Tensor", lib=lib)

        def f(x):
            x_np = x.cpu().numpy()
            y = torch.from_numpy(np.sin(x_np))
            return y.to(device=x.device)

        torch.library.impl(f"{self.test_ns}::foo", "default", f, lib=lib)
        x = torch.randn(3)
        y = self.ns().foo(x)
        assert torch.allclose(y, x.sin())

    def test_impl_device_invalid(self):
        with self.assertRaisesRegex(RuntimeError, "Expected one of cpu, cuda"):
            torch.library.impl("blah::blah", "somethingsomething")

    def test_autograd_function_backed_op(self):
        cpp_source = """
struct CustomOpAutogradFunction : public torch::autograd::Function<CustomOpAutogradFunction> {
  static constexpr bool is_traceable = true;

  static torch::Tensor forward(
      torch::autograd::AutogradContext* ctx,
      const torch::Tensor& x) {
    return x;
  }

  static torch::autograd::variable_list backward(
      torch::autograd::AutogradContext *ctx,
      torch::autograd::variable_list grad_output) {
    return grad_output;
  }
};

torch::Tensor custom_op_backed_by_autograd_fn(const torch::Tensor& x) {
  return CustomOpAutogradFunction::apply(x);
}

TORCH_LIBRARY(mylib, m) {
    m.def("custom_op_backed_by_autograd_fn", custom_op_backed_by_autograd_fn);
}
        """

        module = torch.utils.cpp_extension.load_inline(
            name="mylib",
            cpp_sources=cpp_source,
            functions="custom_op_backed_by_autograd_fn",
            verbose=True,
        )

        x = torch.ones(2, 2, requires_grad=True)
        temp = x.clone().detach()
        out = torch.ops.mylib.custom_op_backed_by_autograd_fn(x)
        loss = out.sum()
        loss.backward()
        self.assertEqual(x.grad, temp)


def op_with_incorrect_schema(testcase, name):
    lib = testcase.lib()
    lib.define(f"{name}(Tensor x) -> Tensor")
    qualname = f"{testcase.test_ns}::{name}"
    lib.impl(name, lambda x: x[:], "CompositeExplicitAutograd")
    return testcase.get_op(qualname)


class MiniOpTest(CustomOpTestCaseBase):
    test_ns = "mini_op_test"

    def _init_op_delayed_backward_error(self):
        name = "delayed_error"
        qualname = f"{self.test_ns}::{name}"
        lib = self.lib()
        lib.define(f"{name}(Tensor x) -> Tensor")
        lib.impl(name, lambda x: x.clone(), "CompositeExplicitAutograd")
        op = self.get_op(qualname)

        class Op(torch.autograd.Function):
            @staticmethod
            def forward(ctx, x):
                with torch._C._AutoDispatchBelowAutograd():
                    return op(x)

            @staticmethod
            def backward(ctx, grad):
                raise NotImplementedError()

        def autograd_impl(x):
            return Op.apply(x)

        lib.impl(name, autograd_impl, "Autograd")
        return op

    def _init_op_with_no_abstract_impl(self):
        name = "no_abstract"
        qualname = f"{self.test_ns}::{name}"
        lib = self.lib()
        lib.define(f"{name}(Tensor x) -> Tensor", tags=(torch.Tag.pt2_compliant_tag,))
        lib.impl(name, lambda x: x.clone(), "CPU")
        return torch._library.utils.lookup_op(qualname)

    def setUp(self):
        super().setUp()
        self._op_with_no_abstract_impl = self._init_op_with_no_abstract_impl()
        self._op_delayed_backward_error = self._init_op_delayed_backward_error()

    @optests.dontGenerateOpCheckTests("Testing this API")
    def test_dont_generate(self):
        op = op_with_incorrect_schema(self, "incorrect_schema")
        x = torch.randn(3)
        op(x)

    def test_mm(self):
        x = torch.randn(2, 3, requires_grad=True)
        y = torch.randn(3, 5)
        result = torch.ops.aten.mm.default(x, y)
        self.assertEqual(result, x @ y)

    def test_mm_meta(self):
        x = torch.randn(2, 3, requires_grad=True, device="meta")
        y = torch.randn(3, 5, device="meta")
        result = torch.ops.aten.mm.default(x, y)
        self.assertEqual(result.shape, (x @ y).shape)

    def test_mm_fake(self):
        with torch._subclasses.fake_tensor.FakeTensorMode():
            x = torch.randn(2, 3, requires_grad=True, device="cpu")
            y = torch.randn(3, 5, device="cpu")
            result = torch.ops.aten.mm.default(x, y)
            self.assertEqual(result.shape, (x @ y).shape)

    def test_mm_errors(self):
        x = torch.randn(2, 3, requires_grad=True)
        y = torch.randn(4, 5)
        with self.assertRaisesRegex(RuntimeError, "cannot be multiplied"):
            result = torch.ops.aten.mm.default(x, y)

    def test_nonzero(self):
        x = torch.tensor([0, 1, 2, 0, 0])
        y = torch.ops.aten.nonzero.default(x)
        self.assertEqual(y, torch.tensor([[1], [2]]))

    def test_inplace(self):
        x = torch.randn(3)
        x_clone = x.clone()
        y = torch.ops.aten.sin_(x)
        self.assertEqual(x, x_clone.sin())

    def test_incorrect_schema(self):
        op = op_with_incorrect_schema(self, "incorrect_schema")
        x = torch.randn(3)
        op(x)

    def test_no_abstract(self):
        op = self._op_with_no_abstract_impl
        x = torch.randn(3)
        op(x)

    def test_delayed_error(self):
        op = self._op_delayed_backward_error
        x = torch.randn([], requires_grad=True)
        y = op(x)
        with self.assertRaises(NotImplementedError):
            y.sum().backward()

    def test_delayed_error_no_requires_grad(self):
        op = self._op_delayed_backward_error
        x = torch.randn([])
        y = op(x)


class TestCustomOpAPI(TestCase):
    @skipIfTorchDynamo("Expected to fail due to no FakeTensor support; not a bug")
    def test_basic(self):
        @torch.library.custom_op("_torch_testing::add", mutates_args=())
        def add(x: Tensor, y: float) -> Tensor:
            x_np = x.numpy(force=True)
            out_np = x_np + y
            return torch.from_numpy(out_np).to(x.device)

        x = torch.randn(3)
        y = 3.14
        z = add(x, y)
        self.assertEqual(z, x + y)

        cpu_called = False

        @add.register_impl("cpu")
        def _(x, y):
            nonlocal cpu_called
            cpu_called = True
            x_np = x.numpy()
            out_np = x_np + y
            return torch.from_numpy(out_np)

        z = add(x, y)
        self.assertEqual(z, x + y)
        self.assertTrue(cpu_called)

    def test_mutated_error(self):
        with self.assertRaisesRegex(
            ValueError, r".*{'y'} in mutates_args were not found"
        ):

            @torch.library.custom_op(
                "_torch_testing::numpy_sin_inplace",
                mutates_args={"y"},
                device_types="cpu",
            )
            def numpy_sin_inplace(x: Tensor) -> None:
                x_np = x.numpy()
                np.sin(x_np, out=x_np)

    def test_mutated(self):
        @torch.library.custom_op(
            "_torch_testing::numpy_sin_inplace", mutates_args={"x"}, device_types="cpu"
        )
        def numpy_sin_inplace(x: Tensor) -> None:
            x_np = x.numpy()
            np.sin(x_np, out=x_np)

        x = torch.randn(3)
        version = x._version
        expected = x.sin()
        numpy_sin_inplace(x)
        self.assertEqual(x, expected)
        self.assertGreater(x._version, version)

        @torch.library.custom_op("_torch_testing::f", mutates_args={"y", "z", "w"})
        def f(
            x: Tensor, y: Optional[Tensor], z: List[Tensor], w: List[Optional[Tensor]]
        ) -> None:
            return

        x = torch.randn(3)
        y = torch.randn(3)
        z = [torch.randn(3), torch.randn(3)]
        w = [torch.randn(3), None, torch.randn(3)]
        initial_versions = pytree.tree_map_only(
            torch.Tensor, lambda x: x._version, (x, y, z, w)
        )
        f(x, y, z, w)
        new_versions = pytree.tree_map_only(
            torch.Tensor, lambda x: x._version, (x, y, z, w)
        )

        self.assertEqual(initial_versions[0], new_versions[0])
        initial_versions, _ = pytree.tree_flatten(initial_versions[1:])
        new_versions, _ = pytree.tree_flatten(new_versions[1:])
        for prev, after in zip(initial_versions, new_versions):
            if prev is None and after is None:
                continue
            self.assertGreater(after, prev)

    @skipIfTorchDynamo("Expected to fail due to no FakeTensor support; not a bug")
<<<<<<< HEAD
    def test_default_values(self):
        defaults = []

        @torch.library.custom_op("_torch_testing::f", mutates_args=())
        def f(
            x: Tensor,
            a: Optional[int] = None,
            b: float = 3.14,
            c: bool = True,
            d: int = 3,
        ) -> Tensor:
            defaults.extend([a, b, c, d])
            return x.clone()

        x = torch.randn(3)
        f(x)
        self.assertEqual(defaults, [None, 3.14, True, 3])

    def test_mutated_error(self):
        with self.assertRaisesRegex(
            ValueError, r".*{'y'} in mutates_args were not found"
        ):

            @torch.library.custom_op(
                "_torch_testing::numpy_sin_inplace",
                mutates_args={"y"},
                device_types="cpu",
            )
            def numpy_sin_inplace(x: Tensor) -> None:
                x_np = x.numpy()
                np.sin(x_np, out=x_np)

    def test_mutated(self):
        @torch.library.custom_op(
            "_torch_testing::numpy_sin_inplace", mutates_args={"x"}, device_types="cpu"
        )
        def numpy_sin_inplace(x: Tensor) -> None:
            x_np = x.numpy()
            np.sin(x_np, out=x_np)

        x = torch.randn(3)
        version = x._version
        expected = x.sin()
        numpy_sin_inplace(x)
        self.assertEqual(x, expected)
        self.assertGreater(x._version, version)

        @torch.library.custom_op("_torch_testing::f", mutates_args={"y", "z", "w"})
        def f(
            x: Tensor, y: Optional[Tensor], z: List[Tensor], w: List[Optional[Tensor]]
        ) -> None:
            return

        x = torch.randn(3)
        y = torch.randn(3)
        z = [torch.randn(3), torch.randn(3)]
        w = [torch.randn(3), None, torch.randn(3)]
        initial_versions = pytree.tree_map_only(
            torch.Tensor, lambda x: x._version, (x, y, z, w)
        )
        f(x, y, z, w)
        new_versions = pytree.tree_map_only(
            torch.Tensor, lambda x: x._version, (x, y, z, w)
        )

        self.assertEqual(initial_versions[0], new_versions[0])
        initial_versions, _ = pytree.tree_flatten(initial_versions[1:])
        new_versions, _ = pytree.tree_flatten(new_versions[1:])
        for prev, after in zip(initial_versions, new_versions):
            if prev is None and after is None:
                continue
            self.assertGreater(after, prev)

    @skipIfTorchDynamo("Expected to fail due to no FakeTensor support; not a bug")
    @unittest.skipIf(
        sys.version_info >= (3, 12), "torch.compile is not supported on python 3.12+"
    )
=======
>>>>>>> 61be8843
    def test_fake(self):
        @torch.library.custom_op("_torch_testing::add", mutates_args=())
        def add(x: Tensor, y: float) -> Tensor:
            x_np = x.cpu().numpy()
            out_np = x_np + y
            return torch.from_numpy(out_np).to(x.device)

        x = torch.randn(3)
        y = 3.14
        z = add(x, y)
        self.assertEqual(z, x + y)

        try:
            with torch._subclasses.fake_tensor.FakeTensorMode():
                x = torch.randn(3)
                add(x, y)
            raise AssertionError("should not be hit")
        except RuntimeError as e:
            abstract_impl_error_msg = str(e)
        abstract_impl_error_msg = re.sub(
            r"0x.*>\)>", "0xDEADBEEF>)>", abstract_impl_error_msg
        ).replace(". ", ".\n")
        self.assertExpectedInline(
            abstract_impl_error_msg,
            """\
There was no fake impl registered for <CustomOpDef(_torch_testing::add)>.
This is necessary for torch.compile/export/fx tracing to work.
Please use `add.register_fake` to add an fake impl.""",
        )

        if not IS_WINDOWS:

            @torch.compile(backend="eager")
            def f(x, y):
                return add(x, y)

            x = torch.randn(3)
            with self.assertRaisesRegex(RuntimeError, "no fake impl"):
                f(x, y)

        abstract_called = False

        @add.register_fake
        def _(x, y):
            nonlocal abstract_called
            abstract_called = True
            return torch.empty_like(x)

        with torch._subclasses.fake_tensor.FakeTensorMode():
            x = torch.randn(3)
            z = add(x, y)
            self.assertEqual(z.shape, x.shape)
            self.assertTrue(abstract_called)

    @skipIfTorchDynamo("recursive dynamo")
    @unittest.skipIf(IS_WINDOWS, "torch.compile doesn't work on windows")
    def test_compile(self):
        called_impl = False
        called_abstract = False

        @torch.library.custom_op("_torch_testing::linear", mutates_args=())
        def custom_linear(x: Tensor, weight: Tensor, bias: Tensor) -> Tensor:
            nonlocal called_impl
            called_impl = True
            x_np = x.numpy()
            w_np = weight.numpy()
            b_np = bias.numpy()
            out_np = np.add(x_np @ w_np.T, bias)
            return out_np

        @custom_linear.register_fake
        def _(x, weight, bias):
            nonlocal called_abstract
            called_abstract = True
            assert x.dim() == 2
            assert weight.dim() == 2
            assert bias.dim() == 1
            assert x.shape[1] == weight.shape[1]
            assert weight.shape[0] == bias.shape[0]
            assert x.device == weight.device
            return x.new_empty(x.size(0), weight.size(0))

        x = torch.randn(2, 2)
        weight = torch.randn(2, 2)
        bias = torch.randn(2)
        out = torch.compile(custom_linear, backend="eager", fullgraph=True)(
            x, weight, bias
        )
        self.assertEqual(out, torch.nn.functional.linear(x, weight, bias))
        self.assertTrue(called_impl)
        self.assertTrue(called_abstract)

    @skipIfTorchDynamo("Expected to fail due to no FakeTensor support; not a bug")
    def test_register_autograd_error_cases(self):
        @torch.library.custom_op("_torch_testing::f", mutates_args=())
        def f(x: List[Tensor]) -> Tensor:
            return x[0].sin()

        with self.assertRaises(NotImplementedError):
            f.register_autograd(lambda: None, lambda: None)

        @torch.library.custom_op("_torch_testing::g", mutates_args=())
        def g(x: Tensor) -> Tensor:
            return x.sin()

        x = torch.randn(3, requires_grad=True)
        y = g(x)
        with self.assertRaisesRegex(RuntimeError, "no autograd formula"):
            y.sum().backward()

    @skipIfTorchDynamo("Expected to fail due to no FakeTensor support; not a bug")
    def test_replacement(self):
        @torch.library.custom_op("_torch_testing::f", mutates_args=())
        def f(x: Tensor) -> Tensor:
            return x.sin()

        x = torch.randn(3)
        y = f(x)
        self.assertEqual(y, x.sin())

        @torch.library.custom_op("_torch_testing::f", mutates_args=())
        def f(x: Tensor) -> Tensor:
            return x.cos()

        y = f(x)
        self.assertEqual(y, x.cos())

    @skipIfTorchDynamo("Expected to fail due to no FakeTensor support; not a bug")
    @unittest.skipIf(not TEST_CUDA, "requires CUDA")
    def test_split_device(self):
        cpu_call_count = 0
        cuda_call_count = 0

        @torch.library.custom_op(
            "_torch_testing::f", mutates_args=(), device_types="cpu"
        )
        def f(x: Tensor) -> Tensor:
            nonlocal cpu_call_count
            cpu_call_count += 1
            x_np = x.numpy()
            out_np = np.sin(x_np)
            return torch.from_numpy(out_np)

        @f.register_impl("cuda")
        def _(x: Tensor) -> Tensor:
            nonlocal cuda_call_count
            cuda_call_count += 1
            x_np = x.cpu().numpy()
            out_np = np.sin(x_np)
            return torch.from_numpy(out_np).to(x.device)

        x = torch.randn(3)
        y = f(x)
        self.assertEqual(y, x.sin())
        self.assertEqual(cpu_call_count, 1)
        self.assertEqual(cuda_call_count, 0)

        x = x.cuda()
        y = f(x)
        self.assertEqual(y, x.sin())
        self.assertEqual(cpu_call_count, 1)
        self.assertEqual(cuda_call_count, 1)

    @skipIfTorchDynamo("Expected to fail due to no FakeTensor support; not a bug")
    @unittest.skipIf(not TEST_CUDA, "requires CUDA")
    def test_multi_types(self):
        @torch.library.custom_op(
            "_torch_testing::f", mutates_args=(), device_types=("cpu", "cuda")
        )
        def f(x: Tensor) -> Tensor:
            x_np = x.cpu().numpy()
            out_np = np.sin(x_np)
            return torch.from_numpy(out_np).to(x.device)

        x = torch.randn(3)
        y = f(x)
        self.assertEqual(y, x.sin())
        x = x.cuda()
        y = f(x)
        self.assertEqual(y, x.sin())

    def test_disallows_output_aliasing(self):
        @torch.library.custom_op("_torch_testing::f", mutates_args=())
        def f(x: Tensor) -> Tensor:
            return x.view(-1)

        x = torch.randn(3)
        with self.assertRaisesRegex(RuntimeError, "may not alias"):
            f(x)

        @torch.library.custom_op("_torch_testing::f", mutates_args=())
        def f(x: Tensor) -> Tensor:
            return x

        x = torch.randn(3)
        with self.assertRaisesRegex(RuntimeError, "may not alias"):
            f(x)

        @torch.library.custom_op(
            "_torch_testing::f", mutates_args={"x"}, device_types="cpu"
        )
        def numpy_sin_inplace(x: Tensor) -> Tensor:
            x_np = x.numpy()
            np.sin(x_np, out=x_np)
            return x

        x = torch.randn(3)
        with self.assertRaisesRegex(RuntimeError, "may not alias"):
            numpy_sin_inplace(x)


class MiniOpTestOther(CustomOpTestCaseBase):
    test_ns = "mini_op_test"

    def test_nonzero_again(self):
        x = torch.tensor([0, 1, 2, 0, 0])
        y = torch.ops.aten.nonzero.default(x)
        self.assertEqual(y, torch.tensor([[1], [2]]))


optests.generate_opcheck_tests(
    MiniOpTest,
    ["aten", "mini_op_test"],
    get_file_path_2(
        os.path.dirname(__file__),
        "minioptest_failures_dict.json",
    ),
    additional_decorators={
        "test_pt2_compliant_tag_mini_op_test_no_abstract": [unittest.expectedFailure]
    },
)

optests.generate_opcheck_tests(
    MiniOpTestOther,
    ["aten", "mini_op_test"],
    get_file_path_2(
        os.path.dirname(__file__),
        "minioptest_failures_dict.json",
    ),
)


class TestGenerateOpcheckTests(CustomOpTestCaseBase):
    def test_MiniOpTest(self):
        for orig_test in ["test_mm", "test_nonzero"]:
            for (
                test
            ) in torch.testing._internal.optests.generate_tests.DEFAULT_TEST_UTILS:
                expected_test = f"{test}__{orig_test}"
                self.assertTrue(hasattr(MiniOpTest, expected_test), msg=expected_test)

    def test_generate_repro_save_data(self):
        from torch.testing._internal.optests.generate_tests import generate_repro

        args = (torch.ones(2, 2),)
        kwargs = {"mat2": torch.zeros(2, 2)}
        actual = generate_repro(
            "test_schema",
            torch.ops.aten.sin.default,
            args,
            kwargs,
            save_data=True,
            dry_run=True,
        )
        actual = re.sub(r"torch.load\(\".*\.pt\"\)", 'torch.load("repro.pt")', actual)
        self.assertExpectedInline(
            actual,
            """\
# =========================================================
# BEGIN REPRO SCRIPT
# =========================================================
import torch
from torch.testing._internal.optests import opcheck

# Make sure you have loaded the library that contains the op
# via an import or torch.ops.load_library(...)
op = torch.ops.aten.sin.default

args, kwargs = torch.load("repro.pt")
opcheck(op, args, kwargs, test_utils="test_schema")
# =========================================================
# END REPRO SCRIPT
# =========================================================
""",
        )

    def test_generate_repro_no_save_data(self):
        from torch.testing._internal.optests.generate_tests import generate_repro

        args = (torch.ones(2, 2),)
        kwargs = {"mat2": torch.zeros(2, 2)}
        actual = generate_repro(
            "test_schema",
            torch.ops.aten.sin.default,
            args,
            kwargs,
            save_data=False,
            dry_run=True,
        )
        self.assertExpectedInline(
            actual,
            """\
# =========================================================
# BEGIN REPRO SCRIPT
# =========================================================
import torch
from torch.testing._internal.optests import opcheck

# Make sure you have loaded the library that contains the op
# via an import or torch.ops.load_library(...)
op = torch.ops.aten.sin.default

# If you rerun your test with PYTORCH_OPCHECK_PRINT_BETTER_REPRO=1
# we will fill them in same (args, kwargs) as in your test
args = ()  # args to the operator
kwargs = {}  # kwargs to the operator
opcheck(op, args, kwargs, test_utils="test_schema")
# =========================================================
# END REPRO SCRIPT
# =========================================================
""",
        )

    def test_failures_dict_validation(self):
        from torch.testing._internal.optests.generate_tests import (
            FailuresDict,
            validate_failures_dict_structure,
        )

        failures = {
            "mini_op_test::incorrect_schema": {
                "MiniOpTest.test_aot_dispatch_static__test_delayed_error": {
                    "comment": "",
                    "status": "success",
                }
            }
        }
        with self.assertRaisesRegex(RuntimeError, "got status=success"):
            validate_failures_dict_structure(
                FailuresDict("", failures),
                torch.testing._internal.optests.generate_tests.DEFAULT_TEST_UTILS,
                MiniOpTest,
            )

        failures = {
            "mini_op_test::incorrect_schema": {
                "MiniOpTest.test_aot_dispatch__test_delayed_error": {
                    "comment": "",
                    "status": "xfail",
                },
            }
        }
        with self.assertRaisesRegex(RuntimeError, "should begin with one of"):
            validate_failures_dict_structure(
                FailuresDict("", failures),
                torch.testing._internal.optests.generate_tests.DEFAULT_TEST_UTILS,
                MiniOpTest,
            )

        failures = {
            "mini_op_test::incorrect_schema": {
                "MiniOpTest.test_aot_dispatch_static__test_delayed_error_nopenopenope": {
                    "comment": "",
                    "status": "xfail",
                },
            }
        }
        with self.assertRaisesRegex(RuntimeError, "does not exist on the TestCase"):
            validate_failures_dict_structure(
                FailuresDict("", failures),
                torch.testing._internal.optests.generate_tests.DEFAULT_TEST_UTILS,
                MiniOpTest,
            )

    def test_dont_generate_decorator(self):
        self.assertTrue(hasattr(MiniOpTest, "test_dont_generate"))
        self.assertFalse(hasattr(MiniOpTest, "test_schema__test_dont_generate"))

    def test_opcheck(self):
        x = torch.randn(3, requires_grad=True)
        with self.assertRaisesRegex(ValueError, "OpOverload"):
            optests.opcheck(torch.sin, (x,))
        with self.assertRaisesRegex(ValueError, "test_utils to be subset of"):
            optests.opcheck(torch.ops.aten.sin.default, (x,), test_utils="blah")
        result = optests.opcheck(torch.ops.aten.sin.default, (x,))

        self.assertEqual(
            result,
            {
                "test_schema": "SUCCESS",
                "test_autograd_registration": "SUCCESS",
                "test_faketensor": "SUCCESS",
                "test_aot_dispatch_static": "SUCCESS",
                "test_aot_dispatch_dynamic": "SUCCESS",
            },
        )

        result = optests.opcheck(
            torch.ops.aten.sin.default, (x,), test_utils="test_schema"
        )
        self.assertEqual(
            result,
            {
                "test_schema": "SUCCESS",
            },
        )

        result = optests.opcheck(
            torch.ops.aten.sin.default,
            (x,),
            test_utils=["test_schema", "test_faketensor"],
        )
        self.assertEqual(
            result,
            {
                "test_schema": "SUCCESS",
                "test_faketensor": "SUCCESS",
            },
        )

    def test_is_inside_opcheck_mode(self):
        self.assertFalse(optests.is_inside_opcheck_mode())
        with optests.generate_tests.OpCheckMode(
            ["foo"], "bar", lambda x: x, None, "baz", "brr"
        ):
            self.assertTrue(optests.is_inside_opcheck_mode())

    def test_opcheck_bad_op(self):
        op = op_with_incorrect_schema(self, "foo")
        x = torch.randn(3)
        with self.assertRaisesRegex(Exception, "is not defined to alias output"):
            optests.opcheck(op, (x,))

        result = optests.opcheck(op, (x,), raise_exception=False)
        self.assertTrue(isinstance(result["test_schema"], RuntimeError))
        del result["test_schema"]
        self.assertEqual(
            result,
            {
                "test_autograd_registration": "SUCCESS",
                "test_faketensor": "SUCCESS",
                "test_aot_dispatch_static": "SUCCESS",
                "test_aot_dispatch_dynamic": "SUCCESS",
            },
        )


only_for = ("cpu", "cuda")
instantiate_device_type_tests(TestCustomOpTesting, globals(), only_for=only_for)
instantiate_parametrized_tests(TestCustomOp)
instantiate_parametrized_tests(TestCustomOpAPI)

if __name__ == "__main__":
    run_tests()<|MERGE_RESOLUTION|>--- conflicted
+++ resolved
@@ -2137,63 +2137,7 @@
         self.assertEqual(z, x + y)
         self.assertTrue(cpu_called)
 
-    def test_mutated_error(self):
-        with self.assertRaisesRegex(
-            ValueError, r".*{'y'} in mutates_args were not found"
-        ):
-
-            @torch.library.custom_op(
-                "_torch_testing::numpy_sin_inplace",
-                mutates_args={"y"},
-                device_types="cpu",
-            )
-            def numpy_sin_inplace(x: Tensor) -> None:
-                x_np = x.numpy()
-                np.sin(x_np, out=x_np)
-
-    def test_mutated(self):
-        @torch.library.custom_op(
-            "_torch_testing::numpy_sin_inplace", mutates_args={"x"}, device_types="cpu"
-        )
-        def numpy_sin_inplace(x: Tensor) -> None:
-            x_np = x.numpy()
-            np.sin(x_np, out=x_np)
-
-        x = torch.randn(3)
-        version = x._version
-        expected = x.sin()
-        numpy_sin_inplace(x)
-        self.assertEqual(x, expected)
-        self.assertGreater(x._version, version)
-
-        @torch.library.custom_op("_torch_testing::f", mutates_args={"y", "z", "w"})
-        def f(
-            x: Tensor, y: Optional[Tensor], z: List[Tensor], w: List[Optional[Tensor]]
-        ) -> None:
-            return
-
-        x = torch.randn(3)
-        y = torch.randn(3)
-        z = [torch.randn(3), torch.randn(3)]
-        w = [torch.randn(3), None, torch.randn(3)]
-        initial_versions = pytree.tree_map_only(
-            torch.Tensor, lambda x: x._version, (x, y, z, w)
-        )
-        f(x, y, z, w)
-        new_versions = pytree.tree_map_only(
-            torch.Tensor, lambda x: x._version, (x, y, z, w)
-        )
-
-        self.assertEqual(initial_versions[0], new_versions[0])
-        initial_versions, _ = pytree.tree_flatten(initial_versions[1:])
-        new_versions, _ = pytree.tree_flatten(new_versions[1:])
-        for prev, after in zip(initial_versions, new_versions):
-            if prev is None and after is None:
-                continue
-            self.assertGreater(after, prev)
-
     @skipIfTorchDynamo("Expected to fail due to no FakeTensor support; not a bug")
-<<<<<<< HEAD
     def test_default_values(self):
         defaults = []
 
@@ -2268,11 +2212,6 @@
             self.assertGreater(after, prev)
 
     @skipIfTorchDynamo("Expected to fail due to no FakeTensor support; not a bug")
-    @unittest.skipIf(
-        sys.version_info >= (3, 12), "torch.compile is not supported on python 3.12+"
-    )
-=======
->>>>>>> 61be8843
     def test_fake(self):
         @torch.library.custom_op("_torch_testing::add", mutates_args=())
         def add(x: Tensor, y: float) -> Tensor:
@@ -2454,6 +2393,29 @@
         y = f(x)
         self.assertEqual(y, x.sin())
 
+    def test_overloading(self):
+        called_f = 0
+        called_f1 = 0
+
+        @torch.library.custom_op("_torch_testing::f", mutates_args=())
+        def f(x: Tensor) -> Tensor:
+            nonlocal called_f
+            called_f += 1
+            return x.clone()
+
+        x = torch.randn(2, 3)
+        torch.ops._torch_testing.f(x)
+        self.assertEqual(called_f, 1)
+
+        @torch.library.custom_op("_torch_testing::f.overload", mutates_args=())
+        def f1(x: Tensor, y: Tensor) -> Tensor:
+            nonlocal called_f1
+            called_f1 += 1
+            return x.clone()
+
+        torch.ops._torch_testing.f(x, x)
+        self.assertEqual(called_f1, 1)
+
     def test_disallows_output_aliasing(self):
         @torch.library.custom_op("_torch_testing::f", mutates_args=())
         def f(x: Tensor) -> Tensor:
